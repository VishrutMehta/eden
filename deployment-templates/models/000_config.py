# -*- coding: utf-8 -*-

"""
    Deployment settings
    All settings which are typically edited for a deployment should be done here
    Deployers shouldn't typically need to edit any other files.
    NOTE FOR DEVELOPERS:
    /models/000_config.py is NOT in the Git repository, as this file will be changed
    during deployments.
    To for changes to be committed to trunk, please also edit:
    deployment-templates/models/000_config.py
"""

# Remind admin to edit this file
FINISHED_EDITING_CONFIG_FILE = False # change to True after you finish editing this file

# Database settings
deployment_settings.database.db_type = "sqlite"
deployment_settings.database.host = "localhost"
deployment_settings.database.port = None # use default
deployment_settings.database.database = "sahana"
deployment_settings.database.username = "sahana"
deployment_settings.database.password = "password" # NB Web2Py doesn't like passwords with an @ in them
deployment_settings.database.pool_size = 30

# Authentication settings
# This setting should be changed _before_ registering the 1st user
deployment_settings.auth.hmac_key = "akeytochange"
# These settings should be changed _after_ the 1st (admin) user is
# registered in order to secure the deployment
# Should users be allowed to register themselves?
deployment_settings.security.self_registration = True
deployment_settings.auth.registration_requires_verification = False
deployment_settings.auth.registration_requires_approval = False

# The name of the teams that users are added to when they opt-in to receive alerts
#deployment_settings.auth.opt_in_team_list = ["Updates"]
# Uncomment this to set the opt in default to True
#deployment_settings.auth.opt_in_default = True
# Uncomment this to request the Mobile Phone when a user registers
#deployment_settings.auth.registration_requests_mobile_phone = True
# Uncomment this to have the Mobile Phone selection during registration be mandatory
#deployment_settings.auth.registration_mobile_phone_mandatory = True
# Uncomment this to request the Organisation when a user registers
#deployment_settings.auth.registration_requests_organisation = True
# Uncomment this to have the Organisation selection during registration be mandatory
#deployment_settings.auth.registration_organisation_mandatory = True
# Uncomment this to have the Organisation input hidden unless the user enters a non-whitelisted domain
#deployment_settings.auth.registration_organisation_hidden = True
# Uncomment this to default the Organisation during registration
#deployment_settings.auth.registration_organisation_default = "My Organisation"
# Uncomment & populate these to set the default roles assigned to newly-registered users
#deployment_settings.auth.registration_roles = ["STAFF", "PROJECT_EDIT"]
# Uncomment this to request an image when users register
#deployment_settings.auth.registration_requests_image = True
# Uncomment this to direct newly-registered users to their volunteer page to be able to add extra details
# NB This requires Verification/Approval to be Off
# @ToDo: Extend to all optional Profile settings: Homepage, Twitter, Facebook, Mobile Phone, Image
#deployment_settings.auth.registration_volunteer = True
# Uncomment this to allow users to Login using Gmail's SMTP
#deployment_settings.auth.gmail_domains = ["gmail.com"]
# Fill these to allow users to Login using Facebook
# https://developers.facebook.com/apps
#deployment_settings.auth.facebook_id = ""
#deployment_settings.auth.facebook_secret = ""
# Fill these to allow users to Login using Google
# https://code.google.com/apis/console/
#deployment_settings.auth.google_id = ""
#deployment_settings.auth.google_secret = ""
# Uncomment this to allow users to Login using OpenID
#deployment_settings.auth.openid = True

# Always notify the approver of a new (verified) user, even if the user is automatically approved
deployment_settings.auth.always_notify_approver = True

# Base settings
deployment_settings.base.system_name = T("Sahana Eden Humanitarian Management Platform")
deployment_settings.base.system_name_short = T("Sahana Eden")

# Set this to the Public URL of the instance
deployment_settings.base.public_url = "http://127.0.0.1:8000"

# Switch to "False" in Production for a Performance gain
# (need to set to "True" again when Table definitions are changed)
deployment_settings.base.migrate = True
# To just create the .table files:
#deployment_settings.base.fake_migrate = True

# Enable/disable pre-population of the database.
# Should be non-zero on 1st_run to pre-populate the database
# - unless doing a manual DB migration
# Then set to zero in Production (to save 1x DAL hit every page)
# NOTE: the web UI will not be accessible while the DB is empty,
# instead run:
#   python web2py.py -N -S eden -M
# to create the db structure, then exit and re-import the data.
#
# The prepopulate flag is used to determine what data will be used to
# populate the system when it has a clean database, it will take a list
# of directory names, the base directory is private/prepopulate, 
# and should not be included. Each folder must include a file tasks.cfg
# which indicates what to import.
# If multiple folders are included then the files will be imported in order.
# Any duplicate imports will be ignored.
deployment_settings.base.prepopulate = ["IFRC_Train"]
#deployment_settings.base.prepopulate = ["roles", "user"]
# for backward compatibility numbers can also be used but has been deprecated
#deployment_settings.base.prepopulate = [4, 24, 23, 10]

# Set this to True to use Content Delivery Networks to speed up Internet-facing sites
deployment_settings.base.cdn = False

# Set this to True to switch to Debug mode
# Debug mode means that uncompressed CSS/JS files are loaded
# JS Debug messages are also available in the Console
# can also load an individual page in debug mode by appending URL with
# ?debug=1
deployment_settings.base.debug = False

# Email settings
# Outbound server
deployment_settings.mail.server = "127.0.0.1:25"
#deployment_settings.mail.tls = True
# Useful for Windows Laptops:
#deployment_settings.mail.server = "smtp.gmail.com:587"
#deployment_settings.mail.tls = True
#deployment_settings.mail.login = "username:password"
# From Address
deployment_settings.mail.sender = "'Sahana' <sahana@your.org>"
# Default email address to which requests to approve new user accounts gets sent
# This can be overridden for specific domains/organisations via the auth_domain table
deployment_settings.mail.approver = "useradmin@your.org"
# Daily Limit on Sending of emails
#deployment_settings.mail.limit = 1000

#Enable session store in Memcache
#deployment_settings.base.session_memcache = '127.0.0.1:11211'

# Frontpage settings
# RSS feeds
deployment_settings.frontpage.rss = [
    {"title": "Eden",
     # Trac timeline
     "url": "http://eden.sahanafoundation.org/timeline?ticket=on&changeset=on&milestone=on&wiki=on&max=50&daysback=90&format=rss"
    },
    {"title": "Twitter",
     # @SahanaFOSS
     # Find ID via http://api.twitter.com/users/show/username.json
     "url": "http://twitter.com/statuses/user_timeline/96591754.rss"
     # Hashtag
     #url: "http://search.twitter.com/search.atom?q=%23eqnz"
    }
]

# L10n settings
#deployment_settings.L10n.default_country_code = 1
# Languages used in the deployment (used for Language Toolbar & GIS Locations)
# http://www.loc.gov/standards/iso639-2/php/code_list.php
deployment_settings.L10n.languages = OrderedDict([
    ("ar", "العربية"),
    ("zh-cn", "中文 (简体)"),
    ("zh-tw", "中文 (繁體)"),
    ("en", "English"),
    ("fr", "Français"),
    ("de", "Deutsch"),
    ("el", "ελληνικά"),
    ("it", "Italiano"),
    ("ja", "日本語"),
    ("ko", "한국어"),
    ("pt", "Português"),
    ("pt-br", "Português (Brasil)"),
    ("ru", "русский"),
    ("es", "Español"),
    ("tl", "Tagalog"),
    ("ur", "اردو"),
    ("vi", "Tiếng Việt"),
])
# Default language for Language Toolbar (& GIS Locations in future)
deployment_settings.L10n.default_language = "en"
# Display the language toolbar
deployment_settings.L10n.display_toolbar = True
# Default timezone for users
deployment_settings.L10n.utc_offset = "UTC +0000"
# Uncomment these to use US-style dates in English (localisations can still convert to local format)
#deployment_settings.L10n.date_format = T("%m-%d-%Y")
#deployment_settings.L10n.time_format = T("%H:%M:%S")
#deployment_settings.L10n.datetime_format = T("%m-%d-%Y %H:%M:%S")
# Religions used in Person Registry
# @ToDo: find a better code
# http://eden.sahanafoundation.org/ticket/594
deployment_settings.L10n.religions = {
    "none":T("none"),
    "christian":T("Christian"),
    "muslim":T("Muslim"),
	"jewish":T("Jewish"),
    "buddhist":T("Buddhist"),
    "hindu":T("Hindu"),
    "bahai":T("Bahai"),
    "other":T("other")
}
# Make last name in person/user records mandatory
#deployment_settings.L10n.mandatory_lastname = True

# Number formats (defaults to ISO 31-0)
# Decimal separator for numbers (defaults to ,)
deployment_settings.L10n.decimal_separator = "."
# Thousands separator for numbers (defaults to space)
#deployment_settings.L10n.thousands_separator = ","

# Finance settings
#deployment_settings.fin.currencies = {
#    "USD" :T("United States Dollars"),
#    "EUR" :T("Euros"),
#    "GBP" :T("Great British Pounds")
#}
#deployment_settings.fin.currency_default = "USD" # Dollars
#deployment_settings.fin.currency_writable = False # False currently breaks things

# PDF settings
# Default page size for reports (defaults to A4)
#deployment_settings.base.paper_size = T("Letter")
# Location of Logo used in pdfs headers
#deployment_settings.ui.pdf_logo = "static/img/mylogo.png"

# GIS (Map) settings
# Size of the Embedded Map
# Change this if-required for your theme
# NB API can override this in specific modules
#deployment_settings.gis.map_height = 600
#deployment_settings.gis.map_width = 1000
# Restrict the Location Selector to just certain countries
# NB This can also be over-ridden for specific contexts later
# e.g. Activities filtered to those of parent Project
#deployment_settings.gis.countries = ["US"]
# Hide the Map-based selection tool in the Location Selector
#deployment_settings.gis.map_selector = False
# Hide LatLon boxes in the Location Selector
#deployment_settings.gis.latlon_selector = False
# Use Building Names as a separate field in Street Addresses?
#deployment_settings.gis.building_name = False
# Display Resources recorded to Admin-Level Locations on the map
# @ToDo: Move into gis_config?
deployment_settings.gis.display_L0 = False
# Currently unused
#deployment_settings.gis.display_L1 = True
# Set this if there will be multiple areas in which work is being done,
# and a menu to select among them is wanted. With this on, any map
# configuration that is designated as being available in the menu will appear
#deployment_settings.gis.menu = T("Maps")
# Maximum Marker Size
# (takes effect only on display)
#deployment_settings.gis.marker_max_height = 35
#deployment_settings.gis.marker_max_width = 30
# Duplicate Features so that they show wrapped across the Date Line?
# Points only for now
# lon<0 have a duplicate at lon+360
# lon>0 have a duplicate at lon-360
#deployment_settings.gis.duplicate_features = True
# Mouse Position: 'normal', 'mgrs' or 'off'
#deployment_settings.gis.mouse_position = "mgrs"
# Print Service URL: http://eden.sahanafoundation.org/wiki/BluePrintGISPrinting
#deployment_settings.gis.print_service = "/geoserver/pdf/"
# Do we have a spatial DB available? (currently supports PostGIS. Spatialite to come.)
#deployment_settings.gis.spatialdb = True
# Bing API Key (for Map layers)
#deployment_settings.gis.api_bing = ""
# Google API Key (for Earth & MapMaker Layers)
# default works for localhost
#deployment_settings.gis.api_google = ""
# Yahoo API Key (for Geocoder)
#deployment_settings.gis.api_yahoo = ""
# GeoServer (Currently used by GeoExplorer. Will allow REST control of GeoServer.)
# NB Needs to be publically-accessible URL for querying via client JS
#deployment_settings.gis.geoserver_url = "http://localhost/geoserver"
#deployment_settings.gis.geoserver_username = "admin"
#deployment_settings.gis.geoserver_password = ""

# Twitter settings:
# Register an app at http://twitter.com/apps
# (select Aplication Type: Client)
# You'll get your consumer_key and consumer_secret from Twitter
#deployment_settings.twitter.oauth_consumer_key = ""
#deployment_settings.twitter.oauth_consumer_secret = ""

# Use 'soft' deletes
#deployment_settings.security.archive_not_delete = False

# AAA Settings

# Security Policy
# http://eden.sahanafoundation.org/wiki/S3AAA#System-widePolicy
# 1: Simple (default): Global as Reader, Authenticated as Editor
# 2: Editor role required for Update/Delete, unless record owned by session
# 3: Apply Controller ACLs
# 4: Apply both Controller & Function ACLs
# 5: Apply Controller, Function & Table ACLs
# 6: Apply Controller, Function, Table & Organisation ACLs
#
#deployment_settings.security.policy = 6 # Organisation-ACLs
#acl = deployment_settings.aaa.acl
#deployment_settings.aaa.default_uacl =  acl.READ   # User ACL
#deployment_settings.aaa.default_oacl =  acl.CREATE | acl.READ | acl.UPDATE # Owner ACL

# Lock-down access to Map Editing
#deployment_settings.security.map = True
# Allow non-MapAdmins to edit hierarchy locations? Defaults to True if not set.
# (Permissions can be set per-country within a gis_config)
#deployment_settings.gis.edit_Lx = False
# Allow non-MapAdmins to edit group locations? Defaults to False if not set.
#deployment_settings.gis.edit_GR = True
# Note that editing of locations used as regions for the Regions menu is always
# restricted to MapAdmins.

# Audit settings
# We Audit if either the Global or Module asks us to
# (ignore gracefully if module author hasn't implemented this)
# NB Auditing (especially Reads) slows system down & consumes diskspace
#deployment_settings.security.audit_write = False
#deployment_settings.security.audit_read = False

# UI/Workflow options
# Should user be prompted to save before navigating away?
#deployment_settings.ui.navigate_away_confirm = False
# Should user be prompted to confirm actions?
#deployment_settings.ui.confirm = False
# Should potentially large dropdowns be turned into autocompletes?
# (unused currently)
#deployment_settings.ui.autocomplete = True
#deployment_settings.ui.update_label = "Edit"
# Enable this for a UN-style deployment
#deployment_settings.ui.cluster = True
# Enable this to use the label 'Camp' instead of 'Shelter'
#deployment_settings.ui.camp = True
# Enable this to change the label for 'Mobile Phone'
#deployment_settings.ui.label_mobile_phone = T("Cell Phone")
# Enable this to change the label for 'Postcode'
#deployment_settings.ui.label_postcode = T("ZIP Code")
# Enable Social Media share buttons
#deployment_settings.ui.social_buttons = True

# Request
#deployment_settings.req.type_inv_label = T("Donations")
#deployment_settings.req.type_hrm_label = T("Volunteers")
# Allow the status for requests to be set manually,
# rather than just automatically from commitments and shipments
#deployment_settings.req.status_writable = False
#deployment_settings.req.quantities_writable = True
#deployment_settings.req.show_quantity_transit = False
#deployment_settings.req.multiple_req_items = False
#deployment_settings.req.use_commit = False
deployment_settings.req.use_req_number = True
deployment_settings.req.generate_req_number = True
# Restrict the type of requests that can be made, valid values in the
# list are ["Stock", "People", "Other"]. If this is commented out then
# all types will be valid.
#deployment_settings.req.req_type = ["Stock"]

# Custom Crud Strings for specific req_req types
#deployment_settings.req.req_crud_strings = dict()
#ADD_ITEM_REQUEST = T("Make a Request for Donations")
#LIST_ITEM_REQUEST = T("List Requests for Donations")
# req_req Crud Strings for Item Request (type=1)
#deployment_settings.req.req_crud_strings[1] = Storage(
#    title_create = ADD_ITEM_REQUEST,
#    title_display = T("Request for Donations Details"),
#    title_list = LIST_ITEM_REQUEST,
#    title_update = T("Edit Request for Donations"),
#    title_search = T("Search Requests for Donations"),
#    subtitle_create = ADD_ITEM_REQUEST,
#    subtitle_list = T("Requests for Donations"),
#    label_list_button = LIST_ITEM_REQUEST,
#    label_create_button = ADD_ITEM_REQUEST,
#    label_delete_button = T("Delete Request for Donations"),
#    msg_record_created = T("Request for Donations Added"),
#    msg_record_modified = T("Request for Donations Updated"),
#    msg_record_deleted = T("Request for Donations Canceled"),
#    msg_list_empty = T("No Requests for Donations"))
#ADD_PEOPLE_REQUEST = T("Make a Request for Volunteers")
#LIST_PEOPLE_REQUEST = T("List Requests for Volunteers")
# req_req Crud Strings for People Request (type=3)
#deployment_settings.req.req_crud_strings[3] = Storage(
#    title_create = ADD_PEOPLE_REQUEST,
#    title_display = T("Request for Volunteers Details"),
#    title_list = LIST_PEOPLE_REQUEST,
#    title_update = T("Edit Request for Volunteers"),
#    title_search = T("Search Requests for Volunteers"),
#    subtitle_create = ADD_PEOPLE_REQUEST,
#    subtitle_list = T("Requests for Volunteers"),
#    label_list_button = LIST_PEOPLE_REQUEST,
#    label_create_button = ADD_PEOPLE_REQUEST,
#    label_delete_button = T("Delete Request for Volunteers"),
#    msg_record_created = T("Request for Volunteers Added"),
#    msg_record_modified = T("Request for Volunteers Updated"),
#    msg_record_deleted = T("Request for Volunteers Canceled"),
#    msg_list_empty = T("No Requests for Volunteers"))

# Inventory Management
#deployment_settings.inv.collapse_tabs = False
# Use the term 'Order' instead of 'Shipment'
#deployment_settings.inv.shipment_name = "order"

# Supply
#deployment_settings.supply.use_alt_name = False
# Do not edit after deployment
#deployment_settings.supply.catalog_default = T("Other Items")

# Organsiation Management
# Set the length of the auto-generated org/site code the default is 10
#deployment_settings.org.site_code_len = 3

# Human Resource Management
# Uncomment to allow Staff & Volunteers to be registered without an email address
#deployment_settings.hrm.email_required = False
# Uncomment to hide the Staff resource
#deployment_settings.hrm.show_staff = False
# Uncomment to hide the Volunteer resource
#deployment_settings.hrm.show_vols = False
# Uncomment to allow hierarchical categories of Skills, which each need their own set of competency levels.
#deployment_settings.hrm.skill_types = True

# Project Tracking
# Uncomment this to use settings suitable for a global/regional organisation (e.g. DRR)
#deployment_settings.project.drr = True
# Uncomment this to use Milestones in project/task.
#deployment_settings.project.milestones = True
<<<<<<< HEAD
deployment_settings.project.organisation_roles = {
    1: T("Lead Implementer"), # T("Host National Society")
    2: T("Partner"), # T("Partner National Society")
    3: T("Donor"),
    4: T("Customer"), # T("Beneficiary")?
    5: T("Super"), # T("Beneficiary")?
}
deployment_settings.project.organisation_lead_role = 1
=======
# Uncomment this to customise
#deployment_settings.project.organisation_roles = {
#    1: T("Lead Implementer"), # T("Host National Society")
#    2: T("Partner"), # T("Partner National Society")
#    3: T("Donor"),
#    4: T("Customer"), # T("Beneficiary")?
#    5: T("Super"), # T("Beneficiary")?
#}
#deployment_settings.project.organisation_lead_role = 1
>>>>>>> f2391d08

# Save Search Widget
#deployment_settings.save_search.widget = False

# Terms of Service to be able to Register on the system
#deployment_settings.options.terms_of_service = T("Terms of Service\n\nYou have to be eighteen or over to register as a volunteer.")

# Comment/uncomment modules here to disable/enable them
# @ToDo: have the system automatically enable migrate if a module is enabled
# Modules menu is defined in 01_menu.py
deployment_settings.modules = OrderedDict([
    # Core modules which shouldn't be disabled
    ("default", Storage(
            name_nice = T("Home"),
            restricted = False, # Use ACLs to control access to this module
            access = None,      # All Users (inc Anonymous) can see this module in the default menu & access the controller
            module_type = None  # This item is not shown in the menu
        )),
    ("admin", Storage(
            name_nice = T("Administration"),
            #description = "Site Administration",
            restricted = True,
            access = "|1|",     # Only Administrators can see this module in the default menu & access the controller
            module_type = None  # This item is handled separately for the menu
        )),
    ("appadmin", Storage(
            name_nice = T("Administration"),
            #description = "Site Administration",
            restricted = True,
            module_type = None  # No Menu
        )),
    ("errors", Storage(
            name_nice = T("Ticket Viewer"),
            #description = "Needed for Breadcrumbs",
            restricted = False,
            module_type = None  # No Menu
        )),
    ("sync", Storage(
            name_nice = T("Synchronization"),
            #description = "Synchronization",
            restricted = True,
            access = "|1|",     # Only Administrators can see this module in the default menu & access the controller
            module_type = None  # This item is handled separately for the menu
        )),
     # Uncomment to enable internal support requests
     #("support", Storage(
     #        name_nice = T("Support"),
     #        #description = "Support Requests",
     #        restricted = True,
     #        module_type = None  # This item is handled separately for the menu
     #    )),
     ("gis", Storage(
            name_nice = T("Map"),
            #description = "Situation Awareness & Geospatial Analysis",
            restricted = True,
            module_type = 6,     # 6th item in the menu
        )),
    ("pr", Storage(
            name_nice = T("Person Registry"),
            #description = "Central point to record details on People",
            restricted = True,
            access = "|1|",     # Only Administrators can see this module in the default menu (access to controller is possible to all still)
            module_type = 10
        )),
    ("org", Storage(
            name_nice = T("Organizations"),
            #description = 'Lists "who is doing what & where". Allows relief agencies to coordinate their activities',
            restricted = True,
            module_type = 1
        )),
    # All modules below here should be possible to disable safely
    ("hrm", Storage(
            name_nice = T("Staff & Volunteers"),
            #description = "Human Resources Management",
            restricted = True,
            module_type = 2,
        )),
    ("cms", Storage(
          name_nice = T("Content Management"),
          #description = "Content Management System",
          restricted = True,
          module_type = 10,
      )),
    ("doc", Storage(
            name_nice = T("Documents"),
            #description = "A library of digital resources, such as photos, documents and reports",
            restricted = True,
            module_type = 10,
        )),
    ("msg", Storage(
            name_nice = T("Messaging"),
            #description = "Sends & Receives Alerts via Email & SMS",
            restricted = True,
            # The user-visible functionality of this module isn't normally required. Rather it's main purpose is to be accessed from other modules.
            module_type = None,
        )),
    ("supply", Storage(
            name_nice = T("Supply Chain Management"),
            #description = "Used within Inventory Management, Request Management and Asset Management",
            restricted = True,
            module_type = None, # Not displayed
        )),
    ("inv", Storage(
            name_nice = T("Warehouse"),
            #description = "Receiving and Sending Items",
            restricted = True,
            module_type = 4
        )),
    #("proc", Storage(
    #        name_nice = T("Procurement"),
    #        #description = "Ordering & Purchasing of Goods & Services",
    #        restricted = True,
    #        module_type = 10
    #    )),
    ("asset", Storage(
            name_nice = T("Assets"),
            #description = "Recording and Assigning Assets",
            restricted = True,
            module_type = 5,
        )),
    # Vehicle depends on Assets
    ("vehicle", Storage(
            name_nice = T("Vehicles"),
            #description = "Manage Vehicles",
            restricted = True,
            module_type = 10,
        )),
    ("req", Storage(
            name_nice = T("Requests"),
            #description = "Manage requests for supplies, assets, staff or other resources. Matches against Inventories where supplies are requested.",
            restricted = True,
            module_type = 10,
        )),
    ("project", Storage(
            name_nice = T("Projects"),
            #description = "Tracking of Projects, Activities and Tasks",
            restricted = True,
            module_type = 2
        )),
    ("survey", Storage(
            name_nice = T("Surveys"),
            #description = "Create, enter, and manage surveys.",
            restricted = True,
            module_type = 5,
        )),
    ("cr", Storage(
            name_nice = T("Shelters"),
            #description = "Tracks the location, capacity and breakdown of victims in Shelters",
            restricted = True,
            module_type = 10
        )),
    ("hms", Storage(
            name_nice = T("Hospitals"),
            #description = "Helps to monitor status of hospitals",
            restricted = True,
            module_type = 10
        )),
    ("irs", Storage(
            name_nice = T("Incidents"),
            #description = "Incident Reporting System",
            restricted = False,
            module_type = 10
        )),
    #("impact", Storage(
    #        name_nice = T("Impacts"),
    #        #description = "Used by Assess",
    #        restricted = True,
    #        module_type = None,
    #    )),
    # Assess currently depends on CR, IRS & Impact
    # Deprecated by Surveys module
    #("assess", Storage(
    #        name_nice = T("Assessments"),
    #        #description = "Rapid Assessments & Flexible Impact Assessments",
    #        restricted = True,
    #        module_type = 10,
    #    )),
    ("scenario", Storage(
            name_nice = T("Scenarios"),
            #description = "Define Scenarios for allocation of appropriate Resources (Human, Assets & Facilities).",
            restricted = True,
            module_type = 10,
        )),
    ("event", Storage(
            name_nice = T("Events"),
            #description = "Activate Events (e.g. from Scenario templates) for allocation of appropriate Resources (Human, Assets & Facilities).",
            restricted = True,
            module_type = 10,
        )),
    # NB Budget module depends on Project Tracking Module
    # @ToDo: Rewrite in a modern style
    #("budget", Storage(
    #        name_nice = T("Budgeting Module"),
    #        #description = "Allows a Budget to be drawn up",
    #        restricted = True,
    #        module_type = 10
    #    )),
    # @ToDo: Port these Assessments to the Survey module
    #("building", Storage(
    #        name_nice = T("Building Assessments"),
    #        #description = "Building Safety Assessments",
    #        restricted = True,
    #        module_type = 10,
    #    )),
    # These are specialist modules
    # Requires RPy2
    #("climate", Storage(
    #        name_nice = T("Climate"),
    #        #description = "Climate data portal",
    #        restricted = True,
    #        module_type = 10,
    #)),
    #("delphi", Storage(
    #        name_nice = T("Delphi Decision Maker"),
    #        #description = "Supports the decision making of large groups of Crisis Management Experts by helping the groups create ranked list.",
    #        restricted = False,
    #        module_type = 10,
    #    )),
    ("dvi", Storage(
           name_nice = T("Disaster Victim Identification"),
           #description = "Disaster Victim Identification",
           restricted = True,
           module_type = 10,
           #access = "|DVI|",      # Only users with the DVI role can see this module in the default menu & access the controller
           #audit_read = True,     # Can enable Audit for just an individual module here
           #audit_write = True
       )),
    ("mpr", Storage(
           name_nice = T("Missing Person Registry"),
           #description = "Helps to report and search for missing persons",
           restricted = False,
           module_type = 10,
       )),
    ("dvr", Storage(
           name_nice = T("Disaster Victim Registry"),
           #description = "Allow affected individuals & households to register to receive compensation and distributions",
           restricted = False,
           module_type = 10,
       )),
    ("member", Storage(
           name_nice = T("Members"),
           #description = "Membership Management System",
           restricted = True,
           module_type = 10,
       )),
    #("fire", Storage(
    #       name_nice = T("Fire Stations"),
    #       #description = "Fire Station Management",
    #       restricted = True,
    #       module_type = 1,
    #   )),
    #("flood", Storage(
    #        name_nice = T("Flood Warnings"),
    #        #description = "Flood Gauges show water levels in various parts of the country",
    #        restricted = False,
    #        module_type = 10
    #    )),
    #("patient", Storage(
    #        name_nice = T("Patient Tracking"),
    #        #description = "Tracking of Patients",
    #        restricted = True,
    #        module_type = 10
    #    )),
    #("ocr", Storage(
    #       name_nice = T("Optical Character Recognition"),
    #       #description = "Optical Character Recognition for reading the scanned handwritten paper forms.",
    #       restricted = False,
    #       module_type = 10
    #   )),
])<|MERGE_RESOLUTION|>--- conflicted
+++ resolved
@@ -97,7 +97,7 @@
 #
 # The prepopulate flag is used to determine what data will be used to
 # populate the system when it has a clean database, it will take a list
-# of directory names, the base directory is private/prepopulate, 
+# of directory names, the base directory is private/prepopulate,
 # and should not be included. Each folder must include a file tasks.cfg
 # which indicates what to import.
 # If multiple folders are included then the files will be imported in order.
@@ -423,16 +423,6 @@
 #deployment_settings.project.drr = True
 # Uncomment this to use Milestones in project/task.
 #deployment_settings.project.milestones = True
-<<<<<<< HEAD
-deployment_settings.project.organisation_roles = {
-    1: T("Lead Implementer"), # T("Host National Society")
-    2: T("Partner"), # T("Partner National Society")
-    3: T("Donor"),
-    4: T("Customer"), # T("Beneficiary")?
-    5: T("Super"), # T("Beneficiary")?
-}
-deployment_settings.project.organisation_lead_role = 1
-=======
 # Uncomment this to customise
 #deployment_settings.project.organisation_roles = {
 #    1: T("Lead Implementer"), # T("Host National Society")
@@ -442,7 +432,6 @@
 #    5: T("Super"), # T("Beneficiary")?
 #}
 #deployment_settings.project.organisation_lead_role = 1
->>>>>>> f2391d08
 
 # Save Search Widget
 #deployment_settings.save_search.widget = False
