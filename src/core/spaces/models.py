--- conflicted
+++ resolved
@@ -187,13 +187,10 @@
         help_text=_('Select the date where the event is celebrated.'))
     description = models.TextField(_('Description'), blank=True, null=True)
     location = models.TextField(_('Location'), blank=True, null=True)
-<<<<<<< HEAD
-=======
     latitude = models.DecimalField(_('Latitude'), blank=True, null=True,
         max_digits=17, decimal_places=15, help_text =_('Specify it in decimal'))
     longitude = models.DecimalField(_('Longitude'), blank=True, null=True,
         max_digits=17, decimal_places=15, help_text =_('Specify it in decimal'))
->>>>>>> 6ffcc1bb
 
     def is_due(self):
         if self.pub_date < datetime.now():
