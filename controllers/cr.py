# -*- coding: utf-8 -*-

"""
    Shelter Registry - Controllers

    @ToDo Search shelters by type, services, location, available space
    @ToDo Tie in assessments from RAT and requests from RMS.
    @ToDo Associate persons with shelters (via presence loc == shelter loc?)
"""

module = request.controller
resourcename = request.function

if module not in deployment_settings.modules:
    raise HTTP(404, body="Module disabled: %s" % module)

# S3 framework functions
# -----------------------------------------------------------------------------
def index():
    """ Module's Home Page """

    module_name = deployment_settings.modules[module].name_nice
    response.title = module_name
    return dict(module_name=module_name)

# =============================================================================
def shelter_type():
    """
        RESTful CRUD controller
        List / add shelter types (e.g. NGO-operated, Government evacuation center,
        School, Hospital -- see Agasti opt_camp_type.)
    """

<<<<<<< HEAD
    tabs = [(T("Basic Details"), None),
            (s3.crud_strings["cr_shelter"].title_list, "shelter")]

    rheader = lambda r: s3db.cr_shelter_rheader(r, tabs=tabs)

    # @ToDo: Shelters per type display is broken -- always returns none.
    output = s3_rest_controller(rheader=rheader)
=======
    output = s3_rest_controller(rheader=s3db.cr_shelter_rheader)
>>>>>>> a44f98e5
    return output

# -----------------------------------------------------------------------------
def shelter_service():
    """
        RESTful CRUD controller
        List / add shelter services (e.g. medical, housing, food, ...)
    """

<<<<<<< HEAD
    tabs = [(T("Basic Details"), None),
            (s3.crud_strings["cr_shelter"].title_list, "shelter")]

    rheader = lambda r: s3db.cr_shelter_rheader(r, tabs=tabs)

    output = s3_rest_controller(rheader=rheader)
=======
    output = s3_rest_controller()
>>>>>>> a44f98e5
    return output

# =============================================================================
def shelter():

    """ RESTful CRUD controller

    >>> resource="shelter"
    >>> from applications.sahana.modules.s3_test import WSGI_Test
    >>> test=WSGI_Test(db)
    >>> "200 OK" in test.getPage("/sahana/%s/%s" % (module,resource))
    True
    >>> test.assertHeader("Content-Type", "text/html")
    >>> test.assertInBody("List Shelters")
    >>> "200 OK" in test.getPage("/sahana/%s/%s/create" % (module,resource))    #doctest: +SKIP
    True
    >>> test.assertHeader("Content-Type", "text/html")                          #doctest: +SKIP
    >>> test.assertInBody("Add Shelter")                                        #doctest: +SKIP
    >>> "200 OK" in test.getPage("/sahana/%s/%s?format=json" % (module,resource))
    True
    >>> test.assertHeader("Content-Type", "text/html")
    >>> test.assertInBody("[")
    >>> "200 OK" in test.getPage("/sahana/%s/%s?format=csv" % (module,resource))
    True
    >>> test.assertHeader("Content-Type", "text/csv")

    """

    tablename = "cr_shelter"
    table = s3db[tablename]

    # Load Models to add tabs
    if deployment_settings.has_module("req"):
        # (gets loaded by Inv if available)
        s3mgr.load("req_req")

    field = s3db.pr_presence.shelter_id
    field.requires = IS_NULL_OR(IS_ONE_OF(db, "cr_shelter.id",
                                          "%(name)s",
                                          sort=True))
    field.represent = lambda id: \
        (id and [db.cr_shelter[id].name] or ["None"])[0]
    field.ondelete = "RESTRICT"
    if deployment_settings.get_ui_camp():
        HELP = T("The Camp this person is checking into.")
    else:
        HELP = T("The Shelter this person is checking into.")
    ADD_SHELTER = response.s3.ADD_SHELTER
    SHELTER_LABEL = response.s3.SHELTER_LABEL
    field.comment = S3AddResourceLink(c="cr",
                                      f="shelter",
                                      title=ADD_SHELTER,
                                      tooltip=HELP)
    field.label = SHELTER_LABEL
    field.readable = True
    field.writable = True

    # Make pr_presence.pe_id visible:
    pe_id = s3db.pr_presence.pe_id
    pe_id.readable = True
    pe_id.writable = True

    # Usually, the pe_id field is an invisible foreign key, therefore it
    # has no default representation/requirements => need to add this here:
    pe_id.label = T("Person/Group")
    pe_id.represent = s3db.pr_pentity_represent
    pe_id.requires = IS_ONE_OF(db, "pr_pentity.pe_id",
                               s3.pr_pentity_represent,
                               filterby="instance_type",
                               orderby="instance_type",
                               filter_opts=("pr_person",
                                            "pr_group"))

    s3mgr.configure("pr_presence",
                    # presence not deletable in this view! (need to register a check-out
                    # for the same person instead):
                    deletable=False,
                    list_fields=["id",
                                 "pe_id",
                                 "datetime",
                                 "presence_condition",
                                 "proc_desc"
                                ])

    # Access from Shelters
    s3mgr.model.add_component("pr_presence",
                              cr_shelter="shelter_id")

    s3mgr.configure(tablename,
                    # Go to People check-in for this shelter after creation
                    create_next = URL(c="cr", f="shelter",
                                      args=["[id]", "presence"]))

    # Pre-processor
    response.s3.prep = cr_shelter_prep

    rheader = s3db.cr_shelter_rheader
    output = s3_rest_controller(rheader=rheader)

    return output

# -----------------------------------------------------------------------------
def cr_shelter_prep(r):
    """
        Pre-processor for the REST Controller
    """

    if r.component and r.component.name == "presence":
        r.resource.add_filter(s3db.pr_presence.closed == False)

    if r.interactive:
        if r.method != "read":
            # Don't want to see in Create forms
            # inc list_create (list_fields over-rides)
            address_hide(r.table)

        if r.component:
            if r.component.name == "inv_item" or \
               r.component.name == "recv" or \
               r.component.name == "send":
                # Filter out items which are already in this inventory
                s3db.inv_prep(r)

            elif r.component.name == "human_resource":
                # Filter out people which are already staff for this warehouse
                s3_filter_staff(r)
                # Cascade the organisation_id from the hospital to the staff
                s3db.hrm_human_resource.organisation_id.default = r.record.organisation_id
                s3db.hrm_human_resource.organisation_id.writable = False

            elif r.component.name == "rat":
                # Hide the Implied fields
                db.assess_rat.location_id.writable = False
                db.assess_rat.location_id.default = r.record.location_id
                db.assess_rat.location_id.comment = ""
                # Set defaults
                staff_id = auth.s3_logged_in_human_resource()
                if staff_id:
                    db.assess_rat.staff_id.default = staff_id.id

            elif r.component.name == "presence":
                if deployment_settings.get_ui_camp():
                    REGISTER_LABEL = T("Register Person into this Camp")
                    EMPTY_LIST = T("No People currently registered in this camp")
                else:
                    REGISTER_LABEL = T("Register Person into this Shelter")
                    EMPTY_LIST = T("No People currently registered in this shelter")
                # Hide the Implied fields
                db.pr_presence.location_id.writable = False
                db.pr_presence.location_id.default = r.record.location_id
                db.pr_presence.location_id.comment = ""
                db.pr_presence.proc_desc.readable = db.pr_presence.proc_desc.writable = False
                # AT: Add Person
                s3db.table("pr_group", None)
                add_group_label = s3base.S3CRUD.crud_string("pr_group", "label_create_button")
                db.pr_presence.pe_id.comment = \
                    DIV(s3db.pr_person_comment(T("Add Person"), REGISTER_LABEL, child="pe_id"),
                        S3AddResourceLink(c="pr",
                                          f="group",
                                          title=add_group_label,
                                          tooltip=T("Create a group entry in the registry."))
                    )
                db.pr_presence.pe_id.widget = S3AutocompleteWidget("pr", "pentity")
                # Set defaults
                db.pr_presence.datetime.default = request.utcnow
                db.pr_presence.observer.default = s3_logged_in_person()
                popts = s3db.pr_presence_opts
                pcnds = s3db.pr_presence_conditions
                cr_shelter_presence_opts = {
                    popts.CHECK_IN: pcnds[popts.CHECK_IN],
                    popts.CHECK_OUT: pcnds[popts.CHECK_OUT]
                }
                db.pr_presence.presence_condition.requires = IS_IN_SET(
                    cr_shelter_presence_opts, zero=None)
                db.pr_presence.presence_condition.default = popts.CHECK_IN
                # Change the Labels
                s3.crud_strings.pr_presence = Storage(
                    title_create = T("Register Person"),
                    title_display = T("Registration Details"),
                    title_list = T("Registered People"),
                    title_update = T("Edit Registration"),
                    title_search = T("Search Registations"),
                    subtitle_create = REGISTER_LABEL,
                    label_list_button = T("List Registrations"),
                    label_create_button = T("Register Person"),
                    msg_record_created = T("Registration added"),
                    msg_record_modified = T("Registration updated"),
                    msg_record_deleted = T("Registration entry deleted"),
                    msg_list_empty = EMPTY_LIST
                )

            elif r.component.name == "req":
                if r.method != "update" and r.method != "read":
                    # Hide fields which don't make sense in a Create form
                    # inc list_create (list_fields over-rides)
                    s3db.req_create_form_mods()

    return True
# =============================================================================
def incoming():
    """ Incoming Shipments """

    return inv_incoming()

# -----------------------------------------------------------------------------
def req_match():
    """ Match Requests """

    return s3db.req_match()

# =============================================================================
# This code provides urls of the form:
# http://.../eden/cr/call/<service>/rpc/<method>/<id>
# e.g.:
# http://.../eden/cr/call/jsonrpc/rpc/list/2
# It is not currently in use but left in as an example, and because it may
# be used in future for interoperating with or transferring data from Agasti
# which uses xml-rpc.  See:
# http://www.web2py.com/examples/default/tools#services
# http://groups.google.com/group/web2py/browse_thread/thread/53086d5f89ac3ae2
def call():
    "Call an XMLRPC, JSONRPC or RSS service"
    return service()

@service.jsonrpc
@service.xmlrpc
@service.amfrpc
def rpc(method, id=0):
    if method == "list":
        return db().select(db.cr_shelter.ALL).as_list()
    if method == "read":
        return db(db.cr_shelter.id == id).select().as_list()
    if method == "delete":
        status=db(db.cr_shelter.id == id).delete()
        if status:
            return "Success - record %d deleted!" % id
        else:
            return "Failed - no record %d!" % id
    else:
        return "Method not implemented!"

@service.xmlrpc
def create(name):
    # Need to do validation manually!
    id = db.cr_shelter.insert(name=name)
    return id

@service.xmlrpc
def update(id, name):
    # Need to do validation manually!
    status = db(db.cr_shelter.id == id).update(name=name)
    #@todo: audit!
    if status:
        return "Success - record %d updated!" % id
    else:
        return "Failed - no record %d!" % id
<|MERGE_RESOLUTION|>--- conflicted
+++ resolved
@@ -31,17 +31,7 @@
         School, Hospital -- see Agasti opt_camp_type.)
     """
 
-<<<<<<< HEAD
-    tabs = [(T("Basic Details"), None),
-            (s3.crud_strings["cr_shelter"].title_list, "shelter")]
-
-    rheader = lambda r: s3db.cr_shelter_rheader(r, tabs=tabs)
-
-    # @ToDo: Shelters per type display is broken -- always returns none.
-    output = s3_rest_controller(rheader=rheader)
-=======
     output = s3_rest_controller(rheader=s3db.cr_shelter_rheader)
->>>>>>> a44f98e5
     return output
 
 # -----------------------------------------------------------------------------
@@ -51,16 +41,7 @@
         List / add shelter services (e.g. medical, housing, food, ...)
     """
 
-<<<<<<< HEAD
-    tabs = [(T("Basic Details"), None),
-            (s3.crud_strings["cr_shelter"].title_list, "shelter")]
-
-    rheader = lambda r: s3db.cr_shelter_rheader(r, tabs=tabs)
-
-    output = s3_rest_controller(rheader=rheader)
-=======
     output = s3_rest_controller()
->>>>>>> a44f98e5
     return output
 
 # =============================================================================
