--- conflicted
+++ resolved
@@ -534,18 +534,8 @@
         form = auth.profile()
     else:
         # logout
-<<<<<<< HEAD
-        form = title = ""
-
-    if form:
-        if s3.crud.submit_style:
-            form[0][-1][1][0]["_class"] = s3.crud.submit_style
-        elif s3_formstyle == "bootstrap":
-            form[0][-1][1][0]["_class"] = "btn btn-primary"
-=======
         title = ""
         form = auth()
->>>>>>> 1aaf4def
 
     if form:
         if s3.crud.submit_style:
