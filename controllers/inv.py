# -*- coding: utf-8 -*-

"""
    Inventory Management

    A module to record inventories of items at a locations (sites),
    including Warehouses, Offices, Shelters & Hospitals
"""

module = request.controller
resourcename = request.function

if not deployment_settings.has_module(module):
    raise HTTP(404, body="Module disabled: %s" % module)

# -----------------------------------------------------------------------------
def index():
    """
        Application Home page
        - custom View
    """

    # Load models
    s3mgr.load("cr_shelter") # Need CRUD String

    module_name = deployment_settings.modules[module].name_nice
    response.title = module_name
    return dict(module_name=module_name)

# =============================================================================
def office():
    """
        Required to ensure the tabs work from req_match
    """
    return warehouse()

def warehouse():
    """
        RESTful CRUD controller
        Filtered version of the org_office resource
    """

    module = "org"
    resourcename = "office"
    tablename = "org_office"
    table = s3db[tablename]

    s3mgr.load("inv_inv_item")

    if "viewing" in request.get_vars:
        viewing = request.get_vars.viewing
        tn, id = viewing.split(".", 1)
        if tn == "org_office":
            request.args.insert(0, id)

    s3.crud_strings[tablename] = s3.org_warehouse_crud_strings

    # Type is Warehouse
    table.type.default = 5 # Warehouse
    table.type.writable = False

    # Only show warehouses
    response.s3.filter = (table.type == 5)

    # Remove type from list_fields
    list_fields = s3mgr.model.get_config(tablename, "list_fields")
    try:
        list_fields.remove("type")
    except:
        # Already removed
        pass
    s3mgr.configure(tablename, list_fields=list_fields)

    warehouse_search = s3base.S3Search(
        advanced=(s3base.S3SearchSimpleWidget(
                    name="warehouse_search_text",
                    label=T("Search"),
                    comment=T("Search for warehouse by text."),
                    field=["name","comments", "email"]
                  ),
                  s3base.S3SearchOptionsWidget(
                    name="warehouse_search_org",
                    label=T("Organization"),
                    comment=T("Search for warehouse by organization."),
                    field="organisation_id",
                    represent ="%(name)s",
                    cols = 3
                  ),
                  s3base.S3SearchLocationHierarchyWidget(
                    name="warehouse_search_location",
                    comment=T("Search for warehouse by location."),
                    represent ="%(name)s",
                    cols = 3
                  ),
                  s3base.S3SearchLocationWidget(
                    name="warehouse_search_map",
                    label=T("Map"),
                  ),
        ))
    s3mgr.configure(tablename,
                    search_method = warehouse_search)

    # CRUD pre-process
    def prep(r):
        if r.tablename == "org_office": # and r.interactive:

            if r.method != "read":
                # Don't want to see in Create forms
                # inc list_create (list_fields over-rides)
                r.table.obsolete.writable = False
                r.table.obsolete.readable = False
                address_hide(table)
                # Process Base Location
                #s3mgr.configure(table._tablename,
                #                onaccept=address_onaccept)

            if r.component:
                if r.component.name == "inv_item":
                    # Filter out items which are already in this inventory
                    s3db.inv_prep(r)
                    # Remove the Warehouse Name from the list_fields
                    list_fields = s3mgr.model.get_config("inv_inv_item", "list_fields")
                    try:
                        list_fields.remove("site_id")
                        s3mgr.configure("inv_inv_item", list_fields=list_fields)
                    except:
                        pass

                elif r.component.name == "recv" or \
                   r.component.name == "send":
                    # Filter out items which are already in this inventory
                    s3db.inv_prep(r)

                elif r.component.name == "human_resource":
                    # Filter out people which are already staff for this warehouse
                    s3_filter_staff(r)
                    # Cascade the organisation_id from the hospital to the staff
                    htable = s3db.hrm_human_resource
                    htable.organisation_id.default = r.record.organisation_id
                    htable.organisation_id.writable = False

                elif r.component.name == "req":
                    s3db.req_prep(r)
                    if r.method != "update" and r.method != "read":
                        # Hide fields which don't make sense in a Create form
                        # inc list_create (list_fields over-rides)
                        s3db.req_create_form_mods()

        # "show_obsolete" var option can be added (btn?) later to
        # disable this filter
        if r.method in [None, "list"] and \
            not r.vars.get("show_obsolete", False):
            r.resource.add_filter((s3db.org_office.obsolete != True))
        return True
    response.s3.prep = prep

    # CRUD post-process
    def postp(r, output):
        if r.interactive and not r.component and r.method != "import":
            # Change Action buttons to open Stock Tab by default
            read_url = URL(f="warehouse", args=["[id]", "inv_item"])
            update_url = URL(f="warehouse", args=["[id]", "inv_item"])
            s3mgr.crud.action_buttons(r,
                                      read_url=read_url,
                                      update_url=update_url)
        if "add_btn" in output:
            del output["add_btn"]
        return output
    response.s3.postp = postp

    rheader = response.s3.inv_warehouse_rheader

    if "extra_data" in request.get_vars:
        csv_template = "inv_item"
        module = "inv"
        resourcename = "inv_item"
    else:
        csv_template = "warehouse"
    csv_stylesheet = "%s.xsl" % csv_template


    # remove CRUD generated buttons in the tabs
    s3mgr.configure("inv_inv_item",
                    create=False,
                    listadd=False,
                    editable=False,
                    deletable=False,
                   )


    output = s3_rest_controller(module, resourcename,
                                rheader=rheader,
                                csv_template = csv_template,
                                csv_stylesheet = csv_stylesheet,
                                # Extra fields for CSV uploads:
                                csv_extra_fields = [
                                    dict(label="Organisation",
                                         field=s3db.org_organisation_id(comment=None))
                                ])
    if "add_btn" in output:
        del output["add_btn"]
    return output

# =============================================================================
def incoming():
    """ Incoming Shipments """

    # Defined in the Model for use from Multiple Controllers for unified menus
    return inv_incoming()

# =============================================================================
def req_match():
    """ Match Requests """

    return s3db.req_match()

# =============================================================================
def inv_item():
    """ REST Controller """

    table = s3db.inv_inv_item
    s3.crud_strings["inv_inv_item"].msg_list_empty = T("No Stock currently registered")

    # Upload for configuration (add replace option)
    response.s3.importerPrep = lambda: dict(ReplaceOption=T("Remove existing data before import"))

    # if this url has a viewing track items then redirect to track_movement
    if "viewing" in request.get_vars:
        viewing = request.get_vars.viewing
        tn, id = viewing.split(".", 1)
        if tn == "inv_track_item":
            record = s3db.inv_track_item[id]
            redirect(URL(c = "inv",
                         f = "track_movement",
                         args = [],
                         vars = {"viewing" : "%s.%s" % ("inv_inv_item", record.item_id)}
                        )
                     )
    # Import pre-process
    def import_prep(data):
        """
            Deletes all Stock records of the organisation
            before processing a new data import, used for the import_prep
            hook in s3mgr
        """
        request = current.request
        resource, tree = data
        xml = s3mgr.xml
        tag = xml.TAG
        att = xml.ATTRIBUTE
        if response.s3.importerReplace:
            if tree is not None:
                root = tree.getroot()
                expr = "/%s/%s[@%s='org_organisation']/%s[@%s='name']" % \
                       (tag.root, tag.resource, att.name, tag.data, att.field)
                orgs = root.xpath(expr)
                otable = s3db.org_organisation
                stable = s3db.org_site
                itable = s3db.inv_inv_item
                for org in orgs:
                    org_name = org.get("value", None) or org.text
                    if org_name:
                        try:
                            org_name = json.loads(s3mgr.xml.xml_decode(org_name))
                        except:
                            pass
                    if org_name:
                        query = (otable.name == org_name) & \
                                (stable.organisation_id == otable.id) & \
                                (itable.site_id == stable.id)
                        resource = s3mgr.define_resource("inv", "inv_item", filter=query)
                        ondelete = s3mgr.model.get_config("inv_inv_item", "ondelete")
                        resource.delete(ondelete=ondelete, format="xml")
            resource.skip_import = True
    s3mgr.import_prep = import_prep


    # Limit site_id to sites the user has permissions for
    auth.permission.permitted_facilities(table=table,
                                         error_msg=T("You do not have permission for any site to add an inventory item."))

    if len(request.args) > 1 and request.args[1] == "track_item":
        # remove CRUD generated buttons in the tabs
        s3mgr.configure("inv_track_item",
                        create=False,
                        listadd=False,
                        editable=False,
                        deletable=False,
                       )

    # remove CRUD generated buttons in the tabs
    s3mgr.configure("inv_inv_item",
                    create=False,
                    listadd=False,
                    editable=False,
                    deletable=False,
                   )
    rheader = response.s3.inv_warehouse_rheader
    output =  s3_rest_controller("inv",
                                 "inv_item",
                                 rheader=rheader,
                                 csv_extra_fields = [
                                                     dict(label="Organisation",
                                                          field=s3db.org_organisation_id(comment=None)
                                                          )
                                                     ],
                                 interactive_report = True,
                                )
    if "add_btn" in output:
        del output["add_btn"]
    return output

# -----------------------------------------------------------------------------
def track_movement():
    """ REST Controller """
    table = s3db.inv_track_item

    def prep(r):
        if r.interactive:
            if "viewing" in request.vars:
                dummy, item_id = request.vars.viewing.split(".")
                filter = (table.send_inv_item_id == item_id ) | \
                         (table.recv_inv_item_id == item_id)
                response.s3.filter = filter
        return True

    s3mgr.configure("inv_track_item",
                    create=False,
                    listadd=False,
                    editable=False,
                    deletable=False,
                   )

    response.s3.prep = prep
    rheader = response.s3.inv_warehouse_rheader
    output =  s3_rest_controller("inv",
                                 "track_item",
                                 rheader=rheader,
                                )
    if "add_btn" in output:
        del output["add_btn"]
    return output

# -----------------------------------------------------------------------------
def inv_item_quantity():
    """
    """

    table = s3db.inv_inv_item
    ptable = s3db.supply_item_pack
    query = (table.id == request.args[0]) & \
            (table.item_pack_id == ptable.id)
    record = db(query).select(table.quantity,
                              ptable.quantity,
                              limitby=(0, 1)).first()

    response.headers["Content-Type"] = "application/json"
    return json.dumps(record)

# -----------------------------------------------------------------------------
def inv_item_packs():
    """
        Called by S3FilterFieldChange to provide the pack options for a
            particular Item
    """

    table = s3db.inv_inv_item
    ptable = s3db.supply_item_pack
    query = (table.id == request.args[0]) & \
            (table.item_id == ptable.item_id)
    records = db(query).select(ptable.id,
                               ptable.name,
                               ptable.quantity)

    response.headers["Content-Type"] = "application/json"
    return records.json()

# =============================================================================
def send():
    """ RESTful CRUD controller """
    s3mgr.load("inv_send")
    s3db = current.s3db
    db = current.db
    auth = current.auth
    request = current.request
    response = current.response
    s3 = response.s3

    tablename = "inv_send"
    sendtable = s3db.inv_send
    tracktable = s3db.inv_track_item


    # Limit site_id to sites the user has permissions for
    error_msg = T("You do not have permission for any facility to send a shipment.")
    auth.permission.permitted_facilities(table=sendtable,
                                         error_msg=error_msg)

    # Set Validator for checking against the number of items in the warehouse
    vars = request.vars
    if (vars.send_inv_item_id):
        s3db.inv_track_item.quantity.requires = QUANTITY_INV_ITEM(db,
                                                                 vars.send_inv_item_id,
                                                                 vars.item_pack_id)

    SHIP_STATUS_IN_PROCESS = s3db.inv_ship_status["IN_PROCESS"]
    SHIP_STATUS_SENT = s3db.inv_ship_status["SENT"]
    SHIP_STATUS_RECEIVED = s3db.inv_ship_status["RECEIVED"]
    SHIP_STATUS_CANCEL = s3db.inv_ship_status["CANCEL"]
    SHIP_STATUS_RETURNING  = s3db.inv_ship_status["RETURNING"]

    def set_send_attr(status):
        sendtable.send_ref.writable = False
        if status == SHIP_STATUS_IN_PROCESS:
            sendtable.send_ref.readable = False
        else:
            # Make all fields writable False
            for field in sendtable.fields:
                sendtable[field].writable = False

    TRACK_STATUS_UNKNOWN    = s3db.inv_tracking_status["UNKNOWN"]
    TRACK_STATUS_PREPARING  = s3db.inv_tracking_status["IN_PROCESS"]
    TRACK_STATUS_TRANSIT    = s3db.inv_tracking_status["SENT"]
    TRACK_STATUS_UNLOADING  = s3db.inv_tracking_status["UNLOADING"]
    TRACK_STATUS_ARRIVED    = s3db.inv_tracking_status["RECEIVED"]
    TRACK_STATUS_CANCELED   = s3db.inv_tracking_status["CANCEL"]
    TRACK_STATUS_RETURNING  = s3db.inv_tracking_status["RETURNING"]

    def set_track_attr(status):
        # By default Make all fields writable False
        for field in tracktable.fields:
            tracktable[field].writable = False
        # Hide some fields
        tracktable.send_id.readable = False
        tracktable.recv_id.readable = False
        tracktable.bin.readable = False
        tracktable.item_id.readable = False
        tracktable.recv_quantity.readable = False
        tracktable.return_quantity.readable = False
        tracktable.currency.readable = False
        tracktable.pack_value.readable = False
        tracktable.expiry_date.readable = False
        tracktable.owner_org_id.readable = False
        tracktable.supply_org_id.readable = False
        tracktable.adj_item_id.readable = False
        if status == TRACK_STATUS_PREPARING:
            # show some fields
            tracktable.send_inv_item_id.writable = True
            tracktable.item_pack_id.writable = True
            tracktable.quantity.writable = True
            tracktable.comments.writable = True
            # hide some fields
            tracktable.item_source_no.readable = False
        elif status == TRACK_STATUS_ARRIVED:
            # Shipment arrived display some extra fields at the destination
            tracktable.item_source_no.readable = True
            tracktable.recv_quantity.readable = True
            tracktable.return_quantity.readable = True
            tracktable.recv_bin.readable = True
        elif status == TRACK_STATUS_RETURNING:
            tracktable.return_quantity.readable = True
            tracktable.return_quantity.writable = True

    def prep(r):
        # Default to the Search tab in the location selector
        response.s3.gis.tab = "search"
        if r.component:
            record = sendtable[r.id]
            if record.status == SHIP_STATUS_RECEIVED or \
               record.status == SHIP_STATUS_CANCEL:
                list_fields = ["id",
                               "status",
                               "item_id",
                               "item_pack_id",
                               "bin",
                               "quantity",
                               "recv_quantity",
                               "return_quantity",
                               "owner_org_id",
                               "supply_org_id",
                               "comments",
                              ]
            elif record.status == SHIP_STATUS_RETURNING:
                list_fields = ["id",
                               "status",
                               "item_id",
                               "item_pack_id",
                               "quantity",
                               "return_quantity",
                               "bin",
                               "owner_org_id",
                               "supply_org_id",
                              ]
            else:
                list_fields = ["id",
                               "status",
                               "item_id",
                               "item_pack_id",
                               "quantity",
                               "bin",
                               "owner_org_id",
                               "supply_org_id",
                              ]
            s3mgr.configure("inv_track_item",
                            list_fields=list_fields,
                           )

            # Can only create or delete track items for a send record if the status is preparing
            if r.method == "create" or r.method == "delete":
                if record.status != SHIP_STATUS_IN_PROCESS:
                    return False
            if r.method == "delete":
                return s3.inv_track_item_deleting(r.component_id)
            if r.record.get("site_id"):
                # Restrict to items from this warehouse only
                tracktable.send_inv_item_id.requires = IS_ONE_OF(db,
                                                         "inv_inv_item.id",
                                                         s3db.inv_item_represent,
                                                         orderby="inv_inv_item.id",
                                                         sort=True,
                                                         filterby = "site_id",
                                                         filter_opts = [r.record.site_id]
                                                        )
            # Hide the values that will be copied from the inv_inv_item record
            if r.component_id:
                track_record = tracktable[r.component_id]
                set_track_attr(track_record.status)
                # if the track record is linked to a request item
                # then display the item_id so that the correct item can be selected
                # @todo: restrict the selectable items to this type.
                if track_record and track_record.get("req_item_id"):
                    tracktable.item_id.readable = True
                else:
                    tracktable.item_id.readable = False
            else:
                set_track_attr(TRACK_STATUS_PREPARING)
            if r.interactive:
                SHIP_STATUS_SENT = s3db.inv_ship_status["SENT"]
                if r.record.status == SHIP_STATUS_IN_PROCESS:
                    s3.crud_strings.inv_send.title_update = \
                    s3.crud_strings.inv_send.title_display = T("Process Shipment to Send")
                elif "site_id" in request.vars and r.record.status == SHIP_STATUS_SENT:
                    s3.crud_strings.inv_send.title_update = \
                    s3.crud_strings.inv_send.title_display = T("Review Incoming Shipment to Receive")
        else:
            # else set the inv_send attributes
            if r.id:
                record = sendtable[r.id]
                set_send_attr(record.status)
            else:
                set_send_attr(SHIP_STATUS_IN_PROCESS)
                sendtable.send_ref.readable = False
        return True

    if len(request.args) > 1 and request.args[1] == "track_item":
        status = sendtable[request.args[0]].status
        if status:
            editable = False
            if status == SHIP_STATUS_RETURNING:
                editable = True
            # remove CRUD generated buttons in the tabs
            s3mgr.configure("inv_track_item",
                            create=False,
                            listadd=False,
                            editable=editable,
                            deletable=False,
                           )


    response.s3.prep = prep
    output = s3_rest_controller("inv",
                                "send",
                                rheader=s3.inv_send_rheader,
                               )
    return output

# ==============================================================================
def prepare_commit():
    """ RESTful CRUD controller """
    s3mgr.load("inv_send")
    s3db = current.s3db
    db = current.db
    auth = current.auth
    request = current.request
    response = current.response
    s3 = response.s3

    # Get the commit and request records
    if len(request.args) > 0:
        commit_id = request.args[0]
    else:
        redirect(URL(c = "req",
                     f = "commit",
                    )
                )
    req_table = s3db.req_req
    rim_table = s3db.req_req_item
    com_table = s3db.req_commit
    cim_table = s3db.req_commit_item
    send_table = s3db.inv_send
    track_table = s3db.inv_track_item

    query = (com_table.id == commit_id) & \
            (com_table.req_id == req_table.id) & \
            (com_table.deleted == False)
    record = db(query).select(limitby = (0, 1)).first()
    # create a inv_send and link to the commit
    send_id = send_table.insert(sender_id = record.req_commit.committer_id,
                                site_id = record.req_commit.site_id,
                                recipient_id = record.req_req.requester_id,
                                to_site_id = record.req_req.site_id,
                                status = 0)

    # get all of the committed items
    query = (cim_table.commit_id == commit_id) & \
            (cim_table.req_item_id == rim_table.id) & \
            (cim_table.deleted == False)
    records = db(query).select()
    # create inv_track_items for each commit item
    for row in records:
        id = track_table.insert(track_org_id = record.req_commit.organisation_id,
                                send_id = send_id,
                                status = 1,
                                item_id = row.req_req_item.item_id,
                                item_pack_id = row.req_req_item.item_pack_id,
                                quantity = row.req_commit_item.quantity,
                                currency = row.req_req_item.currency,
                                req_item_id = row.req_req_item.id)
        track_table(track_table.id == id).update(tracking_no = "TN:%6d" % (10000 + id))
    # redirect to inv_send for the send id just created
    redirect(URL(c = "inv",
                 f = "send",
                 args = [send_id, "track_item"]))


# -----------------------------------------------------------------------------
def send_process():
    """ Send a Shipment """

    send_id = request.args[0]
    stable = s3db.inv_send
    tracktable = s3db.inv_track_item
    siptable = s3db.supply_item_pack
    rrtable = s3db.req_req
    ritable = s3db.req_req_item
    otable = s3db.org_office

    if not auth.s3_has_permission("update",
                                  stable,
                                  record_id=send_id):
        session.error = T("You do not have permission to send this shipment.")

    send_record = stable[send_id]

    if send_record.status != eden.inv.inv_ship_status["IN_PROCESS"]:
        session.error = T("This shipment has already been sent.")

    # Get the track items that are part of this shipment
    query = ( tracktable.send_id == send_id ) & \
            (tracktable.deleted == False)
    track_items = db(query).select()
    if not track_items:
        session.error = T("No items have been selected for shipping.")

    if session.error:
        redirect(URL(c = "inv",
                     f = "send",
                     args = [send_id]))

    # Update Send record & lock for editing
    stable[send_id] = dict(date = request.utcnow,
                           status = eden.inv.inv_ship_status["SENT"],
                           owned_by_user = None,
                           owned_by_group = ADMIN)
    # if this is linked to a request then update the quantity in transit
    req_ref = send_record.req_ref
    query = (rrtable.req_ref == req_ref)
    req_rec = db(query).select(rrtable.id, limitby = (0, 1)).first()
<<<<<<< HEAD
    if req_rec and req_rec.id:
=======
    if req_rec:
>>>>>>> 2c01302e
        req_id = req_rec.id
        for track_item in track_items:
            if track_item.req_item_id:
                req_i = ritable[track_item.req_item_id]
                req_p_qnty = siptable[req_i.item_pack_id].quantity
                t_qnty = track_item.quantity
                t_pack_id = track_item.item_pack_id
                inv_p_qnty = siptable[t_pack_id].quantity
                transit_quantity = t_qnty * inv_p_qnty / req_p_qnty
                db(ritable.id == track_item.req_item_id).update(quantity_transit = ritable.quantity_transit + transit_quantity)
        s3db.req_update_status(req_id)
    # Create a Receive record
    rtable = s3db.inv_recv
    code = s3db.inv_get_shipping_code("GRN",
                                      send_record.to_site_id,
                                      s3db.inv_recv.recv_ref
                                     )
    recv_id = rtable.insert(sender_id = send_record.sender_id,
                            send_ref = send_record.send_ref,
                            req_ref = send_record.req_ref,
                            recv_ref = code,
                            from_site_id = send_record.site_id,
                            eta = send_record.delivery_date,
                            recipient_id = send_record.recipient_id,
                            site_id = send_record.to_site_id,
                            comments = send_record.comments,
                            status = eden.inv.inv_ship_status["SENT"],
                            type = 1, # 1:"Another Inventory"
                           )
    # Change the status for all track items in this shipment to In transit
    # and link to the receive record
    db(tracktable.send_id == send_id).update(status = 2,
                                             recv_id = recv_id)

    session.confirmation = T("Shipment Items sent from Warehouse")
    # Go to the Site which has sent these items
    site_id = send_record.site_id
    (prefix, resourcename, id) = s3mgr.model.get_instance(s3db.org_site,
                                                          site_id)
    query = (otable.id == id)
    otype = db(query).select(otable.type, limitby = (0, 1)).first()
    if otype and otype.type == 5:
        url = URL(c = "inv",
                 f = "warehouse",
                 args = [id, "inv_item"])
    else:
        url = URL(c = "org",
                 f = "office",
                 args = [id, "inv_item"])
    redirect(url)

# -----------------------------------------------------------------------------
def send_returns():
    """
        This will cancel a shipment that has been sent

        @todo need to roll back commitments
    """

    send_id = request.args[0]
    stable = s3db.inv_send
    rtable = s3db.inv_recv
    tracktable = s3db.inv_track_item
    if not auth.s3_has_permission("update",
                                  stable,
                                  record_id=send_id):
        session.error = T("You do not have permission to return this sent shipment.")

    send_record = stable[send_id]
    if send_record.status == eden.inv.inv_ship_status["IN_PROCESS"]:
        session.error = T("This shipment has not been sent - it cannot be returned because it can still be edited.")

    if session.error:
        redirect(URL(c = "inv",
                     f = "send",
                     args = [send_id],
                     )
                 )

    # Okay no error so far, change the status to Returning
    stable[send_id] = dict(date = request.utcnow,
                           status = eden.inv.inv_ship_status["RETURNING"],
                           owned_by_user = None,
                           owned_by_group = ADMIN)
    recv_row = db(tracktable.send_id == send_id).select(tracktable.recv_id,
                                                        limitby = (0, 1)).first()
    if recv_row:
        recv_id = recv_row.recv_id
        rtable[recv_id] = dict(date = request.utcnow,
                               status = eden.inv.inv_ship_status["RETURNING"],
                               owned_by_user = None,
                               owned_by_group = ADMIN)
    # Set all track items to status of returning
    db(tracktable.send_id == send_id).update(status = eden.inv.inv_tracking_status["RETURNING"])
    session.confirmation = T("Sent Shipment has returned, indicate how many items will be returned to Warehouse.")

    redirect(URL(c = "inv",
                 f = "send",
                 args = [send_id, "track_item"]))
# -----------------------------------------------------------------------------
def return_process():
    """ Return some stock from a shipment back into the warehouse """

    send_id = request.args[0]
    invtable = s3db.inv_inv_item
    stable = s3db.inv_send
    rtable = s3db.inv_recv
    tracktable = s3db.inv_track_item
    if not auth.s3_has_permission("update",
                                  stable,
                                  record_id=send_id):
        session.error = T("You do not have permission to return this sent shipment.")

    send_record = stable[send_id]
    if send_record.status != eden.inv.inv_ship_status["RETURNING"]:
        session.error = T("This shipment has not been returned.")

    if session.error:
        redirect(URL(c = "inv",
                     f = "send",
                     args = [send_id],
                     )
                 )

    # Okay no error so far, let's move the goods back into the warehouse
    # and then change the status to received
    # Update Receive record & lock for editing
    # Move each item to the site
    track_rows = db(tracktable.send_id == send_id).select()
    for track_item in track_rows:
        send_inv_id = track_item.send_inv_item_id
        return_qnty = track_item.return_quantity
        if return_qnty == None:
            return_qnty = 0
        # update the receive quantity in the tracking record
        tracktable[track_item.id] = dict (recv_quantity = track_item.quantity - return_qnty)
        if return_qnty:
            db(invtable.id == send_inv_id).update(quantity = invtable.quantity + return_qnty)


    stable[send_id] = dict(date = request.utcnow,
                           status = eden.inv.inv_ship_status["RECEIVED"],
                           owned_by_user = None,
                           owned_by_group = ADMIN)
    recv_row = db(tracktable.send_id == send_id).select(tracktable.recv_id,
                                                        limitby = (0, 1)).first()
    if recv_row:
        recv_id = recv_row.recv_id
        rtable[recv_id] = dict(date = request.utcnow,
                               status = eden.inv.inv_ship_status["RECEIVED"],
                               owned_by_user = None,
                               owned_by_group = ADMIN)
    # Change the status for all track items in this shipment to Received
    db(tracktable.send_id == send_id).update(status = eden.inv.inv_tracking_status["RECEIVED"])

    redirect(URL(c = "inv",
                 f = "send",
                 args = [send_id]))

# -----------------------------------------------------------------------------
def send_cancel():
    """
        This will cancel a shipment that has been sent

        @todo need to roll back commitments
    """

    send_id = request.args[0]
    stable = s3db.inv_send
    rtable = s3db.inv_recv
    tracktable = s3db.inv_track_item
    if not auth.s3_has_permission("delete",
                                  stable,
                                  record_id=send_id):
        session.error = T("You do not have permission to cancel this sent shipment.")

    send_record = stable[send_id]
    if send_record.status != eden.inv.inv_ship_status["SENT"]:
        session.error = T("This shipment has not been sent - it has NOT been canceled because can still be edited.")

    if session.error:
        redirect(URL(c = "inv",
                     f = "send",
                     args = [send_id],
                     )
                 )

    # Okay no error so far, let's delete that baby
    # Change the send and recv status to cancelled
    stable[send_id] = dict(date = request.utcnow,
                           status = eden.inv.inv_ship_status["CANCEL"],
                           owned_by_user = None,
                           owned_by_group = ADMIN)
    recv_row = db(tracktable.send_id == send_id).select(tracktable.recv_id,
                                                        limitby = (0, 1)).first()
    if recv_row:
        recv_id = recv_row.recv_id
        rtable[recv_id] = dict(date = request.utcnow,
                               status = eden.inv.inv_ship_status["CANCEL"],
                               owned_by_user = None,
                               owned_by_group = ADMIN)


    # Change the track items status to canceled and then delete them
    # If they are linked to a request then the in transit total will also be reduced
    # Records can only be deleted if the status is 1 (prepare)
    # so change the status before we delete
    db(tracktable.send_id == send_id).update(status = 1)
    track_rows = db(tracktable.send_id == send_id).select(tracktable.id)
    for track_item in track_rows:
        s3.inv_track_item_deleting(track_item.id)
    # Now change the status to 4 (cancelled)
    db(tracktable.send_id == send_id).update(status = 4)

    session.confirmation = T("Sent Shipment canceled and items returned to Warehouse")

    redirect(URL(c = "inv",
                 f = "send",
                 args = [send_id]))

# =============================================================================
def recv():
    """ RESTful CRUD controller """
    s3mgr.load("inv_recv")
    s3mgr.load("inv_adj_item")
    tablename = "inv_recv"
    recvtable = s3db.inv_recv
    tracktable = s3db.inv_track_item

    # Limit site_id to sites the user has permissions for
    if deployment_settings.get_inv_shipment_name() == "order":
        error_msg = T("You do not have permission for any facility to add an order.")
    else:
        error_msg = T("You do not have permission for any facility to receive a shipment.")
    auth.permission.permitted_facilities(table=recvtable,
                                         error_msg=error_msg)

    # The inv_recv record might be created when the shipment is send and so it
    # might not have the recipient identified. If it is null then set it to
    # the person who is logged in (the default)
    if len(request.args) > 0:
        try:
            id = request.args[0]
            if recvtable[id].recipient_id == None:
                db(recvtable.id == id).update(recipient_id = auth.s3_logged_in_person())
        except:
            pass

    SHIP_STATUS_IN_PROCESS = s3db.inv_ship_status["IN_PROCESS"]
    SHIP_STATUS_SENT = s3db.inv_ship_status["SENT"]
    SHIP_STATUS_RECEIVED = s3db.inv_ship_status["RECEIVED"]
    SHIP_STATUS_CANCEL = s3db.inv_ship_status["CANCEL"]

    def set_recv_attr(status):
        recvtable.sender_id.readable = False
        recvtable.sender_id.writable = False
        recvtable.grn_status.readable = False
        recvtable.grn_status.writable = False
        recvtable.cert_status.readable = False
        recvtable.cert_status.writable = False
        recvtable.eta.readable = False
        recvtable.req_ref.writable = True
        if status == SHIP_STATUS_IN_PROCESS:
            recvtable.send_ref.writable = True
            recvtable.recv_ref.readable = False
            recvtable.sender_id.readable = False
            recvtable.from_site_id.writable = False
            recvtable.from_site_id.readable = False
        else:
            # Make all fields writable False
            for field in recvtable.fields:
                recvtable[field].writable = False

    TRACK_STATUS_UNKNOWN    = s3db.inv_tracking_status["UNKNOWN"]
    TRACK_STATUS_PREPARING  = s3db.inv_tracking_status["IN_PROCESS"]
    TRACK_STATUS_TRANSIT    = s3db.inv_tracking_status["SENT"]
    TRACK_STATUS_UNLOADING  = s3db.inv_tracking_status["UNLOADING"]
    TRACK_STATUS_ARRIVED    = s3db.inv_tracking_status["RECEIVED"]
    TRACK_STATUS_CANCELED   = s3db.inv_tracking_status["CANCEL"]

    def set_track_attr(status):
        # By default Make all fields writable False
        for field in tracktable.fields:
            tracktable[field].writable = False
        # Hide some fields
        tracktable.send_id.readable = False
        tracktable.recv_id.readable = False
        tracktable.bin.readable = False
        tracktable.adj_item_id.readable = False
        tracktable.recv_quantity.readable = True
        if status == TRACK_STATUS_PREPARING:
            # show some fields
            tracktable.item_source_no.writable = True
            tracktable.item_id.writable = True
            tracktable.item_pack_id.writable = True
            tracktable.quantity.writable = True
            tracktable.currency.writable = True
            tracktable.pack_value.writable = True
            tracktable.expiry_date.writable = True
            tracktable.recv_bin.writable = True
            tracktable.owner_org_id.writable = True
            tracktable.supply_org_id.writable = True
            tracktable.comments.writable = True
            tracktable.recv_quantity.readable = False
            # hide some fields
            tracktable.send_inv_item_id.readable = False
            # change some labels
            tracktable.quantity.label = T("Quantity Delivered")
            tracktable.recv_bin.label = T("Bin")
        elif status == TRACK_STATUS_TRANSIT:
            # Hide the values that will be copied from the inv_inv_item record
            tracktable.send_inv_item_id.readable = False
            tracktable.send_inv_item_id.writable = False
            tracktable.item_source_no.readable = True
            tracktable.item_source_no.writable = False
            # Display the values that can only be entered on create
            tracktable.recv_quantity.writable = True
            tracktable.recv_bin.readable = True
            tracktable.recv_bin.writable = True
            tracktable.comments.writable = True
            # This is a received purchase so change the label to reflect this
            tracktable.quantity.label =  T("Quantity Delivered")
        elif status == TRACK_STATUS_ARRIVED:
            tracktable.item_source_no.readable = True
            tracktable.item_source_no.writable = False
            tracktable.item_id.writable = False
            tracktable.send_inv_item_id.writable = False
            tracktable.item_pack_id.writable = False
            tracktable.quantity.writable = False
            tracktable.currency.writable = False
            tracktable.pack_value.writable = False
            tracktable.expiry_date.writable = False
            tracktable.owner_org_id.writable = False
            tracktable.supply_org_id.writable = False
            tracktable.recv_bin.readable = True
            tracktable.recv_bin.writable = True

        
    def prep(r):
        if r.component:
            # if we have a component then set the track_item attributes
            record = recvtable[r.id]
            # Can only create or delete track items for a recv record if the status is preparing
            if r.method == "create" or r.method == "delete":
                if record.status != SHIP_STATUS_IN_PROCESS:
                    return False
            if r.component_id:
                track_record = tracktable[r.component_id]
                set_track_attr(track_record.status)
            else:
                set_track_attr(TRACK_STATUS_PREPARING)

            if r.record and r.record.status == SHIP_STATUS_IN_PROCESS:
                s3.crud_strings.inv_recv.title_update = \
                s3.crud_strings.inv_recv.title_display = T("Process Received Shipment")
        else:
            # else set the recv attributes
            if r.id:
                record = recvtable[r.id]
                set_recv_attr(record.status)
            else:
                set_recv_attr(SHIP_STATUS_IN_PROCESS)
                recvtable.recv_ref.readable = False
        return True
    response.s3.prep = prep

    if len(request.args) > 1 and request.args[1] == "track_item":
        status = recvtable[request.args[0]].status
        if status == SHIP_STATUS_SENT:
            list_fields = ["id",
                           "status",
                           "item_id",
                           "item_pack_id",
                           "quantity",
                           "recv_quantity",
                           "recv_bin",
                           "owner_org_id",
                           "supply_org_id",
                          ]
            s3mgr.configure("inv_track_item",
                            list_fields=list_fields,
                           )
        if status:
            # remove CRUD generated buttons in the tabs
            s3mgr.configure("inv_track_item",
                            create=False,
                            listadd=False,
                            editable=False,
                            deletable=False,
                           )
            if recvtable[request.args[0]].status == 2:
                s3mgr.configure("inv_track_item",
                                editable=True,
                               )

    output = s3_rest_controller("inv", "recv",
                                rheader=eden.inv.inv_recv_rheader,
                                )
    return output


# -----------------------------------------------------------------------------
def req_items_for_inv(site_id, quantity_type):
    """
        used by recv_process & send_process
        returns a dict of unique req items (with min  db.req_req.date_required | db.req_req.date)
        key = item_id
        @param site_id: The inventory to find the req_items from
        @param quantity_type: str ("commit", "transit" or "fulfil) The
                              quantity type which will be used to determine if this item is still outstanding
    """
    if not deployment_settings.has_module("req"):
        return Storage()

    table = s3db.req_req
    itable = s3db.req_req_item
    query = ( table.site_id == site_id ) & \
            ( table.id == itable.req_id) & \
            ( itable.item_pack_id == itable.item_pack_id) & \
            ( itable["quantity_%s" % quantity_type] < itable.quantity) & \
            ( table.cancel == False ) & \
            ( table.deleted == False ) & \
            ( itable.deleted == False )
    req_items = db(query).select(itable.id,
                                 itable.req_id,
                                 itable.item_id,
                                 itable.quantity,
                                 itable["quantity_%s" % quantity_type],
                                 itable.item_pack_id,
                                 orderby = table.date_required | table.date,
                                 #groupby = itable.item_id
                                )

    # Because groupby doesn't follow the orderby, this will remove any
    # duplicate req_item, using the first record according to the orderby
    # req_items = req_items.as_dict( key = "req_req_item.item_id") <- doensn't work
    # @todo: web2py Rows.as_dict function could be extended to enable this functionality instead
    req_item_ids = []
    unique_req_items = Storage()
    for req_item in req_items:
        if req_item.item_id not in req_item_ids:
            # This item is not already in the dict
            unique_req_items[req_item.item_id] = Storage( req_item.as_dict() )
            req_item_ids.append(req_item.item_id)

    return unique_req_items

# -----------------------------------------------------------------------------
def req_item_in_shipment( shipment_item,
                          shipment_type,
                          req_items,
                         ):
    """
        Checks if a shipment item is in a request and updates req_item
        and the shipment.
    """

    shipment_item_table = "inv_%s_item" % shipment_type
    try:
        item_id = shipment_item[shipment_item_table].item_id
    except:
        item_id = shipment_item.inv_inv_item.item_id

    # Check for req_items
    if item_id in req_items:
        shipment_to_req_type = dict(recv = "fulfil",
                                    send = "transit")
        quantity_req_type = "quantity_%s" % shipment_to_req_type[shipment_type]

        # This item has been requested from this inv
        req_item = req_items[item_id]
        req_item_id = req_item.id

        # Update the req quantity
        # convert the shipment items quantity into the req_tem.quantity_fulfil (according to pack)
        quantity = req_item[quantity_req_type] + \
                   (shipment_item[shipment_item_table].pack_quantity / \
                    req_item.pack_quantity) * \
                    shipment_item[shipment_item_table].quantity
        quantity = min(quantity, req_item.quantity)  #Cap at req. quantity
        s3db.req_req_item[req_item_id] = {quantity_req_type: quantity}

        # Link the shipment_item to the req_item
        s3db[shipment_item_table][shipment_item[shipment_item_table].id] = \
            dict(req_item_id = req_item_id)

        # Flag req record to update status_fulfil
        return req_item.req_id, req_item.id
    else:
        return None, None


# -----------------------------------------------------------------------------
def recv_process():
    """ Receive a Shipment """

    s3mgr.load("inv_adj")
    s3mgr.load("inv_adj_item")
    recv_id = request.args[0]
    rtable = s3db.inv_recv
    stable = s3db.inv_send
    tracktable = s3db.inv_track_item
    siptable = s3db.supply_item_pack
    rrtable = s3db.req_req
    ritable = s3db.req_req_item
    otable = s3db.org_office

    if not auth.s3_has_permission("update",
                                  rtable,
                                  record_id=recv_id):
        session.error = T("You do not have permission to receive this shipment.")


    recv_record = rtable[recv_id]

    if recv_record.status == eden.inv.SHIP_STATUS_RECEIVED:
        session.error = T("This shipment has already been received.")

    if recv_record.status == eden.inv.SHIP_STATUS_CANCEL:
        session.error = T("This shipment has already been received & subsequently canceled.")

    if session.error:
        redirect(URL(c = "inv",
                     f = "recv",
                     args = [recv_id]))

    site_id = recv_record.site_id
    # Update Receive record & lock for editing
    rtable[recv_id] = dict(date = request.utcnow,
                           status = eden.inv.inv_ship_status["RECEIVED"],
                           owned_by_user = None,
                           owned_by_group = ADMIN)
    send_row = db(tracktable.recv_id == recv_id).select(tracktable.send_id,
                                                        limitby = (0, 1)).first()
    if send_row:
        send_id = send_row.send_id
        stable[send_id] = dict(date = request.utcnow,
                               status = eden.inv.inv_ship_status["RECEIVED"],
                               owned_by_user = None,
                               owned_by_group = ADMIN)
    # Change the status for all track items in this shipment to Unloading
    # the onaccept will then move the values into the site update any request
    # record, create any adjustment if needed and change the status to Arrived
    db(tracktable.recv_id == recv_id).update(status = 3)
    # Move each item to the site
    track_rows = db(tracktable.recv_id == recv_id).select()
    for track_item in track_rows:
        # exclude the quantity so that it is not deleted from the warehouse again
        row=Storage(track_item)
        del row.quantity
        s3.inv_track_item_onaccept( Storage(vars=row ) )

    # if this is linked to a request then update the fulfil quantity
    req_ref = recv_record.req_ref
    query = (rrtable.req_ref == req_ref)
    req_rec = db(query).select(rrtable.id, limitby = (0, 1)).first()
    if req_rec:
        req_id = req_rec.id
        for track_item in track_rows:
            if track_item.req_item_id:
                req_i = ritable[track_item.req_item_id]
                req_p_qnty = siptable[req_i.item_pack_id].quantity
                t_qnty = track_item.quantity
                t_pack_id = track_item.item_pack_id
                inv_p_qnty = siptable[t_pack_id].quantity
                transit_quantity = t_qnty * inv_p_qnty / req_p_qnty
                db(ritable.id == track_item.req_item_id).update(quantity_fulfil = ritable.quantity_fulfil + transit_quantity)
        s3db.req_update_status(req_id)

    session.confirmation = T("Shipment Items Received")
    redirect(URL(c = "inv",
                 f = "recv",
                 args = [recv_id]))

#    # Go to the Inventory of the Site which has received these items
#    (prefix, resourcename, id) = s3mgr.model.get_instance(s3db.org_site,
#                                                          site_id)
#    query = (otable.id == id)
#    otype = db(query).select(otable.type, limitby = (0, 1)).first()
#    if otype and otype.type == 5:
#        url = URL(c = "inv",
#                 f = "warehouse",
#                 args = [id, "inv_item"])
#    else:
#        url = URL(c = "org",
#                 f = "office",
#                 args = [id, "inv_item"])
#    redirect(url)


# -----------------------------------------------------------------------------
def recv_cancel():
    """
    Cancel a Received Shipment

    @todo what to do if the quantity cancelled doesn't exist?
    """

    recv_id = request.args[0]
    rtable = s3db.inv_recv
    stable = s3db.inv_send
    tracktable = s3db.inv_track_item
    inv_item_table = s3db.inv_inv_item
    ritable = s3db.req_req_item
    if not auth.s3_has_permission("delete",
                                  rtable,
                                  record_id=recv_id):
        session.error = T("You do not have permission to cancel this received shipment.")


    recv_record = rtable[recv_id]

    if recv_record.status != eden.inv.inv_ship_status["RECEIVED"]:
        session.error = T("This shipment has not been received - it has NOT been canceled because can still be edited.")

    if session.error:
        redirect(URL(c = "inv",
                     f = "recv",
                     args = [recv_id]))

    # Go through each item in the shipment remove them from the site store
    # and put them back in the track item record
    query = (tracktable.recv_id == recv_id) & \
            (tracktable.deleted == False)
    recv_items = db(query).select()
    send_id = None
    for recv_item in recv_items:
        inv_item_id = recv_item.recv_inv_item_id
        # This assumes that the inv_item has the quantity
        db(inv_item_table.id == inv_item_id).update(quantity = inv_item_table.quantity - recv_item.quantity)
        db(tracktable.recv_id == recv_id).update(status = 2) # In transit
        # @todo potential problem in that the send id should be the same for all track items but is not explicitly checked
        if send_id == None and recv_item.send_id != None:
            send_id = recv_item.send_id
    track_rows = db(tracktable.recv_id == recv_id).select()
    for track_item in track_rows:
        # if this is linked to a request
        # then remove these items from the quantity in transit
        if track_item.req_item_id:
            db(ritable.id == track_item.req_item_id).update(quantity_fulfil = ritable.quantity_fulfil - track_item.quantity)
    # Now set the recv record to cancelled and the send record to sent
    rtable[recv_id] = dict(date = request.utcnow,
                           status = eden.inv.inv_ship_status["CANCEL"],
                           owned_by_user = None,
                           owned_by_group = ADMIN)
    if send_id != None:
        # The sent record is now set back to SENT the warehouse can now cancel
        # this record to get the stock back into their warehouse.
        # IMPORTANT reports need to locate this record otherwise it can be
        # a mechanism to circumvent the auditing of stock
        stable[send_id] = dict(date = request.utcnow,
                               status = eden.inv.inv_ship_status["SENT"],
                               owned_by_user = None,
                               owned_by_group = ADMIN)
    redirect(URL(c = "inv",
                 f = "recv",
                 args = [recv_id]))

# -----------------------------------------------------------------------------
#def recv_sent():
#    """ wrapper function to copy data from a shipment which was sent to the warehouse to a recv shipment (will happen at destination WH)
#        @ToDo: Consider making obsolete
#    """
#
#    send_id = request.args[0]
#    # This is more explicit than getting the site_id from the inv_send.to_site_id
#    # As there may be multiple sites per location.
#    #site_id = request.vars.site_id
#
#
#
#    # Flag shipment as received as received
#    s3db.inv_send[send_id] = dict(status = eden.inv.inv_ship_status["RECEIVED"])
#
#    # Redirect to rec
#    redirect(URL(c = "inv",
#                 f = "recv",
#                 args = [recv_id, "recv_item"]))
# =============================================================================
def track_item():
    """ RESTful CRUD controller """
    s3mgr.configure("inv_track_item",
                    create=False,
                    listadd=False,
                    editable=False,
                    deletable=False,
                   )

    output = s3_rest_controller("inv",
                                "track_item",
                                rheader=response.s3.inv_warehouse_rheader,
                               )
    return output

# =============================================================================
def adj():
    """ RESTful CRUD controller """

    tablename = "inv_adj"
    table = s3db.inv_adj

    # Limit site_id to sites the user has permissions for
    error_msg = T("You do not have permission to adjust the stock level in this warehouse.")
    auth.permission.permitted_facilities(table=table,
                                         error_msg=error_msg)

    def prep(r):
        if r.interactive:
            if r.component:
                if r.component_id:
                    aitable = s3db.inv_adj_item
                    if r.record.status == 0:
                        aitable.reason.writable = True
                    record = aitable[r.component_id]
                    if record.inv_item_id:
                        aitable.item_id.writable = False
                        aitable.item_pack_id.writable = False
            else:
                # if an adjustment has been selected and it has been completed
                # then make the fields read only
                if r.record and r.record.status:
                    table.adjuster_id.writable = False
                    table.site_id.writable = False
                    table.comments.writable = False
                else:
                    if "site" in request.vars:
                        table.site_id.writable = True
                        table.site_id.default = request.vars.site
        return True
    response.s3.prep = prep

    def postp(r, output):
        if r.interactive:
            s3_action_buttons(r, deletable=False)
        return output
    response.s3.postp = postp

    if len(request.args) > 1 and request.args[1] == "adj_item" and table[request.args[0]].status:
        # remove CRUD generated buttons in the tabs
        s3mgr.configure("inv_adj_item",
                        create=False,
                        listadd=False,
                        editable=False,
                        deletable=False,
                       )

    output = s3_rest_controller("inv",
                                "adj",
                                rheader=s3.inv_adj_rheader,
                               )
    return output

# -----------------------------------------------------------------------------
def adj_close():
    """ RESTful CRUD controller """

    atable = s3db.inv_adj
    aitable = s3db.inv_adj_item
    inv_item_table = s3db.inv_inv_item
    otable = s3db.org_office

    # Limit site_id to sites the user has permissions for
    error_msg = T("You do not have permission to adjust the stock level in this warehouse.")
    auth.permission.permitted_facilities(table=table,
                                         error_msg=error_msg)

    adj_id = request.args[0]
    adj_rec = atable[adj_id]
    if adj_rec.status != 0:
        session.error = T("This adjustment has already been closed.")

    if session.error:
        redirect(URL(c = "inv",
                     f = "adj",
                     args = [adj_id]))

    # Go through all the adj_items
    query = ( aitable.adj_id == adj_id ) & \
            (aitable.deleted == False)
    adj_items = db(query).select()
    for adj_item in adj_items:
        # if we don't have a stock item then create it
        if adj_item.inv_item_id == None:
            inv_item_id = inv_item_table.insert(site_id = adj_rec.site_id,
                                                item_id = adj_item.item_id,
                                                item_pack_id = adj_item.item_pack_id,
                                                currency = adj_item.currency,
                                                bin = adj_item.bin,
                                                pack_value = adj_item.pack_value,
                                                expiry_date = adj_item.expiry_date,
                                                quantity = adj_item.new_quantity,
                                                owner_org_id = adj_item.old_owner_org_id,
                                               )
            # and add the inventory item id to the adjustment record
            db(aitable.id == adj_item.id).update(inv_item_id = inv_item_id)
        # otherwise copy the details to the stock item
        else:
            db(inv_item_table.id == adj_item.inv_item_id).update(item_pack_id = adj_item.item_pack_id,
                                                                 bin = adj_item.bin,
                                                                 pack_value = adj_item.pack_value,
                                                                 expiry_date = adj_item.expiry_date,
                                                                 quantity = adj_item.new_quantity,
                                                                 owner_org_id = adj_item.new_owner_org_id,
                                                                )
    # Change the status of the adj record to Complete
    db(atable.id == adj_id).update(status=1)
    # Go to the Inventory of the Site which has adjusted these items
    (prefix, resourcename, id) = s3mgr.model.get_instance(s3db.org_site,
                                                          adj_rec.site_id)
    query = (otable.id == id)
    otype = db(query).select(otable.type, limitby = (0, 1)).first()
    if otype and otype.type == 5:
        url = URL(c = "inv",
                 f = "warehouse",
                 args = [id, "inv_item"])
    else:
        url = URL(c = "org",
                 f = "office",
                 args = [id, "inv_item"])
    redirect(url)

# =============================================================================
def recv_item_json():
    """
    """

    stable = s3db.org_site
    rtable = s3db.inv_recv
    ittable = s3db.inv_track_item

    rtable.date.represent = lambda dt: dt[:10]

    query = (ittable.req_item_id == request.args[0]) & \
            (rtable.id == ittable.recv_id) & \
            (rtable.site_id == stable.id) & \
            (rtable.status == eden.inv.inv_ship_status["RECEIVED"]) & \
            (ittable.deleted == False )
    records = db(query).select(rtable.id,
                               rtable.date,
                               stable.name,
                               ittable.quantity)

    json_str = "[%s,%s" % ( json.dumps(dict(id = str(T("Received")),
                                            quantity = "#"
                                            )) ,
                            records.json()[1:])

    response.headers["Content-Type"] = "application/json"
    return json_str

# =============================================================================
def send_item_json():
    """
    """

    stable = s3db.org_site
    istable = s3db.inv_send
    ittable = s3db.inv_track_item

    istable.date.represent = lambda dt: dt[:10]

    query = (ittable.req_item_id == request.args[0]) & \
            (istable.id == ittable.send_id) & \
            (istable.site_id == stable.id) & \
            ((istable.status == eden.inv.inv_ship_status["SENT"]) | \
             (istable.status == eden.inv.inv_ship_status["RECEIVED"])) & \
            (ittable.deleted == False)
    records =  db(query).select(istable.id,
                                istable.date,
                                stable.name,
                                ittable.quantity)

    json_str = "[%s,%s" % ( json.dumps(dict(id = str(T("Sent")),
                                            quantity = "#"
                                            )) ,
                            records.json()[1:])

    response.headers["Content-Type"] = "application/json"
    return json_str

# END =========================================================================<|MERGE_RESOLUTION|>--- conflicted
+++ resolved
@@ -676,11 +676,7 @@
     req_ref = send_record.req_ref
     query = (rrtable.req_ref == req_ref)
     req_rec = db(query).select(rrtable.id, limitby = (0, 1)).first()
-<<<<<<< HEAD
-    if req_rec and req_rec.id:
-=======
     if req_rec:
->>>>>>> 2c01302e
         req_id = req_rec.id
         for track_item in track_items:
             if track_item.req_item_id:
