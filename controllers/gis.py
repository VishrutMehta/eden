# -*- coding: utf-8 -*-

"""
    GIS Controllers

    @author: Fran Boon <fran@aidiq.com>
"""

module = request.controller
resourcename = request.function

# Options Menu (available in all Functions' Views)
s3_menu(module)

#if not deployment_settings.get_security_map() or s3_has_role(MAP_ADMIN):
#   response.menu_options.append([T("Service Catalogue"), False, URL(f="map_service_catalogue")])
#   # Not yet ready for Production
#   response.menu_options.append([T("De-duplicator"), False, URL(f="location_duplicates")])

# -----------------------------------------------------------------------------
def index():
    """
       Module's Home Page
    """

    module_name = deployment_settings.modules[module].name_nice
    response.title = module_name

    # Include an embedded Map on the index page

    # Icon toolbar?
    toolbar = True

    map = define_map(window=False,
                     toolbar=toolbar)

    # Don't bother with breadcrumbs as they use up real-estate needlessly
    breadcrumbs = []

    # Provide access to the Personalised config
    pconfig = ""
    config_id = session.s3.gis_config_id
    if auth.is_logged_in():
        if config_id == 1:
            pconfig = T("You are using the site-wide map configuration. To create or use a personal map configuration, click %(here)s") % \
                        dict(here=A(T("here"),
                                    _class="marron",
                                    _style="font-weight:bold;",
                                    _href=URL(c="pr", f="person",
                                              args=["config"],
                                              vars={"person.pe_id":auth.user.pe_id})))
        else:
            table = s3db.gis_config
            query = (table.id == config_id)
            config = db(query).select(table.pe_id,
                                      limitby=(0, 1)).first()
            if config and config.pe_id:
                if auth.user and auth.user.pe_id == config.pe_id:
                    pconfig = T("You are using a personal map configuration. To edit your personal configuration, click %(here)s") % \
                                dict(here=A(T("here"),
                                            _class="marron",
                                            _style="font-weight:bold;",
                                            _href=URL(c="pr", f="person",
                                                      args=["config"],
                                                      vars={"person.pe_id":auth.user.pe_id})))

    return dict(map=map, breadcrumbs=breadcrumbs, pconfig=pconfig)

# =============================================================================
def map_viewing_client():
    """
        Map Viewing Client.
        UI for a user to view the overall Maps with associated Features
    """

    map = define_map(window=True,
                     toolbar=True)

    response.title = T("Map Viewing Client")
    return dict(map=map)

# -----------------------------------------------------------------------------
def define_map(window=False, toolbar=False, config=None):
    """
        Define the main Situation Map
        This can then be called from both the Index page (embedded)
        & the Map_Viewing_Client (fullscreen)
    """

    if not config:
        config = gis.get_config()

    if not deployment_settings.get_security_map() or s3_has_role(MAP_ADMIN):
        catalogue_toolbar = True
    else:
        catalogue_toolbar = False

    # @ToDo: Make these configurable
    search = True
    legend = True
    googleEarth = True
    googleStreetview = True
    catalogue_layers = True

    if config.wmsbrowser_url:
        wms_browser = {"name" : config.wmsbrowser_name,
                       "url" : config.wmsbrowser_url}
    else:
        wms_browser = None

    # 'normal', 'mgrs' or 'off'
    mouse_position = deployment_settings.get_gis_mouse_position()

    # http://eden.sahanafoundation.org/wiki/BluePrintGISPrinting
    print_service = deployment_settings.get_gis_print_service()
    if print_service:
        print_tool = {"url": print_service}
    else:
        print_tool = {}

    map = gis.show_map(
                       window=window,
                       catalogue_toolbar=catalogue_toolbar,
                       wms_browser = wms_browser,
                       toolbar=toolbar,
                       legend=legend,
                       search=search,
                       catalogue_layers=catalogue_layers,
                       mouse_position = mouse_position,
                       print_tool = print_tool
                      )

    return map

# =============================================================================
def location():
    """ RESTful CRUD controller for Locations """

    tablename = "%s_%s" % (module, resourcename)
    table = s3db[tablename]

    # Location Search Method
    gis_location_search = s3base.S3LocationSearch(
        simple = (s3base.S3SearchSimpleWidget(
            name="location_search_text_simple",
            label = T("Search"),
            #comment = T("Search for a Location by name, including local names."),  # How? These aren't fields in this table or in a table that we link to.
            comment = T("To search for a location, enter the name. You may use % as wildcard. Press 'Search' without input to list all locations."),
            field = [ "name" ]
            )
        ),
        advanced = (s3base.S3SearchSimpleWidget(
            name = "location_search_text_advanced",
            label = T("Search"),
            #comment = T("Search for a Location by name, including local names."),
            comment = T("To search for a location, enter the name. You may use % as wildcard. Press 'Search' without input to list all locations."),
            field = [ "name"]
            ),
            s3base.S3SearchOptionsWidget(
                name = "location_search_level",
                label = T("Level"),
                field = ["level"],
                cols = 2
            ),
            # NB This currently only works for locations with the country as direct parent (i.e. mostly L1s)
            #s3base.S3SearchOptionsWidget(
            #    name = "location_search_country",
            #    label = T("Country"),
            #    field = ["parent"],
            #    cols = 2
            #),
        )
    )

    s3mgr.configure(tablename,
                    # Don't include Bulky Location Selector in List Views
                    listadd=False,
                    # Custom Search Method
                    search_method=gis_location_search)

    # Custom Method
    s3mgr.model.set_method("gis", "location", method="parents",
                           action=s3_gis_location_parents)

    # Pre-processor
    # Allow prep to pass vars back to the controller
    vars = {}
    # @ToDo: Clean up what needs to be done only for interactive views,
    # vs. what needs to be done generally. E.g. some tooltips are defined
    # for non-interactive.
    def prep(r, vars):

        def get_location_info():
            table = s3db.gis_location
            query = (table.id == r.id)
            return db(query).select(table.lat,
                                    table.lon,
                                    table.level,
                                    limitby=(0, 1)).first()

        # Restrict access to Polygons to just MapAdmins
        if deployment_settings.get_security_map() and not s3_has_role(MAP_ADMIN):
            table.code.writable = False
            if r.method == "create":
                table.code.readable = False
            table.gis_feature_type.writable = table.gis_feature_type.readable = False
            table.wkt.writable = table.wkt.readable = False
        elif r.interactive:
            table.code.comment = DIV(_class="tooltip",
                                     _title="%s|%s" % (T("Code"),
                                                       T("For a country this would be the ISO2 code, for a Town, it would be the Airport Locode.")))
            table.wkt.comment = DIV(_class="stickytip",
                                    _title="WKT|%s %s%s %s%s" % (T("The"),
                                                               "<a href='http://en.wikipedia.org/wiki/Well-known_text' target=_blank>",
                                                               T("Well-Known Text"),
                                                               "</a>",
                                                               T("representation of the Polygon/Line.")))
            table.members.comment = DIV(_class="tooltip",
                      _title="%s|%s|%s|%s|%s" % (T("Members"),
                                                 T("A location group is a set of locations (often, a set of administrative regions representing a combined area)."),
                                                 T("Location groups may be used to filter what is shown on the map and in search results to only entities covered by locations in the group."),
                                                 T("A location group can be used to define the extent of an affected area, if it does not fall within one administrative region."),
                                                 T("Location groups can be used in the Regions menu.")))



        if r.method == "update" and r.id:
            # We don't allow converting a location group to non-group and
            # vice versa. We also don't allow taking away all the members of
            # a group -- setting "notnull" gets the "required" * displayed.
            # Groups don't have parents. (This is all checked in onvalidation.)
            # NB r.id is None for update.url
            location = get_location_info()
            if location.level == "GR":
                table.level.writable = False
                table.parent.readable = table.parent.writable = False
                table.members.notnull = True
                # Record that this is a group location. Since we're setting
                # level to not writable, it won't be in either form.vars or
                # request.vars. Saving it while we have it avoids another
                # db access.
                response.s3.location_is_group = True
            else:
                table.members.writable = table.members.readable = False
                response.s3.location_is_group = False

        if r.interactive:
            if not "group" in r.vars:
                # Hide the Members List (a big download when many records are entered)
                table.members.writable = table.members.readable = False
            # Don't show street address, postcode for hierarchy on read or update.
            if r.method != "create" and r.id:
                try:
                    location
                except:
                    location = get_location_info()
                if location.level:
                    table.addr_street.writable = table.addr_street.readable = False
                    table.addr_postcode.writable = table.addr_postcode.readable = False

            # Options which are only required in interactive HTML views
            table.level.comment = DIV(_class="tooltip",
                                      _title="%s|%s" % (T("Level"),
                                                        T("If the location is a geographic area, then state at what level here.")))
            parent_comment = DIV(_class="tooltip",
                                 _title="%s|%s" % (T("Parent"),
                                                   T("The Area which this Site is located within.")))
            if r.representation == "popup":
                table.parent.comment = parent_comment
            else:
                # Include 'Add Location' button
                table.parent.comment = DIV(A(ADD_LOCATION,
                                             _class="colorbox",
                                             _href=URL(c="gis", f="location",
                                                       args="create",
                                                       vars=dict(format="popup",
                                                                 child="parent")),
                                             _target="top",
                                             _title=ADD_LOCATION),
                                           parent_comment),
            table.osm_id.comment = DIV(_class="stickytip",
                                       _title="OpenStreetMap ID|%s%s%s" % (T("The"),
                                                                           " <a href='http://openstreetmap.org' target=_blank>OpenStreetMap</a> ID. ",
                                                                           T("If you know what the OSM ID of this location is then you can enter it here.")))
            table.geonames_id.comment = DIV(_class="stickytip",
                                            _title="Geonames ID|%s%s%s" % (T("The"),
                                                                           " <a href='http://geonames.org' target=_blank>Geonames</a> ID. ",
                                                                           T("If you know what the Geonames ID of this location is then you can enter it here.")))
            table.comments.comment = DIV(_class="tooltip",
                                         _title="%s|%s" % (T("Comments"),
                                                           T("Please use this field to record any additional information, such as Ushahidi instance IDs. Include a history of the record if it is updated.")))

            if r.representation == "iframe":
                # De-duplicator needs to be able to access UUID fields
                table.uuid.readable = table.uuid.writable = True
                table.uuid.label = "UUID"
                table.uuid.comment = DIV(_class="stickytip",
                                         _title="UUID|%s%s%s" % (T("The"),
                                                                 " <a href='http://eden.sahanafoundation.org/wiki/UUID#Mapping' target=_blank>Universally Unique ID</a>. ",
                                                                 T("Suggest not changing this field unless you know what you are doing.")))

            if r.method in (None, "list") and r.record is None:
                # List
                pass
            elif r.method in ("delete", "search"):
                pass
            else:
                # Add Map to allow locations to be found this way
                config = gis.get_config()
                lat = config.lat
                lon = config.lon
                zoom = config.zoom
                feature_queries = []

                if r.method == "create":
                    add_feature = True
                    add_feature_active = True
                else:
                    if r.method == "update":
                        add_feature = True
                        add_feature_active = False
                    else:
                        # Read
                        add_feature = False
                        add_feature_active = False

                    try:
                        location
                    except:
                        location = get_location_info()
                    if location and location.lat is not None and location.lon is not None:
                        lat = location.lat
                        lon = location.lon
                    # Same as a single zoom on a cluster
                    zoom = zoom + 2

                # @ToDo: Does map make sense if the user is updating a group?
                # If not, maybe leave it out. OTOH, might be nice to select
                # admin regions to include in the group by clicking on them in
                # the map. Would involve boundaries...
                _map = gis.show_map(lat = lat,
                                    lon = lon,
                                    zoom = zoom,
                                    feature_queries = feature_queries,
                                    add_feature = add_feature,
                                    add_feature_active = add_feature_active,
                                    toolbar = True,
                                    collapsed = True)

                # Pass the map back to the main controller
                vars.update(_map=_map)
        elif r.representation == "json":
            # Path field should be visible
            table.path.readable = True
        return True
    response.s3.prep = lambda r, vars=vars: prep(r, vars)

    # Options
    _vars = request.vars
    filters = []

    parent = _vars.get("parent_", None)
    # Don't use 'parent' as the var name as otherwise it conflicts with the form's var of the same name & hence this will be triggered during form submission
    if parent:
        # We want to do case-insensitive searches
        # (default anyway on MySQL/SQLite, but not PostgreSQL)
        _parent = parent.lower()

        # Can't do this using a JOIN in DAL syntax
        # .belongs() not GAE-compatible!
        query = (table.name.lower().like(_parent))
        filters.append((table.parent.belongs(db(query).select(table.id))))
        # ToDo: Make this recursive - want descendants not just direct children!
        # Use new gis.get_children() function

    if filters:
        from operator import __and__
        response.s3.filter = reduce(__and__, filters)

    caller = _vars.get("caller", None)
    if caller:
        # We've been called as a Popup
        if "gis_location_parent" in caller:
            # Hide unnecessary rows
            table.addr_street.readable = table.addr_street.writable = False
        else:
            parent = _vars.get("parent_", None)
            # Don't use 'parent' as the var name as otherwise it conflicts with the form's var of the same name & hence this will be triggered during form submission
            if parent:
                table.parent.default = parent

            # Hide unnecessary rows
            table.level.readable = table.level.writable = False
            table.geonames_id.readable = table.geonames_id.writable = False
            table.osm_id.readable = table.osm_id.writable = False
            table.source.readable = table.source.writable = False
            table.url.readable = table.url.writable = False

    level = _vars.get("level", None)
    if level:
        # We've been called from the Location Selector widget
        table.addr_street.readable = table.addr_street.writable = False


    country = S3ReusableField("country", "string", length=2,
                              label = T("Country"),
                              requires = IS_NULL_OR(IS_IN_SET_LAZY(
                                    lambda: gis.get_countries(key_type="code"),
                                    zero = SELECT_LOCATION)),
                              represent = lambda code: \
                                    gis.get_country(code, key_type="code") or UNKNOWN_OPT)

    output = s3_rest_controller(csv_extra_fields = [
                                    dict(label="Country",
                                         field=country())
                                ])

    _map = vars.get("_map", None)
    if _map and isinstance(output, dict):
        output["_map"] = _map

    return output

# -----------------------------------------------------------------------------
def s3_gis_location_parents(r, **attr):
    """
        Custom S3Method

        Return a list of Parents for a Location
    """

    resource = r.resource
    table = resource.table

    # Check permission
    if not s3_has_permission("read", table):
        r.unauthorised()

    if r.representation == "html":

        # @ToDo
        output = dict()
        #return output
        raise HTTP(501, body=s3mgr.ERROR.BAD_FORMAT)

    elif r.representation == "json":

        if r.id:
            # Get the parents for a Location
            parents = gis.get_parents(r.id)
            if parents:
                _parents = {}
                for parent in parents:
                    _parents[parent.level] = parent.id
                output = json.dumps(_parents)
                return output
            else:
                raise HTTP(404, body=s3mgr.ERROR.NO_MATCH)
        else:
            raise HTTP(404, body=s3mgr.ERROR.BAD_RECORD)

    else:
        raise HTTP(501, body=s3mgr.ERROR.BAD_FORMAT)

# -----------------------------------------------------------------------------
def l0():
    """
        A specialised controller to return details for an L0 location
        - suitable for use with the LocationSelector

        arg: ID of the L0 location
        returns JSON
    """

    try:
        record_id = request.args[0]
    except:
        item = s3mgr.xml.json_message(False, 400, "Need to specify a record ID!")
        raise HTTP(400, body=item)

    table = s3db.gis_location
    query = (table.id == record_id) & \
            (table.deleted == False) & \
            (table.level == "L0")
    record = db(query).select(table.id,
                              table.name,
                              # Code for the Geocoder lookup filter
                              table.code,
                              # LatLon for Centering the Map
                              table.lon,
                              table.lat,
                              # Bounds for Zooming the Map
                              table.lon_min,
                              table.lon_max,
                              table.lat_min,
                              table.lat_max,
                              cache = s3db.cache,
                              limitby=(0, 1)).first()
    if not record:
        item = s3mgr.xml.json_message(False, 400, "Invalid ID!")
        raise HTTP(400, body=item)

    result = record.as_dict()

    # Provide the Location Hierarchy for this country
    location_hierarchy = gis.get_location_hierarchy(location=record_id)
    for key in location_hierarchy:
        result[key] = location_hierarchy[key]

    output = json.dumps(result)
    response.headers["Content-Type"] = "application/json"
    return output

# -----------------------------------------------------------------------------
def location_duplicates():
    """
        Handle De-duplication of Locations by comparing the ones which are closest together

        @ToDo: Extend to being able to check locations for which we have no Lat<>Lon info (i.e. just names & parents)
    """

    # @ToDo: Set this via the UI & pass in as a var
    dupe_distance = 50 # km

    # Shortcut
    locations = s3db.gis_location

    table_header = THEAD(TR(TH(T("Location 1")),
                            TH(T("Location 2")),
                            TH(T("Distance(Kms)")),
                            TH(T("Resolve"))))

    # Calculate max possible combinations of records
    # To handle the AJAX requests by the dataTables jQuery plugin.
    totalLocations = db(locations.id > 0).count()

    item_list = []
    if request.vars.iDisplayStart:
        end = int(request.vars.iDisplayLength) + int(request.vars.iDisplayStart)
        locations = db((locations.id > 0) & \
                       (locations.deleted == False) & \
                       (locations.lat != None) & \
                       (locations.lon != None)).select(locations.id,
                                                       locations.name,
                                                       locations.level,
                                                       locations.lat,
                                                       locations.lon)
        # Calculate the Great Circle distance
        count = 0
        for oneLocation in locations[:len(locations) / 2]:
            for anotherLocation in locations[len(locations) / 2:]:
                if count > end and request.vars.max != "undefined":
                    count = int(request.vars.max)
                    break
                if oneLocation.id == anotherLocation.id:
                    continue
                else:
                    dist = gis.greatCircleDistance(oneLocation.lat,
                                                   oneLocation.lon,
                                                   anotherLocation.lat,
                                                   anotherLocation.lon)
                    if dist < dupe_distance:
                        count = count + 1
                        item_list.append([oneLocation.name,
                                          anotherLocation.name,
                                          dist,
                                          "<a href=\"../gis/location_resolve?locID1=%i&locID2=%i\", class=\"action-btn\">Resolve</a>" % (oneLocation.id, anotherLocation.id)
                                         ])
                    else:
                        continue

        item_list = item_list[int(request.vars.iDisplayStart):end]
        # Convert data to JSON
        result  = []
        result.append({
                    "sEcho" : request.vars.sEcho,
                    "iTotalRecords" : count,
                    "iTotalDisplayRecords" : count,
                    "aaData" : item_list
                    })
        output = json.dumps(result)
        # Remove unwanted brackets
        output = output[1:]
        output = output[:-1]
        return output
    else:
        # Don't load records except via dataTables (saves duplicate loading & less confusing for user)
        items = DIV((TABLE(table_header,
                           TBODY(),
                           _id="list",
                           _class="dataTable display")))
        return(dict(items=items))

# -----------------------------------------------------------------------------
def delete_location():
    """
        Delete references to a old record and replacing it with the new one.
    """

    old = request.vars.old
    new = request.vars.new

    # Find all tables which link to the Locations table
    # @ToDo Replace with db.gis_location._referenced_by
    tables = s3_table_links("gis_location")

    for table in tables:
        for count in range(len(tables[table])):
            field = tables[str(db[table])][count]
            query = db[table][field] == old
            db(query).update(**{field:new})

    # Remove the record
    db(s3db.gis_location.id == old).update(deleted=True)
    return "Record Gracefully Deleted"

# -----------------------------------------------------------------------------
def location_resolve():
    """
        Opens a popup screen where the de-duplication process takes place.
    """

    # @ToDo: Error gracefully if conditions not satisfied
    locID1 = request.vars.locID1
    locID2 = request.vars.locID2

    # Shortcut
    locations = s3db.gis_location

    # Remove the comment and replace it with buttons for each of the fields
    count = 0
    for field in locations:
        id1 = str(count) + "Right"      # Gives a unique number to each of the arrow keys
        id2 = str(count) + "Left"
        count  = count + 1

        # Comment field filled with buttons
        field.comment = DIV(TABLE(TR(TD(INPUT(_type="button", _id=id1, _class="rightArrows", _value="-->")),
                                     TD(INPUT(_type="button", _id=id2, _class="leftArrows", _value="<--")))))
        record = locations[locID1]
    myUrl = URL(c="gis", f="location")
    form1 = SQLFORM(locations, record, _id="form1", _action=("%s/%s" % (myUrl, locID1)))

    # For the second location remove all the comments to save space.
    for field in locations:
        field.comment = None
    record = locations[locID2]
    form2 = SQLFORM(locations, record,_id="form2", _action=("%s/%s" % (myUrl, locID2)))
    return dict(form1=form1, form2=form2, locID1=locID1, locID2=locID2)

# -----------------------------------------------------------------------------
def location_links():
    """
        @arg id - the location record id
        Returns a JSON array of records which link to the specified location

        @ToDo: Deprecated with new de-duplicator?
    """

    try:
        record_id = request.args[0]
    except:
        item = s3mgr.xml.json_message(False, 400, "Need to specify a record ID!")
        raise HTTP(400, body=item)

    try:
        # Shortcut
        locations = s3db.gis_location

        deleted = (locations.deleted == False)
        query = (locations.id == record_id)
        query = deleted & query
        record = db(query).select(locations.id, limitby=(0, 1)).first().id
    except:
        item = s3mgr.xml.json_message(False, 404, "Record not found!")
        raise HTTP(404, body=item)

    # Find all tables which link to the Locations table
    # @ToDo: Replace with db.gis_location._referenced_by
    tables = s3_table_links("gis_location")

    results = []
    for table in tables:
        for count in range(len(tables[table])):
            field = tables[str(db[table])][count]
            query = db[table][field] == record_id
            _results = db(query).select()
            module, resourcename = table.split("_", 1)
            for result in _results:
                id = result.id
                # We currently have no easy way to get the default represent for a table!
                try:
                    # Locations & Persons
                    represent = eval("s3_%s_represent(id)" % table)
                except:
                    try:
                        # Organizations
                        represent = eval("s3_%s_represent(id)" % resourcename)
                    except:
                        try:
                            # Many tables have a Name field
                            represent = (id and [db[table][id].name] or ["None"])[0]
                        except:
                            # Fallback
                            represent = id
                results.append({
                    "module" : module,
                    "resource" : resourcename,
                    "id" : id,
                    "represent" : represent
                    })

    output = json.dumps(results)
    return output

# =============================================================================
def map_service_catalogue():
    """
        Map Service Catalogue.
        Allows selection of which Layers are active.
    """

    if deployment_settings.get_security_map() and not s3_has_role(MAP_ADMIN):
        auth.permission.fail()

    subtitle = T("List Layers")
    # Start building the Return with the common items
    output = dict(subtitle=subtitle)

    # Hack: We control all perms from this 1 table
    table = s3db.gis_layer_entity
    authorised = s3_has_permission("update", table)
    item_list = []
    even = True
    ltable = s3db.gis_layer_config
    if authorised:
        # List View with checkboxes to Enable/Disable layers
        for type in response.s3.gis_layer_types:
            table = s3db[type]
            query = (table.id > 0) & (ltable.layer_id == table.layer_id)
            rows = db(query).select(table.id,
                                    table.name,
                                    table.description,
                                    ltable.enabled)
            for row in rows:
                row = row[type]
                lrow = row.gis_layer_config
                if even:
                    theclass = "even"
                    even = False
                else:
                    theclass = "odd"
                    even = True
                description = row.description or ""
                label = "%s_%s" % (type, str(row.id))
                if lrow.enabled:
                    enabled = INPUT(_type="checkbox", value=True, _name=label)
                else:
                    enabled = INPUT(_type="checkbox", _name=label)
                item_list.append(TR(TD(A(row.name,
                                         _href=URL("layer_%s" % type,
                                                   args=row.id))),
                                    TD(description),
                                    TD(enabled),
                                    _class=theclass))
        table_header = THEAD(TR(TH(T("Layer")),
                                TH(T("Description")),
                                TH(T("Enabled?"))))
        table_footer = TFOOT(TR(TD(INPUT(_id="submit_button",
                                         _type="submit",
                                         _value=T("Update")),
                                   _colspan=3)),
                             _align="right")
        items = DIV(FORM(TABLE(table_header,
                               TBODY(item_list),
                               table_footer,
                               _id="table-container"),
                    _name="custom",
                    _method="post",
                    _enctype="multipart/form-data",
                    _action=URL(f="layers_enable")))

    else:
        # Simple List View
        for type in response.s3.gis_layer_types:
            table = s3db[type]
            query = (table.id > 0) & (ltable.layer_id == table.layer_id)
            rows = db(table.id > 0).select(table.id,
                                           table.name,
                                           table.description,
                                           ltable.enabled)
            for row in rows:
                row = row[type]
                lrow = row.gis_layer_config
                if even:
                    theclass = "even"
                    even = False
                else:
                    theclass = "odd"
                    even = True
                description = row.description or ""
                if lrow.enabled:
                    enabled = INPUT(_type="checkbox",
                                    value="on",
                                    _disabled="disabled")
                else:
                    enabled = INPUT(_type="checkbox",
                                    _disabled="disabled")
                item_list.append(TR(TD(A(row.name,
                                         _href=URL("layer_%s" % type,
                                                   args=row.id))),
                                    TD(description),
                                    TD(enabled),
                                    _class=theclass))

        table_header = THEAD(TR(TH(T("Layer")),
                                TH(T("Description")),
                                TH(T("Enabled?"))))
        items = DIV(TABLE(table_header,
                          TBODY(item_list),
                          _id="table-container"))

    output.update(dict(items=items))
    return output

# -----------------------------------------------------------------------------
def layers_enable():
    """
        Enable/Disable Layers
    """

    table = s3db.gis_layer_config
    authorised = s3_has_permission("update", table)
    vars = request.vars
    if authorised:
        for resourcename in response.s3.gis_layer_types:
            table = s3db[resourcename]
            rows = db(table.id > 0).select(table.id)
            for row in rows:
                query_inner = (table.id == row.id)
                var = "%s_%i" % (resourcename, row.id)
                # Read current state
                if db(query_inner).select(table.enabled,
                                          limitby=(0, 1)).first().enabled:
                    # Old state: Enabled
                    if var in vars:
                        # Do nothing
                        pass
                    else:
                        # Disable
                        db(query_inner).update(enabled=False)
                        # Audit
                        s3_audit("update", module, resourcename, record=row.id,
                                 representation="html")
                else:
                    # Old state: Disabled
                    if var in vars:
                        # Enable
                        db(query_inner).update(enabled=True)
                        # Audit
                        s3_audit("update", module, resourcename, record=row.id,
                                 representation="html")
                    else:
                        # Do nothing
                        pass

        session.confirmation = T("Layers updated")

    else:
        session.error = T("Not authorised!")

    redirect(URL(f="map_service_catalogue"))

# =============================================================================
# Common CRUD strings for all layers
ADD_LAYER = T("Add Layer")
LAYER_DETAILS = T("Layer Details")
LAYERS = T("Layers")
EDIT_LAYER = T("Edit Layer")
SEARCH_LAYERS = T("Search Layers")
ADD_NEW_LAYER = T("Add New Layer")
LIST_LAYERS = T("List Layers")
DELETE_LAYER = T("Delete Layer")
LAYER_ADDED = T("Layer added")
LAYER_UPDATED = T("Layer updated")
LAYER_DELETED = T("Layer deleted")
# These may be differentiated per type of layer.
TYPE_LAYERS_FMT = "%s Layers"
ADD_NEW_TYPE_LAYER_FMT = "Add New %s Layer"
EDIT_TYPE_LAYER_FMT = "Edit %s Layer"
LIST_TYPE_LAYERS_FMT = "List %s Layers"
NO_TYPE_LAYERS_FMT = "No %s Layers currently defined"

# -----------------------------------------------------------------------------
def config():
    """ RESTful CRUD controller """

    # Pre-process
    def prep(r):
        if r.interactive:
            if not r.component:
                s3db.gis_config_form_setup()
                if auth.is_logged_in() and not auth.s3_has_role(MAP_ADMIN):
                    # Only Personal Config is accessible
                    # @ToDo: ideal would be to have the SITE_DEFAULT (with any OU configs overlaid) on the left-hand side & then they can see what they wish to override on the right-hand side
                    # - could be easier to put the currently-effective config into the form fields, however then we have to save all this data
                    # - if each field was readable & you clicked on it to make it editable (like RHoK pr_contact), that would solve this
                    pe_id = auth.user.pe_id
                    # For Lists
                    response.s3.filter = query & (s3db.gis_config.pe_id == pe_id)
                    # For Create forms
                    field = r.table.pe_id
                    field.default = pe_id
                    field.writable = False
            elif r.component_name == "layer_entity":
                s3.crud_strings["gis_layer_config"] = Storage(
                    title_create=T("Add Layer to Config"),
                    title_display=LAYER_DETAILS,
                    title_list=LAYERS,
                    title_update=EDIT_LAYER,
                    subtitle_create=T("Add New Layer to Config"),
                    subtitle_list=T("List Layers in Config"),
                    label_list_button=T("List Layers in Config"),
                    label_create_button=ADD_LAYER,
                    label_delete_button = T("Remove Layer from Config"),
                    msg_record_created=LAYER_ADDED,
                    msg_record_modified=LAYER_UPDATED,
                    msg_record_deleted=T("Layer removed from Config"),
                    msg_list_empty=T("No Layers currently defined in this Config"))
                if r.method != "update":
                    # Only show Layers not yet in this config
                    table =  s3db.gis_layer_entity
                    ltable = s3db.gis_layer_config
                    # Find the records which are used
                    query = (ltable.layer_id == table.layer_id) & \
                            (ltable.config_id == r.id)
                    rows = db(query).select(table.layer_id)
                    # Filter them out
                    ltable.layer_id.requires = IS_ONE_OF(db,
                                                         "gis_layer_entity.layer_id",
                                                         s3db.gis_layer_represent,
                                                         not_filterby="layer_id",
                                                         not_filter_opts=[row.layer_id for row in rows]
                                                         )
        return True
    response.s3.prep = prep

    output = s3_rest_controller(rheader=s3db.gis_rheader)
    return output

# -----------------------------------------------------------------------------
def hierarchy():
    """ RESTful CRUD controller """

    s3db.gis_hierarchy_form_setup()

    return s3_rest_controller()

# -----------------------------------------------------------------------------
def symbology():
    """ RESTful CRUD controller """

    if deployment_settings.get_security_map() and not s3_has_role(MAP_ADMIN):
        auth.permission.fail()

    # Pre-process
    def prep(r):
        if r.interactive:
            if r.component_name == "layer_entity" and r.method != "update":
                # Only show Layers not yet in this symbology
                table =  s3db.gis_layer_entity
                ltable = s3db.gis_layer_symbology
                # Find the records which are used
                query = (ltable.layer_id == table.layer_id) & \
                        (ltable.config_id == r.id)
                rows = db(query).select(table.layer_id)
                # Filter them out
                # Restrict Layers to those which have Markers
                ltable.layer_id.requires = IS_ONE_OF(db,
                                                     "gis_layer_entity.layer_id",
                                                     s3db.gis_layer_represent,
                                                     filterby="instance_type",
                                                     filter_opts=("gis_layer_feature",
                                                                  "gis_layer_georss",
                                                                  "gis_layer_geojson",
                                                                  "gis_layer_kml",
                                                                  ),
                                                     not_filterby="layer_id",
                                                     not_filter_opts=[row.layer_id for row in rows]
                                                    )

        return True
    response.s3.prep = prep

    output = s3_rest_controller(rheader=s3db.gis_rheader)
    return output

# -----------------------------------------------------------------------------
def marker():
    """ RESTful CRUD controller """

    if deployment_settings.get_security_map() and not s3_has_role(MAP_ADMIN):
        auth.permission.fail()

    # Pre-process
    def prep(r):
        if r.interactive:
            if r.method == "create":
                table = r.table
                table.height.readable = False
                table.width.readable = False
        return True
    response.s3.prep = prep

    return s3_rest_controller(rheader=s3db.gis_rheader)

# -----------------------------------------------------------------------------
def projection():
    """ RESTful CRUD controller """

    if deployment_settings.get_security_map() and not s3_has_role(MAP_ADMIN):
        auth.permission.fail()

    return s3_rest_controller()

# -----------------------------------------------------------------------------
def waypoint():
    """ RESTful CRUD controller for GPS Waypoints """

    return s3_rest_controller()

# -----------------------------------------------------------------------------
def waypoint_upload():
    """
        Custom View
        Temporary: Likely to be refactored into the main waypoint controller
    """

    return dict()

# -----------------------------------------------------------------------------
def trackpoint():
    """ RESTful CRUD controller for GPS Track points """

    return s3_rest_controller()

# -----------------------------------------------------------------------------
def track():
    """ RESTful CRUD controller for GPS Tracks (uploaded as files) """

    if deployment_settings.get_security_map() and not s3_has_role(MAP_ADMIN):
        auth.permission.fail()

    return s3_rest_controller()

# =============================================================================
def enable_layer(r):
    """
        Enable a Layer
            designed to be a custom method called by an action button
    """

    if not r.id:
        session.error = T("Can only enable 1 record at a time!")
        redirect(URL(args=[]))

    ltable = s3db.gis_layer_config
    query = (r.table.id == r.id) & (ltable.layer_id == table.layer_id)
    #db(query).update(ltable.enabled = True)
    session.confirmation = T("Layer has been Enabled")
    redirect(URL(args=[]))

# -----------------------------------------------------------------------------
def disable_layer(r):
    """
        Disable a Layer
            designed to be a custom method called by an action button
    """

    if not r.id:
        session.error = T("Can only disable 1 record at a time!")
        redirect(URL(args=[]))

    ltable = s3db.gis_layer_config
    query = (r.table.id == r.id) & (ltable.layer_id == table.layer_id)
    #db(query).update(ltable.enabled = False)
    session.confirmation = T("Layer has been Disabled")
    redirect(URL(args=[]))

# -----------------------------------------------------------------------------
def layer_entity():
    """ RESTful CRUD controller """

    if deployment_settings.get_security_map() and not s3_has_role(MAP_ADMIN):
        auth.permission.fail()

    # Custom Method
    s3mgr.model.set_method(module, resourcename,
                           method="disable",
                           action=disable_layer)

    # Post-processor
    def postp(r, output):
        s3_action_buttons(r)
        # Only show the disable button if the layer is not currently disabled
        # @ToDo: Fix for new data model
        ltable = s3db.gis_layer_config
        query = (ltable.enabled != False) & \
                (r.table.layer_id == ltable.layer_id)
        rows = db(query).select(r.table.id)
        restrict = [str(row.id) for row in rows]
        response.s3.actions.append(dict(label=str(T("Disable")),
                                        _class="action-btn",
                                        url=URL(args=["[id]", "disable"]),
                                        restrict = restrict
                                        )
                                    )

        return output
    #response.s3.postp = postp

    output = s3_rest_controller(rheader=s3db.gis_rheader)
    return output

# -----------------------------------------------------------------------------
def layer_feature():
    """ RESTful CRUD controller """

    if deployment_settings.get_security_map() and not s3_has_role(MAP_ADMIN):
        auth.permission.fail()

    # Custom Method
    s3mgr.model.set_method(module, resourcename,
                           method="disable",
                           action=disable_layer)

    # Pre-processor
    def prep(r):
        if r.interactive:
            if r.component_name == "config":
                ltable = s3db.gis_layer_config
                field = ltable.base
                field.readable = False
                field.writable = False
<<<<<<< HEAD
                if r.method != "update":
                    # Only show Configs with no definition yet for this layer
                    table = r.table
                    # Find the records which are used
                    query = (ltable.layer_id == table.layer_id) & \
                            (table.id == r.id)
                    rows = db(query).select(table.config_id)
                    # Filter them out
                    ltable.config_id.requires = IS_ONE_OF(db,
                                                         "gis_config.id",
                                                         "%(name)s",
                                                         not_filterby="config_id",
                                                         not_filter_opts=[row.config_id for row in rows]
                                                         )
            elif r.component_name == "symbology" and r.method != "update":
                # Only show ones with no definition yet for this Layer
                table = r.table
                ltable = s3db.gis_layer_symbology
                # Find the records which are used
                query = (ltable.layer_id == table.layer_id) & \
                        (table.id == r.id)
                rows = db(query).select(ltable.symbology_id)
                # Filter them out
                ltable.symbology_id.requires = IS_ONE_OF(db,
                                                         "gis_symbology.id",
                                                         "%(name)s",
                                                         not_filterby="id",
                                                         not_filter_opts=[row.symbology_id for row in rows]
                                                        )
=======

>>>>>>> 9c999c9c
        return True
    response.s3.prep = prep

    # Post-processor
    def postp(r, output):
        s3_action_buttons(r)
        # Only show the disable button if the layer is not currently disabled
        # @ToDo: Fix for new data model
        ltable = s3db.gis_layer_config
        query = (ltable.enabled != False) & \
                (r.table.layer_id == ltable.layer_id)
        rows = db(query).select(r.table.id)
        restrict = [str(row.id) for row in rows]
        response.s3.actions.append(dict(label=str(T("Disable")),
                                        _class="action-btn",
                                        url=URL(args=["[id]", "disable"]),
                                        restrict = restrict
                                        )
                                    )

        return output
    #response.s3.postp = postp

    output = s3_rest_controller(rheader=s3db.gis_rheader)
    return output

# -----------------------------------------------------------------------------
def layer_openstreetmap():
    """ RESTful CRUD controller """

    if deployment_settings.get_security_map() and not s3_has_role(MAP_ADMIN):
        auth.permission.fail()

    tablename = "%s_%s" % (module, resourcename)
    s3mgr.load(tablename)

    # CRUD Strings
    type = "OpenStreetMap"
    LIST_LAYERS = T(LIST_TYPE_LAYERS_FMT % type)
    EDIT_LAYER = T(EDIT_TYPE_LAYER_FMT % type)
    NO_LAYERS = T(NO_TYPE_LAYERS_FMT % type)
    s3.crud_strings[tablename] = Storage(
        title_create=ADD_LAYER,
        title_display=LAYER_DETAILS,
        title_list=LAYERS,
        title_update=EDIT_LAYER,
        title_search=SEARCH_LAYERS,
        subtitle_create=ADD_NEW_LAYER,
        subtitle_list=LIST_LAYERS,
        label_list_button=LIST_LAYERS,
        label_create_button=ADD_LAYER,
        label_delete_button = DELETE_LAYER,
        msg_record_created=LAYER_ADDED,
        msg_record_modified=LAYER_UPDATED,
        msg_record_deleted=LAYER_DELETED,
        msg_list_empty=NO_LAYERS)

    # Pre-processor
    def prep(r):
        if r.interactive:
            if r.component_name == "config":
                ltable = s3db.gis_layer_config
                if r.method != "update":
                    # Only show Configs with no definition yet for this layer
                    table = r.table
                    # Find the records which are used
                    query = (ltable.layer_id == table.layer_id) & \
                            (table.id == r.id)
                    rows = db(query).select(table.config_id)
                    # Filter them out
                    ltable.config_id.requires = IS_ONE_OF(db,
                                                         "gis_config.id",
                                                         "%(name)s",
                                                         not_filterby="config_id",
                                                         not_filter_opts=[row.config_id for row in rows]
                                                         )
            
        return True
    response.s3.prep = prep

    output = s3_rest_controller(rheader=s3db.gis_rheader)

    return output

# -----------------------------------------------------------------------------
def layer_bing():
    """ RESTful CRUD controller """

    if deployment_settings.get_security_map() and not s3_has_role(MAP_ADMIN):
        auth.permission.fail()

    tablename = "%s_%s" % (module, resourcename)
    s3mgr.load(tablename)

    # CRUD Strings
    type = "Bing"
    EDIT_LAYER = T(EDIT_TYPE_LAYER_FMT % type)
    s3.crud_strings[tablename] = Storage(
        title_create=ADD_LAYER,
        title_update=EDIT_LAYER,
        msg_record_created=LAYER_ADDED,
        msg_record_modified=LAYER_UPDATED)

    s3mgr.configure(tablename,
                    deletable=False,
                    listadd=False)

    # Pre-processor
    def prep(r):
        if r.interactive:
            if r.component_name == "config":
                ltable = s3db.gis_layer_config
                field = ltable.visible
                field.readable = False
                field.writable = False
<<<<<<< HEAD
                if r.method != "update":
                    # Only show Configs with no definition yet for this layer
                    table = r.table
                    # Find the records which are used
                    query = (ltable.layer_id == table.layer_id) & \
                            (table.id == r.id)
                    rows = db(query).select(table.config_id)
                    # Filter them out
                    ltable.config_id.requires = IS_ONE_OF(db,
                                                         "gis_config.id",
                                                         "%(name)s",
                                                         not_filterby="config_id",
                                                         not_filter_opts=[row.config_id for row in rows]
                                                         )
            
=======

>>>>>>> 9c999c9c
        return True
    response.s3.prep = prep

    output = s3_rest_controller(rheader=s3db.gis_rheader)

    return output

# -----------------------------------------------------------------------------
def layer_google():
    """ RESTful CRUD controller """

    if deployment_settings.get_security_map() and not s3_has_role(MAP_ADMIN):
        auth.permission.fail()

    tablename = "%s_%s" % (module, resourcename)
    s3mgr.load(tablename)

    # CRUD Strings
    type = "Google"
    EDIT_LAYER = T(EDIT_TYPE_LAYER_FMT % type)
    s3.crud_strings[tablename] = Storage(
        title_create=ADD_LAYER,
        title_update=EDIT_LAYER,
        msg_record_created=LAYER_ADDED,
        msg_record_modified=LAYER_UPDATED)

    s3mgr.configure(tablename,
                    deletable=False,
                    listadd=False)

    # Pre-processor
    def prep(r):
        if r.interactive:
            if r.component_name == "config":
                ltable = s3db.gis_layer_config
                field = ltable.visible
                field.readable = False
                field.writable = False
<<<<<<< HEAD
                if r.method != "update":
                    # Only show Configs with no definition yet for this layer
                    table = r.table
                    # Find the records which are used
                    query = (ltable.layer_id == table.layer_id) & \
                            (table.id == r.id)
                    rows = db(query).select(table.config_id)
                    # Filter them out
                    ltable.config_id.requires = IS_ONE_OF(db,
                                                         "gis_config.id",
                                                         "%(name)s",
                                                         not_filterby="config_id",
                                                         not_filter_opts=[row.config_id for row in rows]
                                                         )
=======

>>>>>>> 9c999c9c
        return True
    response.s3.prep = prep

    output = s3_rest_controller(rheader=s3db.gis_rheader)

    return output

# -----------------------------------------------------------------------------
def layer_mgrs():
    """ RESTful CRUD controller """

    if deployment_settings.get_security_map() and not s3_has_role(MAP_ADMIN):
        auth.permission.fail()

    tablename = "%s_%s" % (module, resourcename)
    s3mgr.load(tablename)

    # CRUD Strings
    type = "MGRS"
    LIST_LAYERS = T(LIST_TYPE_LAYERS_FMT % type)
    EDIT_LAYER = T(EDIT_TYPE_LAYER_FMT % type)
    NO_LAYERS = T(NO_TYPE_LAYERS_FMT % type)
    s3.crud_strings[tablename] = Storage(
        title_create=ADD_LAYER,
        title_display=LAYER_DETAILS,
        title_list=LAYERS,
        title_update=EDIT_LAYER,
        title_search=SEARCH_LAYERS,
        subtitle_create=ADD_NEW_LAYER,
        subtitle_list=LIST_LAYERS,
        label_list_button=LIST_LAYERS,
        label_create_button=ADD_LAYER,
        label_delete_button = DELETE_LAYER,
        msg_record_created=LAYER_ADDED,
        msg_record_modified=LAYER_UPDATED,
        msg_record_deleted=LAYER_DELETED,
        msg_list_empty=NO_LAYERS)

    s3mgr.configure(tablename, deletable=False, listadd=False)

    # Pre-processor
    def prep(r):
        if r.interactive:
            if r.component_name == "config":
                ltable = s3db.gis_layer_config
                field = ltable.base
                field.readable = False
                field.writable = False
<<<<<<< HEAD
                if r.method != "update":
                    # Only show Configs with no definition yet for this layer
                    table = r.table
                    # Find the records which are used
                    query = (ltable.layer_id == table.layer_id) & \
                            (table.id == r.id)
                    rows = db(query).select(table.config_id)
                    # Filter them out
                    ltable.config_id.requires = IS_ONE_OF(db,
                                                         "gis_config.id",
                                                         "%(name)s",
                                                         not_filterby="config_id",
                                                         not_filter_opts=[row.config_id for row in rows]
                                                         )
=======

>>>>>>> 9c999c9c
        return True
    response.s3.prep = prep

    output = s3_rest_controller(rheader=s3db.gis_rheader)

    return output

# -----------------------------------------------------------------------------
def layer_geojson():
    """ RESTful CRUD controller """

    if deployment_settings.get_security_map() and not s3_has_role(MAP_ADMIN):
        auth.permission.fail()

    tablename = "%s_%s" % (module, resourcename)
    s3mgr.load(tablename)

    # CRUD Strings
    type = "GeoJSON"
    LAYERS = T(TYPE_LAYERS_FMT % type)
    ADD_NEW_LAYER = T(ADD_NEW_TYPE_LAYER_FMT % type)
    EDIT_LAYER = T(EDIT_TYPE_LAYER_FMT % type)
    LIST_LAYERS = T(LIST_TYPE_LAYERS_FMT % type)
    NO_LAYERS = T(NO_TYPE_LAYERS_FMT % type)
    s3.crud_strings[tablename] = Storage(
        title_create=ADD_LAYER,
        title_display=LAYER_DETAILS,
        title_list=LAYERS,
        title_update=EDIT_LAYER,
        title_search=SEARCH_LAYERS,
        subtitle_create=ADD_NEW_LAYER,
        subtitle_list=LIST_LAYERS,
        label_list_button=LIST_LAYERS,
        label_create_button=ADD_LAYER,
        label_delete_button = DELETE_LAYER,
        msg_record_created=LAYER_ADDED,
        msg_record_modified=LAYER_UPDATED,
        msg_record_deleted=LAYER_DELETED,
        msg_list_empty=NO_LAYERS)

    # Pre-processor
    def prep(r):
        if r.interactive:
            if r.component_name == "config":
                ltable = s3db.gis_layer_config
                field = ltable.base
                field.readable = False
                field.writable = False
                if r.method != "update":
                    # Only show Configs with no definition yet for this layer
                    table = r.table
                    # Find the records which are used
                    query = (ltable.layer_id == table.layer_id) & \
                            (table.id == r.id)
                    rows = db(query).select(table.config_id)
                    # Filter them out
                    ltable.config_id.requires = IS_ONE_OF(db,
                                                         "gis_config.id",
                                                         "%(name)s",
                                                         not_filterby="config_id",
                                                         not_filter_opts=[row.config_id for row in rows]
                                                         )
            elif r.component_name == "symbology":
                ltable = s3db.gis_layer_symbology
                field = ltable.gps_marker
                field.readable = False
                field.writable = False
<<<<<<< HEAD
                if r.method != "update":
                    # Only show ones with no definition yet for this Layer
                    table = r.table
                    # Find the records which are used
                    query = (ltable.layer_id == table.layer_id) & \
                            (table.id == r.id)
                    rows = db(query).select(ltable.symbology_id)
                    # Filter them out
                    ltable.symbology_id.requires = IS_ONE_OF(db,
                                                             "gis_symbology.id",
                                                             "%(name)s",
                                                             not_filterby="id",
                                                             not_filter_opts=[row.symbology_id for row in rows]
                                                            )
=======

>>>>>>> 9c999c9c
        return True
    response.s3.prep = prep

    output = s3_rest_controller(rheader=s3db.gis_rheader)

    return output

# -----------------------------------------------------------------------------
def layer_georss():
    """ RESTful CRUD controller """

    if deployment_settings.get_security_map() and not s3_has_role(MAP_ADMIN):
        auth.permission.fail()

    tablename = "%s_%s" % (module, resourcename)
    s3mgr.load(tablename)

    # CRUD Strings
    type = "GeoRSS"
    LAYERS = T(TYPE_LAYERS_FMT % type)
    ADD_NEW_LAYER = T(ADD_NEW_TYPE_LAYER_FMT % type)
    EDIT_LAYER = T(EDIT_TYPE_LAYER_FMT % type)
    LIST_LAYERS = T(LIST_TYPE_LAYERS_FMT % type)
    NO_LAYERS = T(NO_TYPE_LAYERS_FMT % type)
    s3.crud_strings[tablename] = Storage(
        title_create=ADD_LAYER,
        title_display=LAYER_DETAILS,
        title_list=LAYERS,
        title_update=EDIT_LAYER,
        title_search=SEARCH_LAYERS,
        subtitle_create=ADD_NEW_LAYER,
        subtitle_list=LIST_LAYERS,
        label_list_button=LIST_LAYERS,
        label_create_button=ADD_LAYER,
        label_delete_button = DELETE_LAYER,
        msg_record_created=LAYER_ADDED,
        msg_record_modified=LAYER_UPDATED,
        msg_record_deleted=LAYER_DELETED,
        msg_list_empty=NO_LAYERS)

    # Custom Method
    s3mgr.model.set_method(module, resourcename, method="enable",
                           action=enable_layer)

    # Pre-processor
    def prep(r):
        if r.interactive:
            if r.component_name == "config":
                ltable = s3db.gis_layer_config
                field = ltable.base
                field.readable = False
                field.writable = False
                if r.method != "update":
                    # Only show Configs with no definition yet for this layer
                    table = r.table
                    # Find the records which are used
                    query = (ltable.layer_id == table.layer_id) & \
                            (table.id == r.id)
                    rows = db(query).select(table.config_id)
                    # Filter them out
                    ltable.config_id.requires = IS_ONE_OF(db,
                                                         "gis_config.id",
                                                         "%(name)s",
                                                         not_filterby="config_id",
                                                         not_filter_opts=[row.config_id for row in rows]
                                                         )
            elif r.component_name == "symbology":
                ltable = s3db.gis_layer_symbology
                field = ltable.gps_marker
                field.readable = False
                field.writable = False
<<<<<<< HEAD
                if r.method != "update":
                    # Only show ones with no definition yet for this Layer
                    table = r.table
                    # Find the records which are used
                    query = (ltable.layer_id == table.layer_id) & \
                            (table.id == r.id)
                    rows = db(query).select(ltable.symbology_id)
                    # Filter them out
                    ltable.symbology_id.requires = IS_ONE_OF(db,
                                                             "gis_symbology.id",
                                                             "%(name)s",
                                                             not_filterby="id",
                                                             not_filter_opts=[row.symbology_id for row in rows]
                                                            )
=======

>>>>>>> 9c999c9c
        return True
    response.s3.prep = prep

    # Post-processor
    def postp(r, output):
        if r.interactive and r.method != "import":
            s3_action_buttons(r)
            # Only show the enable button if the layer is not currently enabled
            # @ToDo: Fix for new data model
            query = (r.table.enabled != True)
            rows = db(query).select(r.table.id)
            restrict = [str(row.id) for row in rows]
            response.s3.actions.append(dict(label=str(T("Enable")),
                                            _class="action-btn",
                                            url=URL(args=["[id]", "enable"]),
                                            restrict = restrict
                                            )
                                        )
        return output
    #response.s3.postp = postp

    output = s3_rest_controller(rheader=s3db.gis_rheader)

    return output

# -----------------------------------------------------------------------------
def layer_gpx():
    """ RESTful CRUD controller """

    if deployment_settings.get_security_map() and not s3_has_role(MAP_ADMIN):
        auth.permission.fail()

    tablename = "%s_%s" % (module, resourcename)
    s3mgr.load(tablename)

    # Model options
    # Needed in multiple controllers, so defined in Model

    # CRUD Strings
    type = "GPX"
    LAYERS = T(TYPE_LAYERS_FMT % type)
    ADD_NEW_LAYER = T(ADD_NEW_TYPE_LAYER_FMT % type)
    EDIT_LAYER = T(EDIT_TYPE_LAYER_FMT % type)
    LIST_LAYERS = T(LIST_TYPE_LAYERS_FMT % type)
    NO_LAYERS = T(NO_TYPE_LAYERS_FMT % type)
    s3.crud_strings[tablename] = Storage(
        title_create=ADD_LAYER,
        title_display=LAYER_DETAILS,
        title_list=LAYERS,
        title_update=EDIT_LAYER,
        title_search=SEARCH_LAYERS,
        subtitle_create=ADD_NEW_LAYER,
        subtitle_list=LIST_LAYERS,
        label_list_button=LIST_LAYERS,
        label_create_button=ADD_LAYER,
        label_delete_button = DELETE_LAYER,
        msg_record_created=LAYER_ADDED,
        msg_record_modified=LAYER_UPDATED,
        msg_record_deleted=LAYER_DELETED,
        msg_list_empty=NO_LAYERS)

    # Pre-processor
    def prep(r):
        if r.interactive:
            if r.component_name == "config":
                ltable = s3db.gis_layer_config
                field = ltable.base
                field.readable = False
                field.writable = False
<<<<<<< HEAD
                if r.method != "update":
                    # Only show Configs with no definition yet for this layer
                    table = r.table
                    # Find the records which are used
                    query = (ltable.layer_id == table.layer_id) & \
                            (table.id == r.id)
                    rows = db(query).select(table.config_id)
                    # Filter them out
                    ltable.config_id.requires = IS_ONE_OF(db,
                                                         "gis_config.id",
                                                         "%(name)s",
                                                         not_filterby="config_id",
                                                         not_filter_opts=[row.config_id for row in rows]
                                                         )
=======

>>>>>>> 9c999c9c
        return True
    response.s3.prep = prep

    output = s3_rest_controller(rheader=s3db.gis_rheader)

    return output

# -----------------------------------------------------------------------------
def layer_kml():
    """ RESTful CRUD controller """

    if deployment_settings.get_security_map() and not s3_has_role(MAP_ADMIN):
        auth.permission.fail()

    tablename = "%s_%s" % (module, resourcename)
    s3mgr.load(tablename)

    # CRUD Strings
    type = "KML"
    LAYERS = T(TYPE_LAYERS_FMT % type)
    ADD_NEW_LAYER = T(ADD_NEW_TYPE_LAYER_FMT % type)
    EDIT_LAYER = T(EDIT_TYPE_LAYER_FMT % type)
    LIST_LAYERS = T(LIST_TYPE_LAYERS_FMT % type)
    NO_LAYERS = T(NO_TYPE_LAYERS_FMT % type)
    s3.crud_strings[tablename] = Storage(
        title_create=ADD_LAYER,
        title_display=LAYER_DETAILS,
        title_list=LAYERS,
        title_update=EDIT_LAYER,
        title_search=SEARCH_LAYERS,
        subtitle_create=ADD_NEW_LAYER,
        subtitle_list=LIST_LAYERS,
        label_list_button=LIST_LAYERS,
        label_create_button=ADD_LAYER,
        label_delete_button = DELETE_LAYER,
        msg_record_created=LAYER_ADDED,
        msg_record_modified=LAYER_UPDATED,
        msg_record_deleted=LAYER_DELETED,
        msg_list_empty=NO_LAYERS)

    # Pre-processor
    def prep(r):
        if r.interactive:
            if r.component_name == "config":
                ltable = s3db.gis_layer_config
                field = ltable.base
                field.readable = False
                field.writable = False
                if r.method != "update":
                    # Only show Configs with no definition yet for this layer
                    table = r.table
                    # Find the records which are used
                    query = (ltable.layer_id == table.layer_id) & \
                            (table.id == r.id)
                    rows = db(query).select(table.config_id)
                    # Filter them out
                    ltable.config_id.requires = IS_ONE_OF(db,
                                                         "gis_config.id",
                                                         "%(name)s",
                                                         not_filterby="config_id",
                                                         not_filter_opts=[row.config_id for row in rows]
                                                         )
            elif r.component_name == "symbology":
                ltable = s3db.gis_layer_symbology
                field = ltable.gps_marker
                field.readable = False
                field.writable = False
<<<<<<< HEAD
                if r.method != "update":
                    # Only show ones with no definition yet for this Layer
                    table = r.table
                    # Find the records which are used
                    query = (ltable.layer_id == table.layer_id) & \
                            (table.id == r.id)
                    rows = db(query).select(ltable.symbology_id)
                    # Filter them out
                    ltable.symbology_id.requires = IS_ONE_OF(db,
                                                             "gis_symbology.id",
                                                             "%(name)s",
                                                             not_filterby="id",
                                                             not_filter_opts=[row.symbology_id for row in rows]
                                                            )
=======

>>>>>>> 9c999c9c
        return True
    response.s3.prep = prep

    # Post-processor
    def postp(r, output):
        if r.interactive and r.method != "import":
            s3_action_buttons(r, copyable=True)
        return output
    response.s3.postp = postp

    output = s3_rest_controller(rheader=s3db.gis_rheader)

    return output

# -----------------------------------------------------------------------------
def layer_tms():
    """ RESTful CRUD controller """

    if deployment_settings.get_security_map() and not s3_has_role(MAP_ADMIN):
        auth.permission.fail()

    tablename = "%s_%s" % (module, resourcename)
    s3mgr.load(tablename)

    # CRUD Strings
    type = "TMS"
    LAYERS = T(TYPE_LAYERS_FMT % type)
    ADD_NEW_LAYER = T(ADD_NEW_TYPE_LAYER_FMT % type)
    EDIT_LAYER = T(EDIT_TYPE_LAYER_FMT % type)
    LIST_LAYERS = T(LIST_TYPE_LAYERS_FMT % type)
    NO_LAYERS = T(NO_TYPE_LAYERS_FMT % type)
    s3.crud_strings[tablename] = Storage(
        title_create=ADD_LAYER,
        title_display=LAYER_DETAILS,
        title_list=LAYERS,
        title_update=EDIT_LAYER,
        title_search=SEARCH_LAYERS,
        subtitle_create=ADD_NEW_LAYER,
        subtitle_list=LIST_LAYERS,
        label_list_button=LIST_LAYERS,
        label_create_button=ADD_LAYER,
        label_delete_button = DELETE_LAYER,
        msg_record_created=LAYER_ADDED,
        msg_record_modified=LAYER_UPDATED,
        msg_record_deleted=LAYER_DELETED,
        msg_list_empty=NO_LAYERS)

    # Custom Method
    s3mgr.model.set_method(module, resourcename,
                           method="enable",
                           action=enable_layer)

    # Pre-processor
    def prep(r):
        if r.interactive:
            if r.component_name == "config":
                ltable = s3db.gis_layer_config
                field = ltable.visible
                field.readable = False
                field.writable = False
<<<<<<< HEAD
                if r.method != "update":
                    # Only show Configs with no definition yet for this layer
                    table = r.table
                    # Find the records which are used
                    query = (ltable.layer_id == table.layer_id) & \
                            (table.id == r.id)
                    rows = db(query).select(table.config_id)
                    # Filter them out
                    ltable.config_id.requires = IS_ONE_OF(db,
                                                         "gis_config.id",
                                                         "%(name)s",
                                                         not_filterby="config_id",
                                                         not_filter_opts=[row.config_id for row in rows]
                                                         )
=======

>>>>>>> 9c999c9c
        return True
    response.s3.prep = prep

    # Post-processor
    def postp(r, output):
        if r.interactive and r.method != "import":
            s3_action_buttons(r, copyable=True)
            # Only show the enable button if the layer is not currently enabled
            #query = (r.table.enabled != True)
            #rows = db(query).select(r.table.id)
            #restrict = [str(row.id) for row in rows]
            #response.s3.actions.append(dict(label=str(T("Enable")),
            #                                _class="action-btn",
            #                                url=URL(args=["[id]", "enable"]),
            #                                restrict = restrict
            #                                )
            #                            )
        return output
    response.s3.postp = postp

    output = s3_rest_controller(rheader=s3db.gis_rheader)

    return output

# -----------------------------------------------------------------------------
def layer_wfs():
    """ RESTful CRUD controller """

    if deployment_settings.get_security_map() and not s3_has_role(MAP_ADMIN):
        auth.permission.fail()

    tablename = "%s_%s" % (module, resourcename)
    s3mgr.load(tablename)

    # CRUD Strings
    type = "WFS"
    LAYERS = T(TYPE_LAYERS_FMT % type)
    ADD_NEW_LAYER = T(ADD_NEW_TYPE_LAYER_FMT % type)
    EDIT_LAYER = T(EDIT_TYPE_LAYER_FMT % type)
    LIST_LAYERS = T(LIST_TYPE_LAYERS_FMT % type)
    NO_LAYERS = T(NO_TYPE_LAYERS_FMT % type)
    s3.crud_strings[tablename] = Storage(
        title_create=ADD_LAYER,
        title_display=LAYER_DETAILS,
        title_list=LAYERS,
        title_update=EDIT_LAYER,
        title_search=SEARCH_LAYERS,
        subtitle_create=ADD_NEW_LAYER,
        subtitle_list=LIST_LAYERS,
        label_list_button=LIST_LAYERS,
        label_create_button=ADD_LAYER,
        label_delete_button = DELETE_LAYER,
        msg_record_created=LAYER_ADDED,
        msg_record_modified=LAYER_UPDATED,
        msg_record_deleted=LAYER_DELETED,
        msg_list_empty=NO_LAYERS)

    # Pre-processor
    def prep(r):
        if r.interactive:
            if r.component_name == "config":
                ltable = s3db.gis_layer_config
                field = ltable.base
                field.readable = False
                field.writable = False
<<<<<<< HEAD
                if r.method != "update":
                    # Only show Configs with no definition yet for this layer
                    table = r.table
                    # Find the records which are used
                    query = (ltable.layer_id == table.layer_id) & \
                            (table.id == r.id)
                    rows = db(query).select(table.config_id)
                    # Filter them out
                    ltable.config_id.requires = IS_ONE_OF(db,
                                                         "gis_config.id",
                                                         "%(name)s",
                                                         not_filterby="config_id",
                                                         not_filter_opts=[row.config_id for row in rows]
                                                         )
=======

>>>>>>> 9c999c9c
        return True
    response.s3.prep = prep

    # Post-processor
    def postp(r, output):
        if r.interactive and r.method != "import":
            s3_action_buttons(r, copyable=True)
        return output
    response.s3.postp = postp

    output = s3_rest_controller(rheader=s3db.gis_rheader)

    return output

# -----------------------------------------------------------------------------
def layer_wms():
    """ RESTful CRUD controller """

    if deployment_settings.get_security_map() and not s3_has_role(MAP_ADMIN):
        auth.permission.fail()

    tablename = "%s_%s" % (module, resourcename)
    s3mgr.load(tablename)

    # CRUD Strings
    type = "WMS"
    LAYERS = T(TYPE_LAYERS_FMT % type)
    ADD_NEW_LAYER = T(ADD_NEW_TYPE_LAYER_FMT % type)
    EDIT_LAYER = T(EDIT_TYPE_LAYER_FMT % type)
    LIST_LAYERS = T(LIST_TYPE_LAYERS_FMT % type)
    NO_LAYERS = T(NO_TYPE_LAYERS_FMT % type)
    s3.crud_strings[tablename] = Storage(
        title_create=ADD_LAYER,
        title_display=LAYER_DETAILS,
        title_list=LAYERS,
        title_update=EDIT_LAYER,
        title_search=SEARCH_LAYERS,
        subtitle_create=ADD_NEW_LAYER,
        subtitle_list=LIST_LAYERS,
        label_list_button=LIST_LAYERS,
        label_create_button=ADD_LAYER,
        label_delete_button = DELETE_LAYER,
        msg_record_created=LAYER_ADDED,
        msg_record_modified=LAYER_UPDATED,
        msg_record_deleted=LAYER_DELETED,
        msg_list_empty=NO_LAYERS)

    # Custom Method
    s3mgr.model.set_method(module, resourcename,
                           method="enable",
                           action=enable_layer)

    # Pre-processor
    def prep(r):
        if r.interactive:
            if r.component_name == "config":
                ltable = s3db.gis_layer_config
                if r.method != "update":
                    # Only show Configs with no definition yet for this layer
                    table = r.table
                    # Find the records which are used
                    query = (ltable.layer_id == table.layer_id) & \
                            (table.id == r.id)
                    rows = db(query).select(table.config_id)
                    # Filter them out
                    ltable.config_id.requires = IS_ONE_OF(db,
                                                         "gis_config.id",
                                                         "%(name)s",
                                                         not_filterby="config_id",
                                                         not_filter_opts=[row.config_id for row in rows]
                                                         )
        return True
    response.s3.prep = prep

    # Post-processor
    def postp(r, output):
        if r.interactive and r.method != "import":
            s3_action_buttons(r, copyable=True)
            # Only show the enable button if the layer is not currently enabled
            #query = (r.table.enabled != True)
            #rows = db(query).select(r.table.id)
            #restrict = [str(row.id) for row in rows]
            #response.s3.actions.append(dict(label=str(T("Enable")),
            #                                _class="action-btn",
            #                                url=URL(args=["[id]","enable"]),
            #                                restrict = restrict
            #                                )
            #                            )
        return output
    response.s3.postp = postp

    output = s3_rest_controller(rheader=s3db.gis_rheader)

    return output

# -----------------------------------------------------------------------------
@auth.s3_requires_membership("MapAdmin")
def layer_js():
    """ RESTful CRUD controller """

    tablename = "%s_%s" % (module, resourcename)
    s3mgr.load(tablename)

    # CRUD Strings
    type = "JS"
    LAYERS = T(TYPE_LAYERS_FMT % type)
    ADD_NEW_LAYER = T(ADD_NEW_TYPE_LAYER_FMT % type)
    EDIT_LAYER = T(EDIT_TYPE_LAYER_FMT % type)
    LIST_LAYERS = T(LIST_TYPE_LAYERS_FMT % type)
    NO_LAYERS = T(NO_TYPE_LAYERS_FMT % type)
    s3.crud_strings[tablename] = Storage(
        title_create=ADD_LAYER,
        title_display=LAYER_DETAILS,
        title_list=LAYERS,
        title_update=EDIT_LAYER,
        title_search=SEARCH_LAYERS,
        subtitle_create=ADD_NEW_LAYER,
        subtitle_list=LIST_LAYERS,
        label_list_button=LIST_LAYERS,
        label_create_button=ADD_LAYER,
        label_delete_button = DELETE_LAYER,
        msg_record_created=LAYER_ADDED,
        msg_record_modified=LAYER_UPDATED,
        msg_record_deleted=LAYER_DELETED,
        msg_list_empty=NO_LAYERS)

    # Pre-processor
    def prep(r):
        if r.interactive:
            if r.component_name == "config":
                ltable = s3db.gis_layer_config
                if r.method != "update":
                    # Only show Configs with no definition yet for this layer
                    table = r.table
                    # Find the records which are used
                    query = (ltable.layer_id == table.layer_id) & \
                            (table.id == r.id)
                    rows = db(query).select(table.config_id)
                    # Filter them out
                    ltable.config_id.requires = IS_ONE_OF(db,
                                                         "gis_config.id",
                                                         "%(name)s",
                                                         not_filterby="config_id",
                                                         not_filter_opts=[row.config_id for row in rows]
                                                         )
        return True
    response.s3.prep = prep

    output = s3_rest_controller(rheader=s3db.gis_rheader)

    return output

# =============================================================================
def cache_feed():
    """
        RESTful CRUD controller
        - cache GeoRSS/KML feeds &
          make them available to the Map Viewing Client as GeoJSON

        The create.georss/create.kml methods are designed to be called
        asynchronously using S3Task

        This allows:
        * Feed can be refreshed on a schedule rather than every client request
          - especially useful when unzipping or following network links
        * BBOX strategy can be used to allow clients to only download the
          features in their area of interest
        * Can parse the feed using XSLT to extract whatever information we
          want from the feed
        * Can unify the client-side support for Markers & Popups
        * Slightly smaller OpenLayers.js
        * Remove dependency from filesystem to support scaling
          - EC2, GAE or clustering
        * Possible to Cluster multiple feeds together
          - will require rewriting the way we turn layers on/off if we wish
            to retain the ability to do so independently
        * Can have dynamic Layer Filtering
          - change layer.protocol.url
          - call refresh strategy

        NB This can't be simply called 'cache' as this conflicts with the
        global cache object
    """

    resourcename = "cache"

    # Load Models
    #s3mgr.load("gis_cache")

    #if kml:
        # Unzip & Follow Network Links
        #download_kml.delay(url)

    output = s3_rest_controller(module, resourcename)
    return output

# =============================================================================
def feature_query():
    """
        RESTful CRUD controller
        - cache Feature Queries &
          make them available to the Map Viewing Client as GeoJSON

        This allows:
        * Feed can be refreshed on a schedule rather than every client request
          - especially useful when unzipping or following network links
        * BBOX strategy can be used to allow clients to only download the
          features in their area of interest
        * Can parse the feed using XSLT to extract whatever information we
          want from the feed
        * Can unify the client-side support for Markers & Popups
        * Slightly smaller OpenLayers.js
        * Remove dependency from filesystem to support scaling
          - EC2, GAE or clustering
        * Possible to Cluster multiple feeds together
          - will require rewriting the way we turn layers on/off if we wish
            to retain the ability to do so independently
        * Can have dynamic Layer Filtering
          - change layer.protocol.url
          - call refresh strategy

        The create.georss/create.kml methods are designed to be called
        asynchronously using S3Task
    """

    table = s3db.gis_feature_query

    # Filter out any records without LatLon
    response.s3.filter = (table.lat != None) & (table.lon != None)

    # Parse the Request
    r = s3mgr.parse_request()

    if r.representation != "geojson":
        session.error = BADFORMAT
        redirect(URL(c="default", f="index", args=None, vars=None))

    # Execute the request
    output = r()

    return output

# =============================================================================
def display_feature():
    """
        Cut-down version of the Map Viewing Client.
        Used by gis_location_represent() to show just this feature on the map.
        Called by the s3_viewMap() JavaScript
    """

    # The Feature
    feature_id = request.args[0]

    table = s3db.gis_location

    # Check user is authorised to access record
    if not s3_has_permission("read", table, feature_id):
        session.error = T("No access to this record!")
        raise HTTP(401, body=s3mgr.xml.json_message(False, 401, session.error))

    feature = db(table.id == feature_id).select(limitby=(0, 1)).first()

    config = gis.get_config()

    try:
        # Centre on Feature
        lat = feature.lat
        lon = feature.lon
        if (lat is None) or (lon is None):
            if feature.get("parent"):
                # Skip the current record if we can
                latlon = gis.get_latlon(feature.parent)
            elif feature.get("id"):
                latlon = gis.get_latlon(feature.id)
            else:
                # nothing we can do!
                raise
            if latlon:
                lat = latlon["lat"]
                lon = latlon["lon"]
            else:
                # nothing we can do!
                raise
    except:
        lat = config.lat
        lon = config.lon

    # Default zoom +2 (same as a single zoom on a cluster)
    zoom = config.zoom + 2

    map = gis.show_map(
        features = [{"lat"  : lat,
                     "lon"  : lon}],
        lat = lat,
        lon = lon,
        zoom = zoom,
        window = True,
        closable = False,
        collapsed = True
    )

    return dict(map=map)

# -----------------------------------------------------------------------------
def display_features():
    """
        Cut-down version of the Map Viewing Client.
        Used as a link from the RHeader.
            URL generated server-side
        Shows all locations matching a query.
        @ToDo: Most recent location is marked using a bigger Marker.
        @ToDo: Move to S3Method (will then use AAA etc).
    """

    ltable = s3db.gis_location

    # Parse the URL, check for implicit resources, extract the primary record
    # http://127.0.0.1:8000/eden/gis/display_features&module=pr&resource=person&instance=1&jresource=presence
    ok = 0
    if "module" in request.vars:
        res_module = request.vars.module
        ok +=1
    if "resource" in request.vars:
        resource = request.vars.resource
        ok +=1
    if "instance" in request.vars:
        instance = int(request.vars.instance)
        ok +=1
    if "jresource" in request.vars:
        jresource = request.vars.jresource
        ok +=1
    if ok != 4:
        session.error = T("Insufficient vars: Need module, resource, jresource, instance")
        raise HTTP(400, body=s3mgr.xml.json_message(False, 400, session.error))

    tablename = "%s_%s" % (res_module, resource)
    s3mgr.load(tablename)
    table = db[table]
    component, pkey, fkey = s3mgr.model.get_component(table, jresource)
    jtable = db[str(component.table)]
    query = (jtable[fkey] == table[pkey]) & (table.id == instance)
    # Filter out deleted
    deleted = (table.deleted == False)
    query = query & deleted
    # Filter out inaccessible
    query2 = (ltable.id == jtable.location_id)
    accessible = s3_accessible_query("read", ltable)
    query2 = query2 & accessible

    features = db(query).select(ltable.ALL, left = [ltable.on(query2)])

    # Calculate an appropriate BBox
    bounds = gis.get_bounds(features=features)

    map = gis.show_map(
        features = features,
        bbox = bounds,
        window = True,
        closable = False,
        collapsed = True
    )

    return dict(map=map)

# =============================================================================
def geocode():

    """
        Call a Geocoder service

        @param location: a string to search for
        @param service: the service to call (defaults to Google)
    """

    if "location" in request.vars:
        location = request.vars.location
    else:
        session.error = T("Need to specify a location to search for.")
        redirect(URL(f="index"))

    if "service" in request.vars:
        service = request.vars.service
    else:
        # @ToDo: service=all should be default
        service = "google"

    if service == "google":
        return s3base.GoogleGeocoder(location).get_json()

    if service == "yahoo":
        # @ToDo: Convert this to JSON
        return s3base.YahooGeocoder(location).get_xml()

# -----------------------------------------------------------------------------
def geocode_manual():

    """
        Manually Geocode locations

        @ToDo: make this accessible by Anonymous users?
    """

    table = s3db.gis_location

    # Filter
    query = (table.level == None)
    # @ToDo: make this role-dependent
    # - Normal users do the Lat/Lons
    # - Special users do the Codes
    _filter = (table.lat == None)
    response.s3.filter = (query & _filter)

    # Hide unnecessary fields
    table.code.readable = table.code.writable = False # @ToDo: Role-dependent
    table.level.readable = table.level.writable = False
    table.members.readable = table.members.writable = False
    table.gis_feature_type.readable = table.gis_feature_type.writable = False
    table.wkt.readable = table.wkt.writable = False
    table.url.readable = table.url.writable = False
    table.geonames_id.readable = table.geonames_id.writable = False
    table.osm_id.readable = table.osm_id.writable = False
    table.source.readable = table.source.writable = False
    table.comments.readable = table.comments.writable = False

    # Customise Labels for specific use-cases
    #table.name.label = T("Building Name") # Building Assessments-specific
    #table.parent.label = T("Suburb") # Christchurch-specific

    # For Special users doing codes
    #table.code.label = T("Property reference in the council system") # Christchurch-specific 'prupi'
    #table.code2.label = T("Polygon reference of the rating unit") # Christchurch-specific 'gisratingid'

    # Allow prep to pass vars back to the controller
    vars = {}

    # Pre-processor
    def prep(r, vars):
        def get_location_info():
            table = s3db.gis_location
            return db(table.id == r.id).select(table.lat,
                                               table.lon,
                                               table.level,
                                               limitby=(0, 1)).first()

        if r.method in (None, "list") and r.record is None:
            # List
            pass
        elif r.method in ("delete", "search"):
            pass
        else:
            # Add Map to allow locations to be found this way
            # @ToDo: DRY with one in location()
            config = gis.get_config()
            lat = config.lat
            lon = config.lon
            zoom = config.zoom
            feature_queries = []

            if r.method == "create":
                add_feature = True
                add_feature_active = True
            else:
                if r.method == "update":
                    add_feature = True
                    add_feature_active = False
                else:
                    # Read
                    add_feature = False
                    add_feature_active = False

                try:
                    location
                except:
                    location = get_location_info()
                if location and location.lat is not None and location.lon is not None:
                    lat = location.lat
                    lon = location.lon
                # Same as a single zoom on a cluster
                zoom = zoom + 2

            # @ToDo: Does map make sense if the user is updating a group?
            # If not, maybe leave it out. OTOH, might be nice to select
            # admin regions to include in the group by clicking on them in
            # the map. Would involve boundaries...
            _map = gis.show_map(lat = lat,
                                lon = lon,
                                zoom = zoom,
                                feature_queries = feature_queries,
                                add_feature = add_feature,
                                add_feature_active = add_feature_active,
                                toolbar = True,
                                collapsed = True)

            # Pass the map back to the main controller
            vars.update(_map=_map)
        return True
    response.s3.prep = lambda r, vars=vars: prep(r, vars)

    s3mgr.configure(table._tablename,
                    listadd=False,
                    list_fields=["id",
                                 "name",
                                 "address",
                                 "parent"
                                ])

    output = s3_rest_controller("gis", "location")

    _map = vars.get("_map", None)
    if _map and isinstance(output, dict):
        output.update(_map=_map)

    return output

# =============================================================================
def geoexplorer():

    """
        Embedded GeoExplorer: https://github.com/opengeo/GeoExplorer

        This is used as a demo of GXP components which we want to pull into
        the Map Viewing Client.

        No real attempt to integrate/optimise.

        @ToDo: Get working
        If gxp is loaded in debug mode then it barfs Ext:
            ext-all-debug.js (line 10535)
                types[config.xtype || defaultType] is not a constructor
                [Break On This Error] return config.render ? con...config.xtype || defaultType](config);
        In non-debug mode, the suite breaks, but otherwise the UI loads fine & is operational.
        However no tiles are ever visible!
    """

    # @ToDo: Optimise to a single query of table
    bing_key = deployment_settings.get_gis_api_bing()
    google_key = deployment_settings.get_gis_api_google()
    yahoo_key = deployment_settings.get_gis_api_yahoo()

    # http://eden.sahanafoundation.org/wiki/BluePrintGISPrinting
    print_service = deployment_settings.get_gis_print_service()

    geoserver_url = deployment_settings.get_gis_geoserver_url()

    response.title = "GeoExplorer"
    return dict(
                #config=gis.get_config(),
                bing_key=bing_key,
                google_key=google_key,
                yahoo_key=yahoo_key,
                print_service=print_service,
                geoserver_url=geoserver_url
               )

# -----------------------------------------------------------------------------
def about():
    """  Custom View for GeoExplorer """
    return dict()

# -----------------------------------------------------------------------------
def maps():

    """
        Map Save/Publish Handler for GeoExplorer

        NB
            The models for this are currently not enabled in 03_gis.py
            This hasn't been tested at all with the new version of GeoExplorer
    """

    table = s3db.gis_wmc
    ltable = s3db.gis_wmc_layer

    if request.env.request_method == "GET":
        # This is a request to read the config of a saved map

        # Which map are we updating?
        id = request.args[0]
        if not id:
            raise HTTP(501)

        # Read the WMC record
        record = db(table.id == id).select(limitby=(0, 1)).first()
        # & linked records
        #projection = db(db.gis_projection.id == record.projection).select(limitby=(0, 1)).first()

        # Put details into the correct structure
        output = dict()
        output["map"] = dict()
        map = output["map"]
        map["center"] = [record.lat, record.lon]
        map["zoom"] = record.zoom
        # @ToDo: Read Projection (we generally use 900913 & no way to edit this yet)
        map["projection"] = "EPSG:900913"
        map["units"] = "m"
        map["maxResolution"] = 156543.0339
        map["maxExtent"] = [ -20037508.34, -20037508.34, 20037508.34, 20037508.34 ]
        # @ToDo: Read Layers
        map["layers"] = []
        #map["layers"].append(dict(source="google", title="Google Terrain", name="TERRAIN", group="background"))
        #map["layers"].append(dict(source="ol", group="background", fixed=True, type="OpenLayers.Layer", args=[ "None", {"visibility":False} ]))
        for _layer in record.layer_id:
            layer = db(ltable.id == _layer).select(limitby=(0, 1)).first()
            if layer.type_ == "OpenLayers.Layer":
                # Add args
                map["layers"].append(dict(source=layer.source,
                                          title=layer.title,
                                          name=layer.name,
                                          group=layer.group_,
                                          type=layer.type_,
                                          format=layer.img_format,
                                          visibility=layer.visibility,
                                          transparent=layer.transparent,
                                          opacity=layer.opacity,
                                          fixed=layer.fixed,
                                          args=[ "None", {"visibility":False} ]))
            else:
                map["layers"].append(dict(source=layer.source,
                                          title=layer.title,
                                          name=layer.name,
                                          group=layer.group_,
                                          type=layer.type_,
                                          format=layer.img_format,
                                          visibility=layer.visibility,
                                          transparent=layer.transparent,
                                          opacity=layer.opacity,
                                          fixed=layer.fixed))

        # @ToDo: Read Metadata (no way of editing this yet)

        # Encode as JSON
        output = json.dumps(output)

        # Output to browser
        response.headers["Content-Type"] = "application/json"
        return output

    elif request.env.request_method == "POST":
        # This is a request to save/publish a new map

        # Get the data from the POST
        source = request.body.read()
        if isinstance(source, basestring):
            import cStringIO
            source = cStringIO.StringIO(source)

        # Decode JSON
        source = json.load(source)
        # @ToDo: Projection (we generally use 900913 & no way to edit this yet)
        lat = source["map"]["center"][0]
        lon = source["map"]["center"][1]
        zoom = source["map"]["zoom"]
        # Layers
        layers = []
        for layer in source["map"]["layers"]:
            try:
                opacity = layer["opacity"]
            except:
                opacity = None
            try:
                name = layer["name"]
            except:
                name = None
            query = (ltable.source == layer["source"]) & \
                    (ltable.name == name) & \
                    (ltable.visibility == layer["visibility"]) & \
                    (ltable.opacity == opacity)
            _layer = db(query).select(ltable.id,
                                      limitby=(0, 1)).first()
            if _layer:
                # This is an existing layer
                layers.append(_layer.id)
            else:
                # This is a new layer
                try:
                    type_ = layer["type"]
                except:
                    type_ = None
                try:
                    group_ = layer["group"]
                except:
                    group_ = None
                try:
                    fixed = layer["fixed"]
                except:
                    fixed = None
                try:
                    format = layer["format"]
                except:
                    format = None
                try:
                    transparent = layer["transparent"]
                except:
                    transparent = None
                # Add a new record to the gis_wmc_layer table
                _layer = ltable.insert(source=layer["source"],
                                       name=name,
                                       visibility=layer["visibility"],
                                       opacity=opacity,
                                       type_=type_,
                                       title=layer["title"],
                                       group_=group_,
                                       fixed=fixed,
                                       transparent=transparent,
                                       img_format=format)
                layers.append(_layer)

        # @ToDo: Metadata (no way of editing this yet)

        # Save a record in the WMC table
        id = table.insert(lat=lat, lon=lon, zoom=zoom, layer_id=layers)

        # Return the ID of the saved record for the Bookmark
        output = json.dumps(dict(id=id))
        return output

    elif request.env.request_method == "PUT":
        # This is a request to save/publish an existing map

        # Which map are we updating?
        id = request.args[0]
        if not id:
            raise HTTP(501)

        # Get the data from the PUT
        source = request.body.read()
        if isinstance(source, basestring):
            import cStringIO
            source = cStringIO.StringIO(source)

        # Decode JSON
        source = json.load(source)
        # @ToDo: Projection (unlikely to change)
        lat = source["map"]["center"][0]
        lon = source["map"]["center"][1]
        zoom = source["map"]["zoom"]
        # Layers
        layers = []
        for layer in source["map"]["layers"]:
            try:
                opacity = layer["opacity"]
            except:
                opacity = None
            try:
                name = layer["name"]
            except:
                name = None
            query = (ltable.source == layer["source"]) & \
                    (ltable.name == name) & \
                    (ltable.visibility == layer["visibility"]) & \
                    (ltable.opacity == opacity)
            _layer = db(query).select(ltable.id,
                                      limitby=(0, 1)).first()
            if _layer:
                # This is an existing layer
                layers.append(_layer.id)
            else:
                # This is a new layer
                try:
                    type_ = layer["type"]
                except:
                    type_ = None
                try:
                    group_ = layer["group"]
                except:
                    group_ = None
                try:
                    fixed = layer["fixed"]
                except:
                    fixed = None
                try:
                    format = layer["format"]
                except:
                    format = None
                try:
                    transparent = layer["transparent"]
                except:
                    transparent = None
                # Add a new record to the gis_wmc_layer table
                _layer = ltable.insert(source=layer["source"],
                                       name=name,
                                       visibility=layer["visibility"],
                                       opacity=opacity,
                                       type_=type_,
                                       title=layer["title"],
                                       group_=group_,
                                       fixed=fixed,
                                       transparent=transparent,
                                       img_format=format)
                layers.append(_layer)

        # @ToDo: Metadata (no way of editing this yet)

        # Update the record in the WMC table
        db(table.id == id).update(lat=lat, lon=lon, zoom=zoom, layer_id=layers)

        # Return the ID of the saved record for the Bookmark
        output = json.dumps(dict(id=id))
        return output

    # Abort - we shouldn't get here
    raise HTTP(501)

# =============================================================================
def potlatch2():
    """
        Custom View for the Potlatch2 OpenStreetMap editor
        http://wiki.openstreetmap.org/wiki/Potlatch_2
    """

    config = gis.get_config()
    osm_oauth_consumer_key = config.osm_oauth_consumer_key
    osm_oauth_consumer_secret = config.osm_oauth_consumer_secret
    if osm_oauth_consumer_key and osm_oauth_consumer_secret:
        gpx_url = None
        if "gpx_id" in request.vars:
            # Pass in a GPX Track
            # @ToDo: Set the viewport based on the Track, if one is specified
            table = s3db.gis_layer_track
            query = (table.id == request.vars.gpx_id)
            track = db(query).select(table.track,
                                     limitby=(0, 1)).first()
            if track:
                gpx_url = "%s/%s" % (URL(c="default", f="download"),
                                     track.track)

        if "lat" in request.vars:
            lat = request.vars.lat
            lon = request.vars.lon
        else:
            lat = config.lat
            lon = config.lon

        if "zoom" in request.vars:
            zoom = request.vars.zoom
        else:
            # This isn't good as it makes for too large an area to edit
            #zoom = config.zoom
            zoom = 14

        site_name = deployment_settings.get_system_name_short()

        return dict(lat=lat, lon=lon, zoom=zoom,
                    gpx_url=gpx_url,
                    site_name=site_name,
                    key=osm_oauth_consumer_key,
                    secret=osm_oauth_consumer_secret)

    else:
        session.warning = T("To edit OpenStreetMap, you need to edit the OpenStreetMap settings in your Map Config")
        redirect(URL(c="pr", f="person",
                     args=["config"],
                     vars={"person.pe_id":auth.user.pe_id}))

# =============================================================================
def proxy():
    """
    Based on http://trac.openlayers.org/browser/trunk/openlayers/examples/proxy.cgi
    This is a blind proxy that we use to get around browser
    restrictions that prevent the Javascript from loading pages not on the
    same server as the Javascript. This has several problems: it's less
    efficient, it might break some sites, and it's a security risk because
    people can use this proxy to browse the web and possibly do bad stuff
    with it. It only loads pages via http and https, but it can load any
    content type. It supports GET and POST requests.
    """

    import socket
    import urllib2
    import cgi

    # @ToDo: Link to map_service_catalogue to prevent Open Proxy abuse
    # (although less-critical since we restrict content type)
    allowedHosts = []
    #allowedHosts = ["www.openlayers.org", "demo.opengeo.org"]

    allowed_content_types = (
        "application/json", "text/json", "text/x-json",
        "application/xml", "text/xml",
        "application/vnd.ogc.se_xml",           # OGC Service Exception
        "application/vnd.ogc.se+xml",           # OGC Service Exception
        "application/vnd.ogc.success+xml",      # OGC Success (SLD Put)
        "application/vnd.ogc.wms_xml",          # WMS Capabilities
        "application/vnd.ogc.context+xml",      # WMC
        "application/vnd.ogc.gml",              # GML
        "application/vnd.ogc.sld+xml",          # SLD
        "application/vnd.google-earth.kml+xml", # KML
    )

    method = request["wsgi"].environ["REQUEST_METHOD"]

    if method == "POST":
        # This can probably use same call as GET in web2py
        qs = request["wsgi"].environ["QUERY_STRING"]

        d = cgi.parse_qs(qs)
        if d.has_key("url"):
            url = d["url"][0]
        else:
            url = "http://www.openlayers.org"
    else:
        # GET
        if "url" in request.vars:
            url = request.vars.url
        else:
            session.error = T("Need a 'url' argument!")
            raise HTTP(400, body=s3mgr.xml.json_message(False, 400, session.error))

    # Debian has no default timeout so connection can get stuck with dodgy servers
    socket.setdefaulttimeout(30)
    try:
        host = url.split("/")[2]
        if allowedHosts and not host in allowedHosts:
            raise(HTTP(403, "Host not permitted: %s" % host))

        elif url.startswith("http://") or url.startswith("https://"):
            if method == "POST":
                length = int(request["wsgi"].environ["CONTENT_LENGTH"])
                headers = {"Content-Type": request["wsgi"].environ["CONTENT_TYPE"]}
                body = request.body.read(length)
                r = urllib2.Request(url, body, headers)
                y = urllib2.urlopen(r)
            else:
                # GET
                y = urllib2.urlopen(url)

            # Check for allowed content types
            i = y.info()
            if i.has_key("Content-Type"):
                ct = i["Content-Type"]
                if not ct.split(";")[0] in allowed_content_types:
                    # @ToDo?: Allow any content type from allowed hosts (any port)
                    #if allowedHosts and not host in allowedHosts:
                    raise(HTTP(403, "Content-Type not permitted"))
            else:
                raise(HTTP(406, "Unknown Content"))

            msg = y.read()
            y.close()

            # Maintain the incoming Content-Type
            response.headers["Content-Type"] = ct
            return msg

        else:
            # Bad Request
            raise(HTTP(400))

    except Exception, E:
        raise(HTTP(500, "Some unexpected error occurred. Error text was: %s" % str(E)))

# END =========================================================================<|MERGE_RESOLUTION|>--- conflicted
+++ resolved
@@ -905,7 +905,6 @@
                     # @ToDo: ideal would be to have the SITE_DEFAULT (with any OU configs overlaid) on the left-hand side & then they can see what they wish to override on the right-hand side
                     # - could be easier to put the currently-effective config into the form fields, however then we have to save all this data
                     # - if each field was readable & you clicked on it to make it editable (like RHoK pr_contact), that would solve this
-                    pe_id = auth.user.pe_id
                     # For Lists
                     response.s3.filter = query & (s3db.gis_config.pe_id == pe_id)
                     # For Create forms
@@ -1142,7 +1141,6 @@
                 field = ltable.base
                 field.readable = False
                 field.writable = False
-<<<<<<< HEAD
                 if r.method != "update":
                     # Only show Configs with no definition yet for this layer
                     table = r.table
@@ -1172,9 +1170,6 @@
                                                          not_filterby="id",
                                                          not_filter_opts=[row.symbology_id for row in rows]
                                                         )
-=======
-
->>>>>>> 9c999c9c
         return True
     response.s3.prep = prep
 
@@ -1290,7 +1285,6 @@
                 field = ltable.visible
                 field.readable = False
                 field.writable = False
-<<<<<<< HEAD
                 if r.method != "update":
                     # Only show Configs with no definition yet for this layer
                     table = r.table
@@ -1306,9 +1300,6 @@
                                                          not_filter_opts=[row.config_id for row in rows]
                                                          )
             
-=======
-
->>>>>>> 9c999c9c
         return True
     response.s3.prep = prep
 
@@ -1347,7 +1338,6 @@
                 field = ltable.visible
                 field.readable = False
                 field.writable = False
-<<<<<<< HEAD
                 if r.method != "update":
                     # Only show Configs with no definition yet for this layer
                     table = r.table
@@ -1362,9 +1352,6 @@
                                                          not_filterby="config_id",
                                                          not_filter_opts=[row.config_id for row in rows]
                                                          )
-=======
-
->>>>>>> 9c999c9c
         return True
     response.s3.prep = prep
 
@@ -1413,7 +1400,6 @@
                 field = ltable.base
                 field.readable = False
                 field.writable = False
-<<<<<<< HEAD
                 if r.method != "update":
                     # Only show Configs with no definition yet for this layer
                     table = r.table
@@ -1428,9 +1414,6 @@
                                                          not_filterby="config_id",
                                                          not_filter_opts=[row.config_id for row in rows]
                                                          )
-=======
-
->>>>>>> 9c999c9c
         return True
     response.s3.prep = prep
 
@@ -1498,7 +1481,6 @@
                 field = ltable.gps_marker
                 field.readable = False
                 field.writable = False
-<<<<<<< HEAD
                 if r.method != "update":
                     # Only show ones with no definition yet for this Layer
                     table = r.table
@@ -1513,9 +1495,6 @@
                                                              not_filterby="id",
                                                              not_filter_opts=[row.symbology_id for row in rows]
                                                             )
-=======
-
->>>>>>> 9c999c9c
         return True
     response.s3.prep = prep
 
@@ -1587,7 +1566,6 @@
                 field = ltable.gps_marker
                 field.readable = False
                 field.writable = False
-<<<<<<< HEAD
                 if r.method != "update":
                     # Only show ones with no definition yet for this Layer
                     table = r.table
@@ -1602,9 +1580,6 @@
                                                              not_filterby="id",
                                                              not_filter_opts=[row.symbology_id for row in rows]
                                                             )
-=======
-
->>>>>>> 9c999c9c
         return True
     response.s3.prep = prep
 
@@ -1674,7 +1649,6 @@
                 field = ltable.base
                 field.readable = False
                 field.writable = False
-<<<<<<< HEAD
                 if r.method != "update":
                     # Only show Configs with no definition yet for this layer
                     table = r.table
@@ -1689,9 +1663,6 @@
                                                          not_filterby="config_id",
                                                          not_filter_opts=[row.config_id for row in rows]
                                                          )
-=======
-
->>>>>>> 9c999c9c
         return True
     response.s3.prep = prep
 
@@ -1755,11 +1726,8 @@
                                                          not_filter_opts=[row.config_id for row in rows]
                                                          )
             elif r.component_name == "symbology":
-                ltable = s3db.gis_layer_symbology
-                field = ltable.gps_marker
                 field.readable = False
                 field.writable = False
-<<<<<<< HEAD
                 if r.method != "update":
                     # Only show ones with no definition yet for this Layer
                     table = r.table
@@ -1774,9 +1742,6 @@
                                                              not_filterby="id",
                                                              not_filter_opts=[row.symbology_id for row in rows]
                                                             )
-=======
-
->>>>>>> 9c999c9c
         return True
     response.s3.prep = prep
 
@@ -1837,7 +1802,6 @@
                 field = ltable.visible
                 field.readable = False
                 field.writable = False
-<<<<<<< HEAD
                 if r.method != "update":
                     # Only show Configs with no definition yet for this layer
                     table = r.table
@@ -1852,9 +1816,6 @@
                                                          not_filterby="config_id",
                                                          not_filter_opts=[row.config_id for row in rows]
                                                          )
-=======
-
->>>>>>> 9c999c9c
         return True
     response.s3.prep = prep
 
@@ -1920,7 +1881,6 @@
                 field = ltable.base
                 field.readable = False
                 field.writable = False
-<<<<<<< HEAD
                 if r.method != "update":
                     # Only show Configs with no definition yet for this layer
                     table = r.table
@@ -1935,9 +1895,6 @@
                                                          not_filterby="config_id",
                                                          not_filter_opts=[row.config_id for row in rows]
                                                          )
-=======
-
->>>>>>> 9c999c9c
         return True
     response.s3.prep = prep
 
@@ -2790,7 +2747,6 @@
         session.warning = T("To edit OpenStreetMap, you need to edit the OpenStreetMap settings in your Map Config")
         redirect(URL(c="pr", f="person",
                      args=["config"],
-                     vars={"person.pe_id":auth.user.pe_id}))
 
 # =============================================================================
 def proxy():
