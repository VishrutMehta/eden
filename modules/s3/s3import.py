--- conflicted
+++ resolved
@@ -1,4 +1,3 @@
-<<<<<<< HEAD
 # -*- coding: utf-8 -*-
 
 """
@@ -398,3229 +397,6 @@
             else:
                 response.s3.dataTable_vars = {"job":upload_id}
                 return self.display_job(upload_id)
-        return output
-
-    # -------------------------------------------------------------------------
-    def display_job(self, upload_id):
-        """
-            @todo: docstring?
-        """
-
-        _debug("S3Importer.display_job()")
-
-        request = self.request
-        response = current.response
-
-        db = current.db
-        table = self.upload_table
-        job_id = self.job_id
-        output = dict()
-        if job_id == None:
-            # redirect to the start page (removes all vars)
-            query = (table.id == upload_id)
-            row = db(query).update(status = 2) # in error
-            current.session.warning = self.messages.no_records_to_import
-            redirect(URL(r=request, f=self.function, args=["import"]))
-
-        # Get the status of the upload job
-        query = (table.id == upload_id)
-        row = db(query).select(table.status,
-                               table.modified_on,
-                               table.summary_added,
-                               table.summary_error,
-                               table.summary_ignored,
-                               limitby=(0, 1)).first()
-        status = row.status
-        # completed display details
-        if status == 3: # Completed
-            # @todo currently this is an unnecessary server call,
-            #       change for completed records to be a display details
-            #       and thus avoid the round trip.
-            #       but keep this code to protect against hand-crafted URLs
-            #       (and the 'go back' syndrome on the browser)
-            result = (row.summary_added,
-                      row.summary_error,
-                      row.summary_ignored,
-                     )
-            self._display_completed_job(result, row.modified_on)
-            redirect(URL(r=request, f=self.function, args=["import"]))
-        # otherwise display import items
-        response.view = self._view(request, "list.html")
-
-        output = self._create_import_item_dataTable(upload_id, job_id)
-        if request.representation == "aadata":
-            return output
-
-        if response.s3.error_report:
-            error_report = "Errors|" + "|".join(response.s3.error_report)
-            error_tip = A("All Errors",
-                          _class="errortip",
-                          _title=error_report)
-        else:
-            # @todo: restore the error tree from all items?
-            error_tip = ""
-
-        rowcount = len(self._get_all_items(upload_id))
-        rheader = DIV(TABLE(
-            TR(
-                TH("%s: " % self.messages.job_total_records),
-                TD(rowcount, _id="totalAvaliable"),
-                TH("%s: " % self.messages.job_records_selected),
-                TD(0, _id="totalSelected"),
-                TH(error_tip)
-              ),
-        ))
-
-        output.update(title=self.messages.title_job_read,
-                      rheader=rheader,
-                      subtitle=self.messages.title_job_list,)
-
-        return output
-
-    # -------------------------------------------------------------------------
-    def commit(self, source, transform):
-        """
-            @todo: docstring?
-        """
-
-        _debug("S3Importer.commit(%s, %s)" % (source, transform))
-
-        db = current.db
-        session = current.session
-        request = self.request
-
-        try:
-            openFile = open(source, "r")
-        except:
-            session.error = self.messages.file_open_error % source
-            redirect(URL(r=request, f=self.function))
-
-        # @todo: manage different file formats
-        # @todo: find file format from request.extension
-        fileFormat = "csv"
-
-        # insert data in the table and get the ID
-        try:
-            user = session.auth.user.id
-        except:
-            user = None
-
-        upload_id = self.upload_table.insert(controller=self.controller,
-                                             function=self.function,
-                                             filename = source,
-                                             user_id = user,
-                                             status = 1)
-        db.commit()
-
-        # create the import job
-        result = self._generate_import_job(upload_id,
-                                           openFile,
-                                           fileFormat,
-                                           stylesheet=transform
-                                          )
-        if result == None:
-            if self.error != None:
-                if session.error == None:
-                    session.error = self.error
-                else:
-                    session.error += self.error
-            if self.warning != None:
-                if session.warning == None:
-                    session.warning = self.warning
-                else:
-                    session.warning += self.warning
-        else:
-            items = self._get_all_items(upload_id, True)
-            # commit the import job
-            self._commit_import_job(upload_id, items)
-            result = self._update_upload_job(upload_id)
-
-            # get the results and display
-            msg = "%s : %s %s %s" % (source,
-                                     self.messages.commit_total_records_imported,
-                                     self.messages.commit_total_errors,
-                                     self.messages.commit_total_records_ignored)
-            msg = msg % result
-
-            if session.flash == None:
-                session.flash = msg
-            else:
-                session.flash += msg
-
-        # @todo: return the upload_id?
-
-    # -------------------------------------------------------------------------
-    def commit_items(self, upload_id, items):
-        """
-            @todo: docstring?
-        """
-
-        _debug("S3Importer.commit_items(%s, %s)" % (upload_id, items))
-        # Save the import items
-        self._commit_import_job(upload_id, items)
-        # Update the upload table
-        # change the status to completed
-        # record the summary details
-        # delete the upload file
-        result = self._update_upload_job(upload_id)
-        # redirect to the start page (removes all vars)
-        self._display_completed_job(result)
-        redirect(URL(r=self.request, f=self.function, args=["import"]))
-
-    # -------------------------------------------------------------------------
-    def delete_job(self, upload_id):
-        """
-            Delete an uploaded file and the corresponding import job
-
-            @param upload_id: the upload ID
-        """
-
-        _debug("S3Importer.delete_job(%s)" % (upload_id))
-
-        db = current.db
-
-        request = self.request
-        resource = request.resource # use self.resource?
-        response = current.response
-
-        # Get the import job ID
-        job_id = self.job_id
-
-        # Delete the import job (if any)
-        if job_id:
-            result = resource.import_xml(None,
-                                         id = None,
-                                         tree = None,
-                                         job_id = job_id,
-                                         delete_job = True)
-        # @todo: check result
-
-        # now delete the upload entry
-        query = (self.upload_table.id == upload_id)
-        count = db(query).delete()
-        # @todo: check that the record has been deleted
-
-        # Now commit the changes
-        db.commit()
-
-        result = count
-
-        # return to the main import screen
-        # @todo: check result properly
-        if result == False:
-            response.warning = self.messages.no_job_to_delete
-        else:
-            response.flash = self.messages.job_deleted
-
-        # redirect to the start page (remove all vars)
-        self.next = self.request.url(vars=dict())
-        return
-
-    # ========================================================================
-    # Utility methods
-    # ========================================================================
-    def _upload_form(self, r, **attr):
-        """
-            Create and process the upload form, including csv_extra_fields
-        """
-
-        EXTRA_FIELDS = "csv_extra_fields"
-        TEMPLATE = "csv_template"
-        REPLACE_OPTION = "replace_option"
-
-        session = current.session
-        response = current.response
-        request = self.request
-        table = self.upload_table
-
-        formstyle = response.s3.crud.formstyle
-        response.view = self._view(request, "list_create.html")
-
-        if REPLACE_OPTION in attr:
-            replace_option = attr[REPLACE_OPTION]
-            if replace_option is not None:
-                table.replace_option.readable = True
-                table.replace_option.writable = True
-                table.replace_option.label = replace_option
-
-        fields = [f for f in table if f.readable or f.writable and not f.compute]
-        if EXTRA_FIELDS in attr:
-            extra_fields = attr[EXTRA_FIELDS]
-            if extra_fields is not None:
-                fields.extend([f["field"] for f in extra_fields if "field" in f])
-            self.csv_extra_fields = extra_fields
-        labels, required = s3_mark_required(fields)
-        if required:
-            response.s3.has_required = True
-
-        form = SQLFORM.factory(table_name=self.UPLOAD_TABLE_NAME,
-                               labels=labels,
-                               formstyle=formstyle,
-                               upload = "uploads/imports",
-                               separator = "",
-                               message=self.messages.file_uploaded,
-                               *fields)
-
-        args = ["s3csv"]
-        template = attr.get(TEMPLATE, True)
-        if template is True:
-            args.extend([self.controller, "%s.csv" % self.function])
-        elif isinstance(template, basestring):
-            args.extend([self.controller, "%s.csv" % template])
-        elif isinstance(template, (tuple, list)):
-            args.extend(template[:-1])
-            args.append("%s.csv" % template[-1])
-        else:
-            template = None
-        if template is not None:
-            url = URL(r=request, c="static", f="formats", args=args)
-            form[0][0].insert(0, TR(TD(A(self.messages.download_template,
-                                         _href=url)),
-                                    _id="template__row"))
-
-        if form.accepts(r.post_vars, session,
-                        formname="upload_form"):
-            upload_id = table.insert(**table._filter_fields(form.vars))
-            if self.csv_extra_fields:
-                self.csv_extra_data = Storage()
-                for f in self.csv_extra_fields:
-                    label = f.get("label", None)
-                    if not label:
-                        continue
-                    field = f.get("field", None)
-                    value = f.get("value", None)
-                    if field:
-                        if field.name in form.vars:
-                            data = form.vars[field.name]
-                        else:
-                            data = field.default
-                        value = data
-                        requires = field.requires
-                        if not isinstance(requires, (list, tuple)):
-                            requires = [requires]
-                        if requires:
-                            requires = requires[0]
-                            if isinstance(requires, IS_EMPTY_OR):
-                                requires = requires.other
-                            try:
-                                options = requires.options()
-                            except:
-                                pass
-                            else:
-                                for k, v in options:
-                                    if k == str(data):
-                                        value = v
-                    elif value is None:
-                        continue
-                    self.csv_extra_data[label] = value
-        response.s3.no_formats = True
-        return form
-
-    # -------------------------------------------------------------------------
-    def _create_upload_dataTable(self):
-        """
-            List of previous Import jobs
-        """
-
-        response = current.response
-        request = self.request
-        db = current.db
-        controller = self.controller
-        function = self.function
-        s3 = response.s3
-
-        table = self.upload_table
-        s3.filter = (table.controller == controller) & \
-                    (table.function == function)
-        fields = ["id",
-                  "filename",
-                  "created_on",
-                  "user_id",
-                  "replace_option",
-                  "status"]
-
-        self._use_upload_table()
-
-        # Hide the list of prior uploads for now
-        #output = self._dataTable(fields, sort_by = [[2,"desc"]])
-        output = dict()
-
-        self._use_controller_table()
-
-        if request.representation == "aadata":
-            return output
-
-        query = (table.status != 3) # Status of Pending or in-Error
-        rows = db(query).select(table.id)
-        restrictOpen = [str(row.id) for row in rows]
-        query = (table.status == 3) # Status of Completed
-        rows = db(query).select(table.id)
-        restrictView = [str(row.id) for row in rows]
-
-        s3.actions = [
-                    dict(label=str(self.messages.open_btn),
-                         _class="action-btn",
-                         url=URL(r=request,
-                                 c=controller,
-                                 f=function,
-                                 args=["import"],
-                                 vars={"job":"[id]"}),
-                         restrict = restrictOpen
-
-                         ),
-                    dict(label=str(self.messages.view_btn),
-                         _class="action-btn",
-                         url=URL(r=request,
-                                 c=controller,
-                                 f=function,
-                                 args=["import"],
-                                 vars={"job":"[id]"}),
-                         restrict = restrictView
-                         ),
-                    dict(label=str(self.messages.delete_btn),
-                         _class="delete-btn",
-                         url=URL(r=request,
-                                 c=controller,
-                                 f=function,
-                                 args=["import"],
-                                 vars={"job":"[id]",
-                                       "delete":"True"
-                                      }
-                                )
-                         ),
-                  ]
-        # Display an Error if no job is attached with this record
-        query = (table.status == 1) # Pending
-        rows = db(query).select(table.id)
-        s3.dataTableStyleAlert = [str(row.id) for row in rows]
-        query = (table.status == 2) # in error
-        rows = db(query).select(table.id)
-        s3.dataTableStyleWarning = [str(row.id) for row in rows]
-
-        return output
-
-    # -------------------------------------------------------------------------
-    def _create_import_item_dataTable(self, upload_id, job_id):
-        """
-            @todo: docstring?
-        """
-
-        response = current.response
-
-        represent = {"element" : self._item_element_represent}
-        self._use_import_item_table(job_id)
-
-        # Add a filter to the dataTable query
-        response.s3.filter = (self.table.job_id == job_id) & \
-                             (self.table.tablename == self.controller_tablename)
-
-        output = self._dataTable(["id", "element", "error"],
-                                 sort_by = [[1, "asc"]],
-                                 represent=represent)
-
-        self._use_controller_table()
-
-        if self.request.representation == "aadata":
-            return output
-
-        response.s3.dataTableSelectable = True
-        response.s3.dataTableSelectAll = True
-        response.s3.dataTablePostMethod = True
-        table = output["items"]
-        job = INPUT(_type="hidden", _id="importUploadID", _name="job",
-                    _value="%s" % upload_id)
-        mode = INPUT(_type="hidden", _id="importMode", _name="mode",
-                     _value="Exclusive")
-        selected = INPUT(_type="hidden", _id="importSelected",
-                         _name="selected", _value="")
-        form = FORM(table, job, mode, selected)
-        output["items"] = form
-        response.s3.dataTableSelectSubmitURL = "import?job=%s&" % upload_id
-        response.s3.actions = [
-                                dict(label= str(self.messages.item_show_details),
-                                     _class="action-btn",
-                                     _jqclick="$('.importItem.'+id).toggle();",
-                                     ),
-                              ]
-        return output
-
-    # -------------------------------------------------------------------------
-    def _generate_import_job(self,
-                             upload_id,
-                             openFile,
-                             fileFormat,
-                             stylesheet=None):
-        """
-            This will take a s3_import_upload record and
-            generate the importJob
-
-            @param uploadFilename: The name of the uploaded file
-
-            @todo: complete parameter descriptions
-        """
-
-        _debug("S3Importer._generate_import_job(%s, %s, %s, %s)" % (upload_id,
-                                                                openFile,
-                                                                fileFormat,
-                                                                stylesheet
-                                                               )
-              )
-        request = self.request
-        response = current.response
-        resource = request.resource
-
-        db = current.db
-
-        # ---------------------------------------------------------------------
-        # CSV
-        if fileFormat == "csv" or fileFormat == "comma-separated-values":
-
-            fmt = "csv"
-            src = openFile
-
-        # ---------------------------------------------------------------------
-        # XML
-        # @todo: implement
-        #elif fileFormat == "xml":
-
-        # ---------------------------------------------------------------------
-        # S3JSON
-        # @todo: implement
-        #elif fileFormat == "s3json":
-
-        # ---------------------------------------------------------------------
-        # PDF
-        # @todo: implement
-        #elif fileFormat == "pdf":
-
-        # ---------------------------------------------------------------------
-        # Unsupported Format
-        else:
-            msg = self.messages.unsupported_file_type % fileFormat
-            self.error = msg
-            _debug(msg)
-            return None
-
-        # Get the stylesheet
-        if stylesheet == None:
-            stylesheet = self._get_stylesheet()
-        if stylesheet == None:
-            return None
-
-        # before calling import tree ensure the db.table is the controller_table
-        self.table = self.controller_table
-        self.tablename = self.controller_tablename
-
-        # Pass stylesheet arguments
-        args = Storage()
-        mode = request.get_vars.get("xsltmode", None)
-        if mode is not None:
-            args.update(mode=mode)
-
-        # Generate the import job
-        resource.import_xml(src,
-                            format=fmt,
-                            extra_data=self.csv_extra_data,
-                            stylesheet=stylesheet,
-                            ignore_errors = True,
-                            commit_job = False,
-                            **args)
-
-        job = resource.job
-        if job is None:
-            if resource.error:
-                # Error
-                self.error = resource.error
-                return None
-            else:
-                # Nothing to import
-                self.warning = self.messages.no_records_to_import
-                return None
-        else:
-            # Job created
-            job_id = job.job_id
-            errors = self._collect_errors(job)
-            if errors:
-                response.s3.error_report = errors
-            query = (self.upload_table.id == upload_id)
-            result = db(query).update(job_id=job_id)
-            # @todo: add check that result == 1, if not we are in error
-            # Now commit the changes
-            db.commit()
-
-        self.job_id = job_id
-        return True
-
-    # -------------------------------------------------------------------------
-    def _get_stylesheet(self, file_format="csv"):
-        """
-            Get the stylesheet for transformation of the import
-
-            @param file_format: the import source file format
-        """
-
-        request = self.request
-        response = current.response
-
-        if file_format == "csv":
-            xslt_path = os.path.join(self.xslt_path, "s3csv")
-        else:
-            xslt_path = os.path.join(self.xslt_path, file_format, "import.xsl")
-            return xslt_path
-
-        # Use the "csv_stylesheet" parameter to override the CSV stylesheet subpath
-        # and filename, e.g.
-        #       s3_rest_controller(module, resourcename,
-        #                          csv_stylesheet=("inv", "inv_item.xsl"))
-        if self.csv_stylesheet:
-            if isinstance(self.csv_stylesheet, (tuple, list)):
-                stylesheet = os.path.join(xslt_path,
-                                          *self.csv_stylesheet)
-            else:
-                stylesheet = os.path.join(xslt_path,
-                                          self.controller,
-                                          self.csv_stylesheet)
-        else:
-            xslt_filename = "%s.%s" % (self.function, self.xslt_extension)
-            stylesheet = os.path.join(xslt_path,
-                                      self.controller,
-                                      xslt_filename)
-
-        if os.path.exists(stylesheet) is False:
-            msg = self.messages.stylesheet_not_found % stylesheet
-            self.error = msg
-            _debug(msg)
-            return None
-
-        return stylesheet
-
-    # -------------------------------------------------------------------------
-    def _commit_import_job(self, upload_id, items):
-        """
-            This will save all of the selected import items
-
-            @todo: parameter descriptions?
-        """
-
-        _debug("S3Importer._commit_import_job(%s, %s)" % (upload_id, items))
-
-        db = current.db
-        request = self.request
-        response = current.response
-        resource = request.resource
-
-        # load the items from the s3_import_item table
-        self.importDetails = dict()
-
-        table = self.upload_table
-        query = (table.id == upload_id)
-        row = db(query).select(table.job_id,
-                               table.replace_option,
-                               limitby=(0, 1)).first()
-        if row is None:
-            return False
-        else:
-            job_id = row.job_id
-            response.s3.import_replace = row.replace_option
-
-        itemTable = S3ImportJob.define_item_table()
-
-        if itemTable != None:
-            #****************************************************************
-            # EXPERIMENTAL
-            # This doesn't delete related items
-            # but import_tree will tidy it up later
-            #****************************************************************
-            # get all the items selected for import
-            rows = self._get_all_items(upload_id, as_string=True)
-
-            # loop through each row and delete the items not required
-            self._store_import_details(job_id, "preDelete")
-            for id in rows:
-                if str(id) not in items:
-                    # @todo: replace with a helper method from the API
-                    _debug("Deleting item.id = %s" % id)
-                    query = (itemTable.id == id)
-                    db(query).delete()
-
-            #****************************************************************
-            # EXPERIMENTAL
-            #****************************************************************
-
-            # set up the table we will import data into
-            self.table = self.controller_table
-            self.tablename = self.controller_tablename
-
-            self._store_import_details(job_id, "preImportTree")
-
-            # Now commit the remaining items
-            msg = resource.import_xml(None,
-                                      job_id = job_id,
-                                      ignore_errors = True)
-            return resource.error is None
-
-    # -------------------------------------------------------------------------
-    def _store_import_details(self, job_id, key):
-        """
-            This will store the details from an importJob
-
-            @todo: parameter descriptions?
-        """
-
-        _debug("S3Importer._store_import_details(%s, %s)" % (job_id, key))
-
-        db = current.db
-        itemTable = S3ImportJob.define_item_table()
-
-        query = (itemTable.job_id == job_id)  & \
-                (itemTable.tablename == self.controller_tablename)
-        rows = db(query).select(itemTable.data, itemTable.error)
-        items = [dict(data=row.data, error=row.error) for row in rows]
-
-        self.importDetails[key] = items
-
-    # -------------------------------------------------------------------------
-    def _update_upload_job(self, upload_id):
-        """
-            This will record the results from the import, and change the
-            status of the upload job
-
-            @todo: parameter descriptions?
-            @todo: report errors in referenced records, too
-        """
-
-        _debug("S3Importer._update_upload_job(%s)" % (upload_id))
-
-        request = self.request
-        resource = request.resource
-        db = current.db
-
-        totalPreDelete = len(self.importDetails["preDelete"])
-        totalPreImport = len(self.importDetails["preImportTree"])
-        totalIgnored = totalPreDelete - totalPreImport
-
-        if resource.error_tree is None:
-            totalErrors = 0
-        else:
-            totalErrors = len(resource.error_tree.findall(
-                            "resource[@name='%s']" % resource.tablename))
-
-        totalRecords = totalPreImport - totalErrors
-        if totalRecords < 0:
-            totalRecords = 0
-
-        query = (self.upload_table.id == upload_id)
-        result = db(query).update(summary_added=totalRecords,
-                                  summary_error=totalErrors,
-                                  summary_ignored = totalIgnored,
-                                  status = 3)
-
-        # Now commit the changes
-        db.commit()
-        return (totalRecords, totalErrors, totalIgnored)
-
-    # -------------------------------------------------------------------------
-    def _display_completed_job(self, totals, timestmp=None):
-        """
-            Generate a summary flash message for a completed import job
-
-            @param totals: the job totals as tuple
-                           (total imported, total errors, total ignored)
-            @param timestmp: the timestamp of the completion
-        """
-
-        session = current.session
-
-        msg = "%s - %s - %s" % \
-              (self.messages.commit_total_records_imported,
-               self.messages.commit_total_errors,
-               self.messages.commit_total_records_ignored)
-        msg = msg % totals
-
-        if timestmp != None:
-            session.flash = self.messages.job_completed % \
-                            (self.date_represent(timestmp), msg)
-        elif totals[1] is not 0:
-            session.error = msg
-        elif totals[2] is not 0:
-            session.warning = msg
-        else:
-            session.flash = msg
-
-    # -------------------------------------------------------------------------
-    def _dataTable(self,
-                   list_fields = [],
-                   sort_by = [[1, "asc"]],
-                   represent={},
-                  ):
-        """
-            Method to get the data for the dataTable
-            This can be either a raw html representation or
-            and ajax call update
-            Additional data will be cached to limit calls back to the server
-
-            @param list_fields: list of field names
-            @param sort_by: list of sort by columns
-            @param represent: a dict of field callback functions used
-                              to change how the data will be displayed
-
-            @return: a dict()
-               In html representations this will be a table of the data
-               plus the sortby instructions
-               In ajax this will be a json response
-
-               In addition the following values will be made available:
-               totalRecords         Number of records in the filtered data set
-               totalDisplayRecords  Number of records to display
-               start                Start point in the ordered data set
-               limit                Number of records in the ordered set
-               NOTE: limit - totalDisplayRecords = total cached
-        """
-
-        # ********************************************************************
-        # Common tasks
-        # ********************************************************************
-        session = current.session
-        request = self.request
-        response = current.response
-        resource = self.resource
-        representation = request.representation
-        db = current.db
-        table = self.table
-        tablename = self.tablename
-        vars = request.get_vars
-        output = dict()
-
-        # Check permission to read this table
-        authorised = self.permit("read", tablename)
-        if not authorised:
-            request.unauthorised()
-
-        # List of fields to select from
-        # fields is a list of Field objects
-        # list_field is a string list of field names
-        if list_fields == []:
-            fields = resource.readable_fields()
-        else:
-            fields = [table[f] for f in list_fields if f in table.fields]
-        if not fields:
-            fields = []
-
-        # attach any represent callbacks
-        for f in fields:
-            if f.name in represent:
-                f.represent = represent[f.name]
-
-        # Make sure that we have the table id as the first column
-        if fields[0].name != table.fields[0]:
-            fields.insert(0, table[table.fields[0]])
-
-        list_fields = [f.name for f in fields]
-
-        # Filter
-        if response.s3.filter is not None:
-            self.resource.add_filter(response.s3.filter)
-
-        # ********************************************************************
-        # ajax call
-        # ********************************************************************
-        if representation == "aadata":
-            start = vars.get("iDisplayStart", None)
-            limit = vars.get("iDisplayLength", None)
-            if limit is not None:
-                try:
-                    start = int(start)
-                    limit = int(limit)
-                except ValueError:
-                    start = None
-                    limit = None # use default
-            else:
-                start = None # use default
-            # Using the sort variables sent from dataTables
-            if vars.iSortingCols:
-                orderby = self.ssp_orderby(table, list_fields)
-
-            # Echo
-            sEcho = int(vars.sEcho or 0)
-
-            # Get the list
-            items = resource.sqltable(fields=list_fields,
-                                      start=start,
-                                      limit=limit,
-                                      orderby=orderby,
-                                      download_url=self.download_url,
-                                      as_page=True) or []
-            # Ugly hack to change any occurrence of [id] with the true id
-            # Needed because the represent doesn't know the id
-            for i in range(len(items)):
-                id = items[i][0]
-                for j in range(len(items[i])):
-                    new = items[i][j].replace("[id]",id)
-                    items[i][j] = new
-            totalrows = self.resource.count()
-            result = dict(sEcho = sEcho,
-                          iTotalRecords = totalrows,
-                          iTotalDisplayRecords = totalrows,
-                          aaData = items)
-
-            output = json(result)
-
-        # ********************************************************************
-        # html 'initial' call
-        # ********************************************************************
-        else: # catch all
-            start = 0
-            limit = 1
-            # Sort by
-            vars["iSortingCols"] = len(sort_by)
-
-            # generate the dataTables.js variables for sorting
-            index = 0
-            for col in sort_by:
-                colName = "iSortCol_%s" % str(index)
-                colValue = col[0]
-                dirnName = "sSortDir_%s" % str(index)
-                if len(col) > 1:
-                    dirnValue = col[1]
-                else:
-                    dirnValue = "asc"
-                vars[colName] = colValue
-                vars[dirnName] = dirnValue
-            # Now using these sort variables generate the order by statement
-            orderby = self.ssp_orderby(table, list_fields)
-
-            del vars["iSortingCols"]
-            for col in sort_by:
-                del vars["iSortCol_%s" % str(index)]
-                del vars["sSortDir_%s" % str(index)]
-
-            # Get the first row for a quick up load
-            items = resource.sqltable(fields=list_fields,
-                                      start=start,
-                                      limit=1,
-                                      orderby=orderby,
-                                      download_url=self.download_url)
-            totalrows = resource.count()
-            if items:
-                if totalrows:
-                    if response.s3.dataTable_iDisplayLength:
-                        limit = 2 * response.s3.dataTable_iDisplayLength
-                    else:
-                        limit = 20
-                # Add a test on the first call here:
-                # Now get the limit rows for ajax style update of table
-                sqltable = resource.sqltable(fields=list_fields,
-                                             start=start,
-                                             limit=limit,
-                                             orderby=orderby,
-                                             download_url=self.download_url,
-                                             as_page=True)
-                aadata = dict(aaData = sqltable or [])
-                # Ugly hack to change any occurrence of [id] with the true id
-                # Needed because the represent doesn't know the id
-                for i in range(len(aadata["aaData"])):
-                    id = aadata["aaData"][i][0]
-                    for j in range(len(aadata["aaData"][i])):
-                        new = aadata["aaData"][i][j].replace("[id]",id)
-                        aadata["aaData"][i][j] = new
-
-                aadata.update(iTotalRecords=totalrows,
-                              iTotalDisplayRecords=totalrows)
-                response.aadata = json(aadata)
-                response.s3.start = 0
-                response.s3.limit = limit
-            else: # No items in database
-                # s3import tables don't have a delete field but kept for the record
-                if "deleted" in table:
-                    available_records = db(table.deleted == False)
-                else:
-                    available_records = db(table.id > 0)
-                # check for any records on an unfiltered table
-                if available_records.select(table.id,
-                                            limitby=(0, 1)).first():
-                    items = self.crud_string(tablename, "msg_no_match")
-                else:
-                    items = self.crud_string(tablename, "msg_list_empty")
-
-            output.update(items=items, sortby=sort_by)
-            # Value to be added to the dataTable ajax call
-            response.s3.dataTable_Method = "import"
-
-        return output
-
-    # -------------------------------------------------------------------------
-    def _item_element_represent(self, value):
-        """
-            Represent the element in an import item for dataTable display
-
-            @param value: the string containing the element
-        """
-
-        T = current.T
-        db = current.db
-
-        value = S3XML.xml_decode(value)
-        try:
-            element = etree.fromstring(value)
-        except:
-            # XMLSyntaxError: return the element as-is
-            return DIV(value)
-
-        tablename = element.get("name")
-        table = current.db[tablename]
-
-        output = DIV()
-        details = TABLE(_class="importItem [id]")
-        header, rows = self._add_item_details(element.findall("data"), table)
-        if header is not None:
-            output.append(header)
-        # Add components, if present
-        components = element.findall("resource")
-        for component in components:
-            ctablename = component.get("name")
-            ctable = db[ctablename]
-            self._add_item_details(component.findall("data"), ctable,
-                                   details=rows, prefix=True)
-        if rows:
-            details.append(TBODY(rows))
-        # Add error messages, if present
-        errors = self._collect_errors(element)
-        if errors:
-            details.append(TFOOT(TR(TH("%s:" % T("Errors")),
-                                   TD(UL([LI(e) for e in errors])))))
-        output.append(details)
-        return str(output)
-
-    # -------------------------------------------------------------------------
-    @staticmethod
-    def _add_item_details(data, table, details=None, prefix=False):
-        """
-            Add details of the item element
-
-            @param data: the list of data elements in the item element
-            @param table: the table for the data
-            @param details: the existing details rows list (to append to)
-        """
-
-        tablename = table._tablename
-        if details is None:
-            details = []
-        first = None
-        firstString = None
-        header = None
-        for child in data:
-            f = child.get("field", None)
-            if f not in table.fields:
-                continue
-            field = table[f]
-            ftype = str(field.type)
-            value = child.get("value", None)
-            if not value:
-                value = child.text
-            try:
-                value = S3Importer._decode_data(field, value)
-            except:
-                pass
-            if value:
-                value = S3XML.xml_encode(unicode(value))
-            else:
-                value = ""
-            if f != None and value != None:
-                headerText = P(B("%s: " % f), value)
-                if not first:
-                    first = headerText
-                if ftype == "string" and not firstString:
-                    firstString = headerText
-                if f == "name":
-                    header = headerText
-                if prefix:
-                    details.append(TR(TH("%s.%s:" % (tablename, f)), TD(value)))
-                else:
-                    details.append(TR(TH("%s:" % f), TD(value)))
-        if not header:
-            if firstString:
-                header = firstString
-            else:
-                header = first
-        return (header, details)
-
-    # -------------------------------------------------------------------------
-    @staticmethod
-    def _decode_data(field, value):
-        """
-            Try to decode string data into their original type
-
-            @param field: the Field instance
-            @param value: the stringified value
-
-            @todo: replace this by ordinary decoder
-        """
-
-        if field.type == "string" or \
-            field.type == "string" or  \
-            field.type == "password" or \
-            field.type == "upload" or \
-            field.type == "text":
-            return value
-        elif field.type == "integer" or field.type == "id":
-            return int(value)
-        elif field.type == "double" or field.type == "decimal":
-            return double(value)
-        elif  field.type == 'boolean':
-            if value and not str(value)[:1].upper() in ["F", "0"]:
-                return "T"
-            else:
-                return "F"
-        elif field.type == "date":
-            return value # @todo fix this to get a date
-        elif field.type == "time":
-            return value # @todo fix this to get a time
-        elif field.type == "datetime":
-            return value # @todo fix this to get a datetime
-        else:
-            return value
-
-    # -------------------------------------------------------------------------
-    @staticmethod
-    def date_represent(date_obj):
-        """
-            Represent a datetime object as string
-
-            @param date_obj: the datetime object
-
-            @todo: replace by S3DateTime method?
-        """
-        return date_obj.strftime("%d %B %Y, %I:%M%p")
-
-    # -------------------------------------------------------------------------
-    def _process_item_list(self, upload_id, vars):
-        """
-            Get the list of IDs for the selected items from the "mode"
-            and "selected" request variables
-
-            @param upload_id: the upload_id
-            @param vars: the request variables
-        """
-
-        items = None
-        if "mode" in vars:
-            mode = vars["mode"]
-            if "selected" in vars:
-                selected = vars["selected"].split(",")
-            else:
-                selected = []
-            if mode == "Inclusive":
-                items = selected
-            elif mode == "Exclusive":
-                all_items = self._get_all_items(upload_id, as_string=True)
-                items = [i for i in all_items if i not in selected]
-        return items
-
-    # -------------------------------------------------------------------------
-    def _get_all_items(self, upload_id, as_string=False):
-        """ Get a list of the record IDs of all import items for
-            the the given upload ID
-
-            @param upload_id: the upload ID
-            @param as_string: represent each ID as string
-        """
-
-        db = current.db
-        item_table = S3ImportJob.define_item_table()
-        upload_table = self.upload_table
-
-        query = (upload_table.id == upload_id) & \
-                (item_table.job_id == upload_table.job_id) & \
-                (item_table.tablename == self.controller_tablename)
-
-        rows = db(query).select(item_table.id)
-        if as_string:
-            items = [str(row.id) for row in rows]
-        else:
-            items = [row.id for row in rows]
-
-        return items
-
-    # -------------------------------------------------------------------------
-    def _use_upload_table(self):
-        """
-            @todo: docstring?
-        """
-
-        self.resource.table = self.upload_table
-        self.resource.tablename = self.upload_tablename
-        self.resource.clear_query()
-        self.table = self.upload_table
-        self.tablename = self.upload_tablename
-
-    # -------------------------------------------------------------------------
-    def _use_controller_table(self):
-        """
-            @todo: docstring?
-        """
-
-        self.resource.table = self.controller_table
-        self.resource.tablename = self.controller_tablename
-        self.resource.clear_query()
-        self.table = self.controller_table
-        self.tablename = self.controller_tablename
-
-    # -------------------------------------------------------------------------
-    def _use_import_item_table(self, job_id):
-        """
-            @todo: docstring?
-        """
-
-        self.tablename = S3ImportJob.ITEM_TABLE_NAME
-        self.table = S3ImportJob.define_item_table()
-        self.resource.table = self.table
-        self.resource.tablename = self.tablename
-        self.resource.clear_query()
-
-    # -------------------------------------------------------------------------
-    def _collect_errors(self, job):
-
-        errors = []
-
-        try:
-            if isinstance(job, etree._Element):
-                error_tree = job
-            else:
-                error_tree = job.error_tree
-        except AttributeError:
-            return errors
-        if error_tree is None:
-            return errors
-
-        elements = error_tree.xpath(".//*[@error]")
-        for element in elements:
-            if element.tag in ("data", "reference"):
-                resource = element.getparent()
-                error = "%s, %s: %s" % (resource.get("name", None),
-                                        element.get("field", None),
-                                        element.get("error", None))
-            elif element.tag == "resource":
-                error = "%s: %s" % (element.get("name", None),
-                                    element.get("error", None))
-            else:
-                error = "%s" % element.get("error", None)
-            errors.append(error)
-        return errors
-
-    # -------------------------------------------------------------------------
-    def __define_table(self):
-        """ Configures the upload table """
-
-        _debug("S3Importer.__define_table()")
-
-        T = current.T
-        db = current.db
-        request = current.request
-
-        self.upload_tablename = self.UPLOAD_TABLE_NAME
-
-        import_upload_status = {
-            1: T("Pending"),
-            2: T("In error"),
-            3: T("Completed"),
-        }
-
-        def user_name_represent(id):
-            # @todo: use s3_present_user?
-
-            rep_str = "-"
-            table = db.auth_user
-            query = (table.id == id)
-            row = db(query).select(table.first_name,
-                                   table.last_name,
-                                   limitby=(0, 1)).first()
-            if row:
-                rep_str = "%s %s" % (row.first_name, row.last_name)
-            return rep_str
-
-        def status_represent(index):
-            if index == None:
-                return "Unknown" # @todo: use messages (internationalize)
-            else:
-                return import_upload_status[index]
-
-        now = request.utcnow
-        table = self.define_upload_table()
-        table.file.upload_folder = os.path.join(request.folder,
-                                                "uploads",
-                                                #"imports"
-                                                )
-        table.file.comment = DIV(_class="tooltip",
-                                 _title="%s|%s" %
-                                    (self.messages.import_file,
-                                     self.messages.import_file_comment))
-        table.file.label = self.messages.import_file
-        table.status.requires = IS_IN_SET(import_upload_status, zero=None)
-        table.status.represent = status_represent
-        table.user_id.label = self.messages.user_name
-        table.user_id.represent = user_name_represent
-        table.created_on.default = now
-        table.created_on.represent = self.date_represent
-        table.modified_on.default = now
-        table.modified_on.update = now
-        table.modified_on.represent = self.date_represent
-
-        table.replace_option.label = T("Replace")
-
-        self.upload_table = db[self.UPLOAD_TABLE_NAME]
-
-    # -------------------------------------------------------------------------
-    @classmethod
-    def define_upload_table(cls):
-        """ Defines the upload table """
-
-        db = current.db
-
-        if cls.UPLOAD_TABLE_NAME not in db:
-            upload_table = db.define_table(cls.UPLOAD_TABLE_NAME,
-                    Field("controller",
-                          readable=False,
-                          writable=False),
-                    Field("function",
-                          readable=False,
-                          writable=False),
-                    Field("file", "upload",
-                          uploadfolder="uploads/imports",
-                          autodelete=True),
-                    Field("filename",
-                          readable=False,
-                          writable=False),
-                    Field("status", "integer",
-                          default=1,
-                          readable=False,
-                          writable=False),
-                    Field("extra_data",
-                          readable=False,
-                          writable=False),
-                    Field("replace_option", "boolean",
-                          default=False,
-                          readable=False,
-                          writable=False),
-                    Field("job_id",
-                          length=128,
-                          readable=False,
-                          writable=False),
-                    Field("user_id", "integer",
-                          readable=False,
-                          writable=False),
-                    Field("created_on", "datetime",
-                          readable=False,
-                          writable=False),
-                    Field("modified_on", "datetime",
-                          readable=False,
-                          writable=False),
-                    Field("summary_added", "integer",
-                          readable=False,
-                          writable=False),
-                    Field("summary_error", "integer",
-                          readable=False,
-                          writable=False),
-                    Field("summary_ignored", "integer",
-                          readable=False,
-                          writable=False),
-                    Field("completed_details", "text",
-                          readable=False,
-                          writable=False))
-        else:
-            upload_table = db[cls.UPLOAD_TABLE_NAME]
-
-        return upload_table
-
-# =============================================================================
-
-class S3ImportItem(object):
-    """ Class representing an import item (=a single record) """
-
-    METHOD = Storage(
-        CREATE="create",
-        UPDATE="update",
-        DELETE="delete"
-    )
-
-    POLICY = Storage(
-        THIS="THIS",                # keep local instance
-        OTHER="OTHER",              # update unconditionally
-        NEWER="NEWER",              # update if import is newer
-        MASTER="MASTER"             # update if import is master
-    )
-
-    # -------------------------------------------------------------------------
-    def __init__(self, job):
-        """
-            Constructor
-
-            @param job: the import job this item belongs to
-        """
-
-        manager = current.manager
-
-        self.job = job
-        self.ERROR = manager.ERROR
-
-        # Locking and error handling
-        self.lock = False
-        self.error = None
-
-        # Identification
-        import uuid
-        self.item_id = uuid.uuid4() # unique ID for this item
-        self.id = None
-        self.uid = None
-
-        # Data elements
-        self.table = None
-        self.element = None
-        self.data = None
-        self.original = None
-        self.components = []
-        self.references = []
-        self.load_components = []
-        self.load_references = []
-        self.parent = None
-        self.skip = False
-
-        # Conflict handling
-        self.mci = 2
-        self.mtime = datetime.utcnow()
-        self.modified = True
-        self.conflict = False
-
-        # Allowed import methods
-        self.strategy = job.strategy
-        # Update and conflict resolution policies
-        self.update_policy = job.update_policy
-        self.conflict_policy = job.conflict_policy
-
-        # Actual import method
-        self.method = None
-
-        self.onvalidation = None
-        self.onaccept = None
-
-        # Item import status flags
-        self.accepted = None
-        self.permitted = False
-        self.committed = False
-
-        # Writeback hook for circular references:
-        # Items which need a second write to update references
-        self.update = []
-
-    # -------------------------------------------------------------------------
-    def __repr__(self):
-        """ Helper method for debugging """
-
-        _str = "<S3ImportItem %s {item_id=%s uid=%s id=%s error=%s data=%s}>" % \
-               (self.table, self.item_id, self.uid, self.id, self.error, self.data)
-        return _str
-
-    # -------------------------------------------------------------------------
-    def parse(self,
-              element,
-              original=None,
-              table=None,
-              tree=None,
-              files=None):
-        """
-            Read data from a <resource> element
-
-            @param element: the element
-            @param table: the DB table
-            @param tree: the import tree
-            @param files: uploaded files
-
-            @returns: True if successful, False if not (sets self.error)
-        """
-
-        manager = current.manager
-        db = current.db
-        xml = manager.xml
-        model = manager.model
-        validate = manager.validate
-
-        self.element = element
-        if table is None:
-            tablename = element.get(xml.ATTRIBUTE.name, None)
-            try:
-                model.load(tablename)
-                table = db[tablename]
-            except:
-                self.error = self.ERROR.BAD_RESOURCE
-                element.set(xml.ATTRIBUTE.error, self.error)
-                return False
-
-        self.table = table
-        self.tablename = table._tablename
-
-        if original is None:
-            original = manager.original(table, element)
-        data = xml.record(table, element,
-                          files=files,
-                          original=original,
-                          validate=validate)
-
-        if data is None:
-            self.error = self.ERROR.VALIDATION_ERROR
-            self.accepted = False
-            if not element.get(xml.ATTRIBUTE.error, False):
-                element.set(xml.ATTRIBUTE.error, str(self.error))
-            return False
-
-        self.data = data
-
-        if original is not None:
-            self.original = original
-            self.id = original[table._id.name]
-            if xml.UID in original:
-                self.uid = original[xml.UID]
-                self.data.update({xml.UID:self.uid})
-        elif xml.UID in data:
-            self.uid = data[xml.UID]
-        if xml.MTIME in data:
-            self.mtime = data[xml.MTIME]
-        if xml.MCI in data:
-            self.mci = data[xml.MCI]
-
-        _debug("New item: %s" % self)
-        return True
-
-    # -------------------------------------------------------------------------
-    def deduplicate(self):
-
-        RESOLVER = "deduplicate"
-
-        if self.id:
-            return
-
-        manager = current.manager
-        model = manager.model
-        xml = manager.xml
-        table = self.table
-
-        if self.original is not None:
-            original = self.original
-        else:
-            original = manager.original(table, self.data)
-
-        if original is not None:
-            self.original = original
-            self.id = original[table._id.name]
-            if xml.UID in original:
-                self.uid = original[xml.UID]
-                self.data.update({xml.UID:self.uid})
-            self.method = self.METHOD.UPDATE
-        else:
-            resolve = model.get_config(self.tablename, RESOLVER)
-            if self.data and resolve:
-                resolve(self)
-
-        return
-
-    # -------------------------------------------------------------------------
-    def authorize(self):
-        """
-            Authorize the import of this item, sets self.permitted
-        """
-
-        manager = current.manager
-        db = current.db
-        authorize = manager.permit
-
-        self.permitted = False
-
-        if not self.tablename:
-            return False
-
-        prefix = self.tablename.split("_", 1)[0]
-        if prefix in manager.PROTECTED:
-            return False
-
-        if not authorize:
-            self.permitted = True
-
-        self.method = self.METHOD.CREATE
-        if self.id:
-
-            if self.data.deleted is True:
-                self.method = self.METHOD.DELETE
-                self.accepted = True
-
-            else:
-                if not self.original:
-                    query = (self.table.id == self.id)
-                    self.original = db(query).select(limitby=(0, 1)).first()
-                if self.original:
-                    self.method = self.METHOD.UPDATE
-
-        if self.method == self.METHOD.CREATE:
-            self.id = 0
-
-        if authorize:
-            self.permitted = authorize(self.method,
-                                       self.tablename,
-                                       record_id=self.id)
-
-        return self.permitted
-
-    # -------------------------------------------------------------------------
-    def validate(self):
-        """
-            Validate this item (=record onvalidation), sets self.accepted
-        """
-
-        manager = current.manager
-        model = manager.model
-        xml = manager.xml
-
-        if self.accepted is not None:
-            return self.accepted
-        if self.data is None:
-            return False
-
-        form = Storage()
-        form.method = self.method
-        form.vars = self.data
-        if self.id:
-            form.vars.id = self.id
-        form.errors = Storage()
-        tablename = self.tablename
-        key = "%s_onvalidation" % self.method
-        onvalidation = model.get_config(tablename, key,
-                       model.get_config(tablename, "onvalidation"))
-        if onvalidation:
-            try:
-                callback(onvalidation, form, tablename=tablename)
-            except:
-                pass # @todo need a better handler here.
-        self.accepted = True
-        if form.errors:
-            for k in form.errors:
-                e = self.element.findall("data[@field='%s']" % k)
-                if not e:
-                    e = self.element.findall("reference[@field='%s']" % k)
-                if not e:
-                    e = self.element
-                    form.errors[k] = "[%s] %s" % (k, form.errors[k])
-                else:
-                    e = e[0]
-                e.set(xml.ATTRIBUTE.error,
-                      str(form.errors[k]).decode("utf-8"))
-            self.error = self.ERROR.VALIDATION_ERROR
-            self.accepted = False
-        return self.accepted
-
-    # -------------------------------------------------------------------------
-    def commit(self, ignore_errors=False):
-        """
-            Commit this item to the database
-
-            @param ignore_errors: skip invalid components
-                                  (still reports errors)
-        """
-
-        manager = current.manager
-        db = current.db
-        xml = manager.xml
-        model = manager.model
-        table = self.table
-
-        # Check if already committed
-        if self.committed:
-            # already committed
-            return True
-
-        # If the parent item gets skipped, then skip this item as well
-        if self.parent is not None and self.parent.skip:
-            return True
-
-        _debug("Committing item %s" % self)
-
-        # Resolve references
-        self._resolve_references()
-
-        # Validate
-        if not self.validate():
-            _debug("Validation error: %s (%s)" % (self.error, xml.tostring(self.element, pretty_print=True)))
-            self.skip = True
-            return ignore_errors
-
-        elif self.components:
-            for component in self.components:
-                if not component.validate():
-                    _debug("Validation error, component=%s" %
-                            component.tablename)
-                    component.skip = True
-                    # Skip this item on any component validation errors
-                    # unless ignore_errors is True
-                    if ignore_errors:
-                        continue
-                    else:
-                        self.skip = True
-                        return False
-
-        # De-duplicate
-        self.deduplicate()
-
-        # Log this item
-        if manager.log is not None:
-            manager.log(self)
-
-        # Authorize item
-        if not self.authorize():
-            _debug("Not authorized - skip")
-            self.error = manager.ERROR.NOT_PERMITTED
-            self.skip = True
-            return ignore_errors
-
-        _debug("Method: %s" % self.method)
-
-        # Check if import method is allowed in strategy
-        if not isinstance(self.strategy, (list, tuple)):
-            self.strategy = [self.strategy]
-        if self.method not in self.strategy:
-            _debug("Method not in strategy - skip")
-            self.error = manager.ERROR.NOT_PERMITTED
-            self.skip = True
-            return True
-
-        this = self.original
-        if not this and self.id and \
-           self.method in (self.METHOD.UPDATE, self.METHOD.DELETE):
-            query = (table.id == self.id)
-            this = db(query).select(limitby=(0, 1)).first()
-        this_mtime = None
-        this_mci = 0
-        if this:
-            if xml.MTIME in table.fields:
-                this_mtime = xml.as_utc(this[xml.MTIME])
-            if xml.MCI in table.fields:
-                this_mci = this[xml.MCI]
-        self.mtime = xml.as_utc(self.mtime)
-
-        # Conflict detection
-        this_modified = True
-        self.modified = True
-        self.conflict = False
-        last_sync = xml.as_utc(self.job.last_sync)
-        if last_sync:
-            if this_mtime and this_mtime < last_sync:
-                this_modified = False
-            if self.mtime and self.mtime < last_sync:
-                self.modified = False
-            if self.modified and this_modified:
-                self.conflict = True
-
-        if self.conflict and \
-           self.method in (self.METHOD.UPDATE, self.METHOD.DELETE):
-            _debug("Conflict: %s" % self)
-            if self.job.onconflict:
-                self.job.onconflict(self)
-
-        if self.data is not None:
-            data = Storage(self.data)
-        else:
-            data = Storage()
-
-        # Update existing record
-        if self.method == self.METHOD.UPDATE:
-
-            if this:
-                if "deleted" in this and this.deleted:
-                    policy = self._get_update_policy(None)
-                    if policy == self.POLICY.NEWER and \
-                       this_mtime and this_mtime > self.mtime or \
-                       policy == self.POLICY.MASTER and \
-                       (this_mci == 0 or self.mci != 1):
-                        self.skip = True
-                        return True
-                fields = data.keys()
-                for f in fields:
-                    if isinstance(this[f], datetime):
-                        if xml.as_utc(data[f]) == xml.as_utc(this[f]):
-                            del data[f]
-                            continue
-                    else:
-                        if data[f] == this[f]:
-                            del data[f]
-                            continue
-                    remove = False
-                    policy = self._get_update_policy(f)
-                    if policy == self.POLICY.THIS:
-                        remove = True
-                    elif policy == self.POLICY.NEWER:
-                        if this_mtime and this_mtime > self.mtime:
-                            remove = True
-                    elif policy == self.POLICY.MASTER:
-                        if this_mci == 0 or self.mci != 1:
-                            remove = True
-                    if remove:
-                        del data[f]
-                        self.data.update({f:this[f]})
-                if "deleted" in this and this.deleted:
-                    # Undelete re-imported records:
-                    data.update(deleted=False)
-                    if "deleted_fk" in table:
-                        data.update(deleted_fk="")
-                    if "created_by" in table:
-                        data.update(created_by=table.created_by.default)
-                    if "modified_by" in table:
-                        data.update(modified_by=table.modified_by.default)
-
-            if not self.skip and not self.conflict and \
-               (len(data) or self.components or self.references):
-                if self.uid and xml.UID in table:
-                    data.update({xml.UID:self.uid})
-                if xml.MTIME in table:
-                    data.update({xml.MTIME: self.mtime})
-                if xml.MCI in data:
-                    # retain local MCI on updates
-                    del data[xml.MCI]
-                query = (table._id == self.id)
-                try:
-                    success = db(query).update(**dict(data))
-                except:
-                    self.error = sys.exc_info()[1]
-                    self.skip = True
-                    return False
-                if success:
-                    self.committed = True
-            else:
-                # Nothing to update
-                self.committed = True
-
-        # Create new record
-        elif self.method == self.METHOD.CREATE:
-
-            # Do not apply field policy to UID and MCI
-            if xml.UID in data:
-                del data[xml.UID]
-            if xml.MCI in data:
-                del data[xml.MCI]
-
-            for f in data:
-                policy = self._get_update_policy(f)
-                if policy == self.POLICY.MASTER and self.mci != 1:
-                    del data[f]
-
-            if len(data) or self.components or self.references:
-
-                # Restore UID and MCI
-                if self.uid and xml.UID in table.fields:
-                    data.update({xml.UID:self.uid})
-                if xml.MCI in table.fields:
-                    data.update({xml.MCI:self.mci})
-
-                # Insert the new record
-                try:
-                    success = table.insert(**dict(data))
-                except:
-                    self.error = sys.exc_info()[1]
-                    self.skip = True
-                    return False
-                if success:
-                    self.id = success
-                    self.committed = True
-
-            else:
-                # Nothing to create
-                self.skip = True
-                return True
-
-        # Delete local record
-        elif self.method == self.METHOD.DELETE:
-
-            if this:
-                if this.deleted:
-                    self.skip = True
-                policy = self._get_update_policy(None)
-                if policy == self.POLICY.THIS:
-                    self.skip = True
-                elif policy == self.POLICY.NEWER and \
-                     (this_mtime and this_mtime > self.mtime):
-                    self.skip = True
-                elif policy == self.POLICY.MASTER and \
-                     (this_mci == 0 or self.mci != 1):
-                    self.skip = True
-            else:
-                self.skip = True
-
-            if not self.skip and not self.conflict:
-
-                prefix, name = self.tablename.split("_", 1)
-                resource = manager.define_resource(prefix, name, id=self.id)
-
-                ondelete = model.get_config(self.tablename, "ondelete")
-                success = resource.delete(ondelete=ondelete,
-                                          cascade=True)
-                if resource.error:
-                    self.error = resource.error
-                    self.skip = True
-                    return ignore_errors
-
-            _debug("Success: %s, id=%s %sd" % (self.tablename, self.id,
-                                               self.skip and "skippe" or \
-                                               self.method))
-            return True
-
-        # Audit + onaccept on successful commits
-        if self.committed:
-            form = Storage()
-            form.method = self.method
-            form.vars = self.data
-            tablename = self.tablename
-            prefix, name = tablename.split("_", 1)
-            if self.id:
-                form.vars.id = self.id
-            if manager.audit is not None:
-                manager.audit(self.method, prefix, name,
-                              form=form,
-                              record=self.id,
-                              representation="xml")
-            model.update_super(table, form.vars)
-            if self.method == self.METHOD.CREATE:
-                manager.auth.s3_set_record_owner(table, self.id)
-            key = "%s_onaccept" % self.method
-            onaccept = model.get_config(tablename, key,
-                       model.get_config(tablename, "onaccept"))
-            if onaccept:
-                callback(onaccept, form, tablename=self.tablename)
-
-        # Update referencing items
-        if self.update and self.id:
-            for u in self.update:
-                item = u.get("item", None)
-                if not item:
-                    continue
-                field = u.get("field", None)
-                if isinstance(field, (list, tuple)):
-                    pkey, fkey = field
-                    query = table.id == self.id
-                    row = db(query).select(table[pkey],
-                                           limitby=(0, 1)).first()
-                    if row:
-                        item._update_reference(fkey, row[pkey])
-                else:
-                    item._update_reference(field, self.id)
-
-        _debug("Success: %s, id=%s %sd" % (self.tablename, self.id,
-                                           self.skip and "skippe" or \
-                                           self.method))
-        return True
-
-    # -------------------------------------------------------------------------
-    def _get_update_policy(self, field):
-        """
-            Get the update policy for a field (if the item will
-            update an existing record)
-
-            @param field: the name of the field
-        """
-
-        if isinstance(self.update_policy, dict):
-            r = self.update_policy.get(field,
-                self.update_policy.get("__default__", self.POLICY.THIS))
-        else:
-            r = self.update_policy
-        if not r in self.POLICY.values():
-            r = self.POLICY.THIS
-        return r
-
-    # -------------------------------------------------------------------------
-    def _resolve_references(self):
-        """
-            Resolve the references of this item (=look up all foreign
-            keys from other items of the same job). If a foreign key
-            is not yet available, it will be scheduled for later update.
-        """
-
-        manager = current.manager
-        model = manager.model
-        db = current.db
-
-        items = self.job.items
-        for reference in self.references:
-
-            item = None
-            field = reference.field
-            entry = reference.entry
-            if not entry:
-                continue
-
-            # Resolve key tuples
-            if isinstance(field, (list,tuple)):
-                pkey, fkey = field
-            else:
-                pkey, fkey = ("id", field)
-
-            # Resolve the key table name
-            fieldtype = str(self.table[fkey].type)
-            multiple = False
-            if fieldtype[:9] == "reference":
-                ktablename = fieldtype[10:]
-            elif fieldtype[:14] == "list:reference":
-                ktablename = fieldtype[15:]
-                multiple = True
-            # Recognize organisation_id in auth_user as foreign key:
-            elif self.tablename == "auth_user" and fkey == "organisation_id":
-                ktablename = "org_organisation"
-            else:
-                continue
-            if entry.tablename:
-                ktablename = entry.tablename
-            try:
-                model.load(ktablename)
-                ktable = db[ktablename]
-            except:
-                continue
-
-            # Resolve the foreign key (value)
-            fk = entry.id
-            if entry.item_id:
-                item = items[entry.item_id]
-                if item:
-                    fk = item.id
-            if fk and pkey != "id":
-                row = db(ktable._id == fk).select(ktable[pkey],
-                                                  limitby=(0, 1)).first()
-                if not row:
-                    fk = None
-                    continue
-                else:
-                    fk = row[pkey]
-
-            # Update record data
-            if fk:
-                if multiple:
-                    val = self.data.get(fkey, [])
-                    if fk not in val:
-                        val.append(fk)
-                    self.data[fkey] = val
-                else:
-                    self.data[fkey] = fk
-            else:
-                if fkey in self.data and not multiple:
-                    del self.data[fkey]
-                if item:
-                    item.update.append(dict(item=self, field=fkey))
-
-    # -------------------------------------------------------------------------
-    def _update_reference(self, field, value):
-        """
-            Helper method to update a foreign key in an already written
-            record. Will be called by the referenced item after (and only
-            if) it has been committed. This is only needed if the reference
-            could not be resolved before commit due to circular references.
-
-            @param field: the field name of the foreign key
-            @param value: the value of the foreign key
-        """
-
-        db = current.db
-        if not value:
-            return
-        if self.id and self.permitted:
-            fieldtype = str(self.table[field].type)
-            if fieldtype.startswith("list:reference"):
-                query = (self.table.id == self.id)
-                record = db(query).select(self.table[field],
-                                          limitby=(0,1)).first()
-                if record:
-                    values = record[field]
-                    if value not in values:
-                        values.append(value)
-                        db(self.table.id == self.id).update(**{field:values})
-            else:
-                db(self.table.id == self.id).update(**{field:value})
-
-    # -------------------------------------------------------------------------
-    def store(self, item_table=None):
-        """
-            Store this item in the DB
-        """
-
-        manager = current.manager
-        db = current.db
-        xml = manager.xml
-
-        _debug("Storing item %s" % self)
-        if item_table is None:
-            return None
-        query = item_table.item_id == self.item_id
-        row = db(query).select(item_table.id, limitby=(0, 1)).first()
-        if row:
-            record_id = row.id
-        else:
-            record_id = None
-        record = Storage(job_id = self.job.job_id,
-                         item_id = self.item_id,
-                         tablename = self.tablename,
-                         record_uid = self.uid,
-                         error = self.error)
-        if self.element is not None:
-            element_str = xml.tostring(self.element,
-                                       xml_declaration=False)
-            record.update(element=element_str)
-        if self.data is not None:
-            data = Storage()
-            for f in self.data.keys():
-                table = self.table
-                if f not in table.fields:
-                    continue
-                fieldtype = str(self.table[f].type)
-                if fieldtype == "id" or \
-                   fieldtype[:9] == "reference" or \
-                   fieldtype[:14] == "list:reference":
-                    continue
-                data.update({f:self.data[f]})
-            data_str = cPickle.dumps(data)
-            record.update(data=data_str)
-        ritems = []
-        for reference in self.references:
-            field = reference.field
-            entry = reference.entry
-            store_entry = None
-            if entry:
-                if entry.item_id is not None:
-                    store_entry = dict(field=field,
-                                       item_id=str(entry.item_id))
-                elif entry.uid is not None:
-                    store_entry = dict(field=field,
-                                       tablename=entry.tablename,
-                                       uid=str(entry.uid))
-                if store_entry is not None:
-                    ritems.append(simplejson.dumps(store_entry))
-        if ritems:
-            record.update(ritems=ritems)
-        citems = [c.item_id for c in self.components]
-        if citems:
-            record.update(citems=citems)
-        if self.parent:
-            record.update(parent=self.parent.item_id)
-        if record_id:
-            db(item_table.id == record_id).update(**record)
-        else:
-            record_id = item_table.insert(**record)
-        _debug("Record ID=%s" % record_id)
-        return record_id
-
-    # -------------------------------------------------------------------------
-    def restore(self, row):
-        """
-            Restore an item from a item table row. This does not restore
-            the references (since this can not be done before all items
-            are restored), must call job.restore_references() to do that
-
-            @param row: the item table row
-        """
-
-        manager = current.manager
-        model = manager.model
-        xml = manager.xml
-        db = current.db
-
-        self.item_id = row.item_id
-        self.accepted = None
-        self.permitted = False
-        self.committed = False
-        tablename = row.tablename
-        self.id = None
-        self.uid = row.record_uid
-        if row.data is not None:
-            self.data = cPickle.loads(row.data)
-        else:
-            self.data = Storage()
-        data = self.data
-        if xml.MTIME in data:
-            self.mtime = data[xml.MTIME]
-        if xml.MCI in data:
-            self.mci = data[xml.MCI]
-        if xml.UID in data:
-            self.uid = data[xml.UID]
-        self.element = etree.fromstring(row.element)
-        if row.citems:
-            self.load_components = row.citems
-        if row.ritems:
-            self.load_references = [simplejson.loads(ritem) for ritem in row.ritems]
-        self.load_parent = row.parent
-        try:
-            model.load(tablename)
-            table = db[tablename]
-        except:
-            self.error = self.ERROR.BAD_RESOURCE
-            return False
-        else:
-            self.table = table
-            self.tablename = tablename
-        original = manager.original(table, self.data)
-        if original is not None:
-            self.original = original
-            self.id = original[table._id.name]
-            if xml.UID in original:
-                self.uid = original[xml.UID]
-                self.data.update({xml.UID:self.uid})
-        self.error = row.error
-        if self.error and not self.data:
-            # Validation error
-            return False
-        return True
-
-# =============================================================================
-class S3ImportJob():
-    """
-        Class to import an element tree into the database
-    """
-
-    JOB_TABLE_NAME = "s3_import_job"
-    ITEM_TABLE_NAME = "s3_import_item"
-
-    # -------------------------------------------------------------------------
-    def __init__(self, manager, table,
-                 tree=None,
-                 files=None,
-                 job_id=None,
-                 strategy=None,
-                 update_policy=None,
-                 conflict_policy=None,
-                 last_sync=None,
-                 onconflict=None):
-        """
-            Constructor
-
-            @param manager: the S3RequestManager instance performing this job
-            @param tree: the element tree to import
-            @param files: files attached to the import (for upload fields)
-            @param job_id: restore job from database (record ID or job_id)
-            @param strategy: the import strategy
-            @param update_policy: the update policy
-            @param conflict_policy: the conflict resolution policy
-            @param last_sync: the last synchronization time stamp (datetime)
-            @param onconflict: custom conflict resolver function
-        """
-
-        db = current.db
-
-        xml = manager.xml
-
-        self.error = None # the last error
-        self.error_tree = etree.Element(xml.TAG.root)
-
-        self.table = table
-        self.tree = tree
-        self.files = files
-        self.directory = Storage()
-
-        self.elements = Storage()
-        self.items = Storage()
-        self.references = []
-
-        self.job_table = None
-        self.item_table = None
-
-        # Import strategy
-        self.strategy = strategy
-        if self.strategy is None:
-            self.strategy = [S3ImportItem.METHOD.CREATE,
-                             S3ImportItem.METHOD.UPDATE,
-                             S3ImportItem.METHOD.DELETE]
-        if not isinstance(self.strategy, (tuple, list)):
-            self.strategy = [self.strategy]
-
-        # Update policy (default=always update)
-        self.update_policy = update_policy
-        if not self.update_policy:
-            self.update_policy = S3ImportItem.POLICY.OTHER
-        # Conflict resolution policy (default=always update)
-        self.conflict_policy = conflict_policy
-        if not self.conflict_policy:
-            self.conflict_policy = S3ImportItem.POLICY.OTHER
-
-        # Synchronization settings
-        self.last_sync = last_sync
-        self.onconflict = onconflict
-
-        if job_id:
-            self.__define_tables()
-            jobtable = self.job_table
-            if str(job_id).isdigit():
-                query = jobtable.id == job_id
-            else:
-                query = jobtable.job_id == job_id
-            row = db(query).select(limitby=(0, 1)).first()
-            if not row:
-                raise SyntaxError("Job record not found")
-            self.job_id = row.job_id
-            if not self.table:
-                tablename = row.tablename
-                try:
-                    model.load(tablename)
-                    table = db[tablename]
-                except:
-                    pass
-        else:
-            import uuid
-            self.job_id = uuid.uuid4() # unique ID for this job
-
-    # -------------------------------------------------------------------------
-    def add_item(self,
-                 element=None,
-                 original=None,
-                 components=None,
-                 parent=None,
-                 joinby=None):
-        """
-            Parse and validate an XML element and add it as new item
-            to the job.
-
-            @param element: the element
-            @param original: the original DB record (if already available,
-                             will otherwise be looked-up by this function)
-            @param components: a dictionary of components (as in S3Resource)
-                               to include in the job (defaults to all
-                               defined components)
-            @param parent: the parent item (if this is a component)
-            @param joinby: the component join key(s) (if this is a component)
-
-            @returns: a unique identifier for the new item, or None if there
-                      was an error. self.error contains the last error, and
-                      self.error_tree an element tree with all failing elements
-                      including error attributes.
-        """
-
-        manager = current.manager
-        model = manager.model
-        xml = manager.xml
-        db = current.db
-
-        if element in self.elements:
-            # element has already been added to this job
-            return self.elements[element]
-
-        # Parse the main element
-        item = S3ImportItem(self)
-
-        # Update lookup lists
-        item_id = item.item_id
-        self.items[item_id] = item
-        if element is not None:
-            self.elements[element] = item_id
-
-        if not item.parse(element,
-                          original=original,
-                          files=self.files):
-            self.error = item.error
-            item.accepted = False
-            if parent is None:
-                self.error_tree.append(deepcopy(item.element))
-
-        else:
-            # Now parse the components
-            table = item.table
-
-            components = model.get_components(table, names=components)
-            for alias in components:
-                component = components[alias]
-                pkey = component.pkey
-                if component.linktable:
-                    ctable = component.linktable
-                    ctablename = ctable._tablename
-                    fkey = component.lkey
-                else:
-                    ctable = component.table
-                    ctablename = component.tablename
-                    fkey = component.fkey
-
-                celements = xml.select_resources(element, ctablename)
-                if celements:
-                    original = None
-                    if not component.multiple:
-                        uid = None
-                        if item.id:
-                            query = (table.id == item.id) & \
-                                    (table[pkey] == ctable[fkey])
-                            original = db(query).select(ctable.ALL,
-                                                        limitby=(0, 1)).first()
-                            if original:
-                                uid = original.get(xml.UID, None)
-                        celements = [celements[0]]
-                        if uid:
-                            celements[0].set(xml.UID, uid)
-
-                    # @todo: match to component_id
-
-                    for celement in celements:
-                        item_id = self.add_item(element=celement,
-                                                original=original,
-                                                parent=item,
-                                                joinby=(pkey, fkey))
-                        if item_id is None:
-                            item.error = self.error
-                            self.error_tree.append(deepcopy(item.element))
-                        else:
-                            citem = self.items[item_id]
-                            citem.parent = item
-                            item.components.append(citem)
-
-            # Handle references
-            table = item.table
-            tree = self.tree
-            if tree is not None:
-                rfields = filter(lambda f:
-                                 str(table[f].type)[:9] == "reference" or
-                                 str(table[f].type)[:14] == "list:reference",
-                                 table.fields)
-                item.references = self.lookahead(element,
-                                                 table=table,
-                                                 fields=rfields,
-                                                 tree=tree,
-                                                 directory=self.directory)
-                for reference in item.references:
-                    entry = reference.entry
-                    if entry and entry.element is not None:
-                        item_id = self.add_item(element=entry.element)
-                        if item_id:
-                            entry.update(item_id=item_id)
-
-            # Parent reference
-            if parent is not None:
-                entry = Storage(item_id=parent.item_id,
-                                element=parent.element,
-                                tablename=parent.tablename)
-                item.references.append(Storage(field=joinby,
-                                               entry=entry))
-
-        return item.item_id
-
-    # -------------------------------------------------------------------------
-    def lookahead(self,
-                  element,
-                  table=None,
-                  fields=None,
-                  tree=None,
-                  directory=None):
-        """
-            Find referenced elements in the tree
-
-            @param element: the element
-            @param table: the DB table
-            @param fields: the FK fields in the table
-            @param tree: the import tree
-            @param directory: a dictionary to lookup elements in the tree
-                              (will be filled in by this function)
-        """
-
-        manager = current.manager
-        db = current.db
-        xml = manager.xml
-        model = manager.model
-        reference_list = []
-
-        root = None
-        if tree is not None:
-            if isinstance(tree, etree._Element):
-                root = tree
-            else:
-                root = tree.getroot()
-        references = element.findall("reference")
-        for reference in references:
-            field = reference.get(xml.ATTRIBUTE.field, None)
-            # Ignore references without valid field-attribute
-            if not field or field not in fields:
-                continue
-            # Find the key table
-            multiple = False
-            fieldtype = str(table[field].type)
-            if fieldtype.startswith("reference"):
-                ktablename = fieldtype[10:]
-            elif fieldtype.startswith("list:reference"):
-                ktablename = fieldtype[15:]
-                multiple = True
-            else:
-                # ignore if the field is not a reference type
-                continue
-            try:
-                model.load(ktablename)
-                ktable = db[ktablename]
-            except:
-                # Invalid tablename - skip
-                continue
-            tablename = reference.get(xml.ATTRIBUTE.resource, None)
-            # Ignore references to tables without UID field:
-            if xml.UID not in ktable.fields:
-                continue
-            # Fall back to key table name if tablename is not specified:
-            if not tablename:
-                tablename = ktablename
-            # Super-entity references must use the super-key:
-            if tablename != ktablename:
-                if field != ktable._id.name:
-                    continue
-                else:
-                    field = (field, field)
-            # Ignore direct references to super-entities:
-            if tablename == ktablename and ktable._id.name != "id":
-                continue
-            # Get the foreign key
-            uids = reference.get(xml.UID, None)
-            attr = xml.UID
-            if not uids:
-                uids = reference.get(xml.ATTRIBUTE.tuid, None)
-                attr = xml.ATTRIBUTE.tuid
-            if uids and multiple:
-                uids = simplejson.loads(uids)
-            elif uids:
-                uids = [uids]
-
-            # Find the elements and map to DB records
-            relements = []
-
-            # Create a UID<->ID map
-            id_map = Storage()
-            if attr == xml.UID and uids:
-                _uids = map(xml.import_uid, uids)
-                query = ktable[xml.UID].belongs(_uids)
-                records = db(query).select(ktable.id,
-                                           ktable[xml.UID])
-                id_map = dict([(r[xml.UID], r.id) for r in records])
-
-            if not uids:
-                # Anonymous reference: <resource> inside the element
-                expr = './/%s[@%s="%s"]' % (xml.TAG.resource,
-                                            xml.ATTRIBUTE.name,
-                                            tablename)
-                relements = reference.xpath(expr)
-                if relements and not multiple:
-                    relements = [relements[0]]
-
-            elif root is not None:
-
-                for uid in uids:
-
-                    entry = None
-                    # Entry already in directory?
-                    if directory is not None:
-                        entry = directory.get((tablename, attr, uid), None)
-                    if not entry:
-                        expr = './/%s[@%s="%s" and @%s="%s"]' % (
-                                    xml.TAG.resource,
-                                    xml.ATTRIBUTE.name,
-                                    tablename,
-                                    attr,
-                                    uid)
-                        e = root.xpath(expr)
-                        if e:
-                            # Element in the source => append to relements
-                            relements.append(e[0])
-                        else:
-                            # No element found, see if original record exists
-                            _uid = xml.import_uid(uid)
-                            if _uid and _uid in id_map:
-                                _id = id_map[_uid]
-                                entry = Storage(tablename=tablename,
-                                                element=None,
-                                                uid=uid,
-                                                id=_id,
-                                                item_id=None)
-                                reference_list.append(Storage(field=field,
-                                                              entry=entry))
-                            else:
-                                continue
-                    else:
-                        reference_list.append(Storage(field=field,
-                                                      entry=entry))
-
-            # Create entries for all newly found elements
-            for relement in relements:
-                uid = relement.get(attr, None)
-                if attr == xml.UID:
-                    _uid = xml.import_uid(uid)
-                    id = _uid and id_map and id_map.get(_uid, None) or None
-                else:
-                    _uid = None
-                    id = None
-                entry = Storage(tablename=tablename,
-                                element=relement,
-                                uid=uid,
-                                id=id,
-                                item_id=None)
-                # Add entry to directory
-                if uid and directory is not None:
-                    directory[(tablename, attr, uid)] = entry
-                # Append the entry to the reference list
-                reference_list.append(Storage(field=field, entry=entry))
-
-        return reference_list
-
-    # -------------------------------------------------------------------------
-    def load_item(self, row):
-        """
-            Load an item from the item table (counterpart to add_item
-            when restoring a job from the database)
-        """
-
-        item = S3ImportItem(self)
-        if not item.restore(row):
-            self.error = item.error
-            if item.load_parent is None:
-                self.error_tree.append(deepcopy(item.element))
-        # Update lookup lists
-        item_id = item.item_id
-        self.items[item_id] = item
-        return item_id
-
-    # -------------------------------------------------------------------------
-    def resolve(self, item_id, import_list):
-        """
-            Resolve the reference list of an item
-
-            @param item_id: the import item UID
-            @param import_list: the ordered list of items (UIDs) to import
-        """
-
-        item = self.items[item_id]
-        if item.lock or item.accepted is False:
-            return False
-        references = []
-        for reference in item.references:
-            entry = reference.entry
-            if entry.item_id:
-                references.append(entry.item_id)
-        for ritem_id in references:
-            if ritem_id in import_list:
-                continue
-            else:
-                item.lock = True
-                if self.resolve(ritem_id, import_list):
-                    import_list.append(ritem_id)
-                item.lock = False
-        return True
-
-    # -------------------------------------------------------------------------
-    def commit(self, ignore_errors=False):
-        """
-            Commit the import job to the DB
-
-            @param ignore_errors: skip any items with errors
-                                  (does still report the errors)
-        """
-
-        manager = current.manager
-        model = manager.model
-        xml = manager.xml
-
-        # Resolve references
-        import_list = []
-        for item_id in self.items:
-            self.resolve(item_id, import_list)
-            if item_id not in import_list:
-                import_list.append(item_id)
-        imports = [self.items[_id] for _id in import_list]
-        # Commit the items
-        for item in imports:
-            error = None
-            success = item.commit(ignore_errors=ignore_errors)
-            error = item.error
-            if error:
-                self.error = error
-                element = item.element
-                if element is not None:
-                    if not element.get(xml.ATTRIBUTE.error, False):
-                        element.set(xml.ATTRIBUTE.error, str(self.error))
-                    self.error_tree.append(deepcopy(element))
-                if not ignore_errors:
-                    return False
-        return True
-
-    # -------------------------------------------------------------------------
-    def __define_tables(self):
-        """
-            Define the database tables for jobs and items
-        """
-
-        self.job_table = self.define_job_table()
-        self.item_table = self.define_item_table()
-
-    # -------------------------------------------------------------------------
-    @classmethod
-    def define_job_table(cls):
-
-        db = current.db
-        if cls.JOB_TABLE_NAME not in db:
-            job_table = db.define_table(cls.JOB_TABLE_NAME,
-                                        Field("job_id", length=128,
-                                              unique=True,
-                                              notnull=True),
-                                        Field("tablename"),
-                                        Field("timestmp", "datetime",
-                                              default=datetime.utcnow()))
-        else:
-            job_table = db[cls.JOB_TABLE_NAME]
-        return job_table
-
-    # -------------------------------------------------------------------------
-    @classmethod
-    def define_item_table(cls):
-
-        db = current.db
-        if cls.ITEM_TABLE_NAME not in db:
-            item_table = db.define_table(cls.ITEM_TABLE_NAME,
-                                        Field("item_id", length=128,
-                                              unique=True,
-                                              notnull=True),
-                                        Field("job_id", length=128),
-                                        Field("tablename", length=128),
-                                        #Field("record_id", "integer"),
-                                        Field("record_uid"),
-                                        Field("error", "text"),
-                                        Field("data", "text"),
-                                        Field("element", "text"),
-                                        Field("ritems", "list:string"),
-                                        Field("citems", "list:string"),
-                                        Field("parent", length=128))
-        else:
-            item_table = db[cls.ITEM_TABLE_NAME]
-        return item_table
-
-    # -------------------------------------------------------------------------
-    def store(self):
-        """
-            Store this job and all its items in the job table
-        """
-
-        manager = current.manager
-        db = current.db
-
-        _debug("Storing Job ID=%s" % self.job_id)
-        self.__define_tables()
-        jobtable = self.job_table
-        query = jobtable.job_id == self.job_id
-        row = db(query).select(jobtable.id, limitby=(0, 1)).first()
-        if row:
-            record_id = row.id
-        else:
-            record_id = None
-        record = Storage(job_id=self.job_id)
-        try:
-            tablename = self.table._tablename
-        except:
-            pass
-        else:
-            record.update(tablename=tablename)
-        for item in self.items.values():
-            item.store(item_table=self.item_table)
-        if record_id:
-            db(jobtable.id == record_id).update(**record)
-        else:
-            record_id = jobtable.insert(**record)
-        _debug("Job record ID=%s" % record_id)
-        return record_id
-
-    # -------------------------------------------------------------------------
-    def get_tree(self):
-        """
-            Reconstruct the element tree of this job
-        """
-
-        manager = current.manager
-        xml = manager.xml
-
-        if self.tree is not None:
-            return tree
-        else:
-            root = etree.Element(xml.TAG.root)
-            for item in self.items.values():
-                if item.element is not None and not item.parent:
-                    if item.tablename == self.table._tablename or \
-                       item.element.get(xml.UID, None) or \
-                       item.element.get(xml.ATTRIBUTE.tuid, None):
-                        root.append(deepcopy(item.element))
-            return etree.ElementTree(root)
-
-    # -------------------------------------------------------------------------
-    def delete(self):
-        """
-            Delete this job and all its items from the job table
-        """
-
-        db = current.db
-
-        _debug("Deleting job ID=%s" % self.job_id)
-        self.__define_tables()
-        item_table = self.item_table
-        query = item_table.job_id == self.job_id
-        db(query).delete()
-        job_table = self.job_table
-        query = job_table.job_id == self.job_id
-        db(query).delete()
-
-    # -------------------------------------------------------------------------
-    def restore_references(self):
-        """
-            Restore the job's reference structure after loading items
-            from the item table
-        """
-
-        db = current.db
-        manager = current.manager
-        xml = manager.xml
-
-        for item in self.items.values():
-            for citem_id in item.load_components:
-                if citem_id in self.items:
-                    item.components.append(self.items[citem_id])
-            item.load_components = []
-            for ritem in item.load_references:
-                field = ritem["field"]
-                if "item_id" in ritem:
-                    item_id = ritem["item_id"]
-                    if item_id in self.items:
-                        _item = self.items[item_id]
-                        entry = Storage(tablename=_item.tablename,
-                                        element=_item.element,
-                                        uid=_item.uid,
-                                        id=_item.id,
-                                        item_id=item_id)
-                        item.references.append(Storage(field=field,
-                                                       entry=entry))
-                else:
-                    _id = None
-                    uid = ritem.get("uid", None)
-                    tablename = ritem.get("tablename", None)
-                    if tablename and uid:
-                        manager.load(tablename)
-                        try:
-                            table = db[tablename]
-                        except:
-                            continue
-                        if xml.UID not in table.fields:
-                            continue
-                        query = table[xml.UID] == uid
-                        row = db(query).select(table._id, limitby=(0, 1)).first()
-                        if row:
-                            _id = row[table._id.name]
-                        else:
-                            continue
-                        entry = Storage(tablename = ritem["tablename"],
-                                        element=None,
-                                        uid = ritem["uid"],
-                                        id = _id,
-                                        item_id = None)
-                        item.references.append(Storage(field=field,
-                                                       entry=entry))
-            item.load_references = []
-            if item.load_parent is not None:
-                item.parent = self.items[item.load_parent]
-                item.load_parent = None
-
-# =============================================================================
-=======
-# -*- coding: utf-8 -*-
-
-"""
-    Resource Import Tools
-
-    @author: Graeme Foster <graeme[at]acm.org>
-    @author: Dominic König <dominic[at]aidiq.com>
-
-    @copyright: 2011 (c) Sahana Software Foundation
-    @license: MIT
-
-    Permission is hereby granted, free of charge, to any person
-    obtaining a copy of this software and associated documentation
-    files (the "Software"), to deal in the Software without
-    restriction, including without limitation the rights to use,
-    copy, modify, merge, publish, distribute, sublicense, and/or sell
-    copies of the Software, and to permit persons to whom the
-    Software is furnished to do so, subject to the following
-    conditions:
-
-    The above copyright notice and this permission notice shall be
-    included in all copies or substantial portions of the Software.
-
-    THE SOFTWARE IS PROVIDED "AS IS", WITHOUT WARRANTY OF ANY KIND,
-    EXPRESS OR IMPLIED, INCLUDING BUT NOT LIMITED TO THE WARRANTIES
-    OF MERCHANTABILITY, FITNESS FOR A PARTICULAR PURPOSE AND
-    NONINFRINGEMENT. IN NO EVENT SHALL THE AUTHORS OR COPYRIGHT
-    HOLDERS BE LIABLE FOR ANY CLAIM, DAMAGES OR OTHER LIABILITY,
-    WHETHER IN AN ACTION OF CONTRACT, TORT OR OTHERWISE, ARISING
-    FROM, OUT OF OR IN CONNECTION WITH THE SOFTWARE OR THE USE OR
-    OTHER DEALINGS IN THE SOFTWARE.
-"""
-
-# @todo: remove all interactive error reporting out of the _private methods, and raise exceptions instead.
-__all__ = ["S3Importer", "S3ImportJob", "S3ImportItem"]
-
-import os
-import sys
-import cPickle
-import tempfile
-from datetime import datetime
-from copy import deepcopy
-try:
-    from cStringIO import StringIO    # Faster, where available
-except:
-    from StringIO import StringIO
-
-try:
-    from lxml import etree
-except ImportError:
-    print >> sys.stderr, "ERROR: lxml module needed for XML handling"
-    raise
-
-from gluon import *
-from gluon.storage import Storage, Messages
-from gluon.tools import callback
-import gluon.contrib.simplejson as simplejson
-from gluon.serializers import json
-
-from s3tools import SQLTABLES3
-from s3crud import S3CRUD
-from s3xml import S3XML
-from s3utils import s3_mark_required
-
-DEBUG = False
-if DEBUG:
-    print >> sys.stderr, "S3IMPORTER: DEBUG MODE"
-    def _debug(m):
-        print >> sys.stderr, m
-else:
-    _debug = lambda m: None
-
-# =============================================================================
-
-class S3Importer(S3CRUD):
-    """
-        Transformable formats (XML, JSON, CSV) import handler
-
-        @status: work in progress
-    """
-
-    UPLOAD_TABLE_NAME = "s3_import_upload"
-
-    # -------------------------------------------------------------------------
-    def apply_method(self, r, **attr):
-        """
-            Apply CRUD methods
-
-            @param r: the S3Request
-            @param attr: dictionary of parameters for the method handler
-
-            @returns: output object to send to the view
-
-            Known means of communicating with this module:
-
-            It expects a URL of the form: /prefix/name/import
-
-            It will interpret the http requests as follows:
-
-            GET     will trigger the upload
-            POST    will trigger either commits or display the import details
-            DELETE  will trigger deletes
-
-            It will accept one of the following control vars:
-            item:   to specify a single item in the import job
-            job:    to specify a job
-            It should not receive both so job takes precedent over item
-
-            For CSV imports, the calling controller can add extra fields
-            to the upload form to add columns to each row in the CSV. To add
-            the extra fields, pass a named parameter "csv_extra_fields" to the
-            s3_rest_controller call (or the S3Request call, respectively):
-
-            s3_rest_controller(module, resourcename,
-                               csv_extra_fields=[
-                                    dict(label="ColumnLabelInTheCSV",
-                                         field=field_instance)
-                               ])
-
-            The Field instance "field" will be added to the upload form, and
-            the user input will be added to each row of the CSV under the
-            label as specified. If the "field" validator has options, the
-            input value will be translated into the option representation,
-            otherwise the value will be used as-is.
-
-            Note that the "label" in the dict is the column label in the CSV,
-            whereas the field label for the form is to be set in the Field
-            instance passed as "field".
-
-            You can add any arbitrary number of csv_extra_fields to the list.
-
-            Additionally, you may want to allow the user to choose whether
-            the import shall first remove all existing data in the target
-            table. To do so, pass a label for the "replace_option" to the
-            request:
-
-            s3_rest_controller(module, resourcename,
-                               replace_option=T("Remove existing data before import"))
-
-            This will add the respective checkbox to the upload form.
-
-            You may also want to provide a link to download a CSV template from
-            the upload form. To do that, add the resource name to the request
-            attributes:
-
-            s3_rest_controller(module, resourcename,
-                               csv_template="<resourcename>")
-
-            This will provide a link to:
-                - static/formats/s3csv/<controller>/<resourcename>.csv
-            at the top of the upload form.
-
-        """
-
-        _debug("S3Importer.apply_method(%s)" % r)
-
-        db = current.db
-        manager = current.manager
-
-        # Messages
-        T = current.T
-        messages = self.messages = Messages(T)
-        messages.download_template = "Download Template"
-        messages.invalid_file_format = "Invalid File Format"
-        messages.unsupported_file_type = "Unsupported file type of %s"
-        messages.stylesheet_not_found = "No Stylesheet %s could be found to manage the import file."
-        messages.no_file = "No file submitted"
-        messages.file_open_error = "Unable to open the file %s"
-        messages.file_not_found = "The file to upload is missing"
-        messages.no_records_to_import = "No records to import"
-        messages.no_job_to_delete = "No job to delete, maybe it has already been deleted."
-        messages.title_job_read = "Details of the selected import job"
-        messages.title_job_list = "List of import items"
-        messages.file_uploaded = "Import file uploaded"
-        messages.upload_submit_btn = "Upload Data File"
-        messages.open_btn = "Open"
-        messages.view_btn = "View"
-        messages.delete_btn = "Delete"
-        messages.item_show_details = "Display Details"
-        messages.job_total_records = "Total records in the Import Job"
-        messages.job_records_selected = "Records selected"
-        messages.job_deleted = "Import job deleted"
-        messages.job_completed = "Job run on %s. With result of (%s)"
-        messages.import_file = "Import File"
-        messages.import_file_comment = "Upload a file formatted according to the Template."
-        messages.user_name = "User Name"
-        messages.commit_total_records_imported = "%s records imported"
-        messages.commit_total_records_ignored = "%s records ignored"
-        messages.commit_total_errors = "%s records in error"
-
-        try:
-            self.uploadTitle = current.response.s3.crud_strings[self.tablename].title_upload
-        except:
-            self.uploadTitle = T("Upload a %s import file" % r.function)
-
-        # @todo: correct to switch this off for the whole session?
-        current.session.s3.ocr_enabled = False
-
-        # Reset all errors/warnings
-        self.error = None
-        self.warning = None
-
-        # CSV upload configuration
-        if "csv_stylesheet" in attr:
-            self.csv_stylesheet = attr["csv_stylesheet"]
-        else:
-            self.csv_stylesheet = None
-        self.csv_extra_fields = None
-        self.csv_extra_data = None
-
-        # Environment
-        self.settings = manager.s3.crud
-        self.controller = r.controller
-        self.function = r.function
-
-        # Target table for the data import
-        self.controller_table = self.table
-        self.controller_tablename = self.tablename
-
-        # Table for uploads
-        self.__define_table()
-
-        # XSLT Path
-        self.xslt_path = os.path.join(r.folder, r.XSLT_PATH)
-        self.xslt_extension = r.XSLT_EXTENSION
-
-        # Check authorization
-        authorised = self.permit("create", self.upload_tablename) and \
-                     self.permit("create", self.controller_tablename)
-        if not authorised:
-            if r.method is not None:
-                r.unauthorised()
-            else:
-                return dict(form=None)
-
-        # @todo: clean this up
-        source = None
-        transform = None
-        upload_id = None
-        items = None
-        # @todo get the data from either get_vars or post_vars appropriately
-        #       for post -> commit_items would need to add the uploadID
-        if "transform" in r.get_vars:
-            transform = r.get_vars["transform"]
-        if "filename" in r.get_vars:
-            source = r.get_vars["filename"]
-        if "job" in r.post_vars:
-            upload_id = r.post_vars["job"]
-        elif "job" in r.get_vars:
-            upload_id = r.get_vars["job"]
-        items = self._process_item_list(upload_id, r.vars)
-        if "delete" in r.get_vars:
-            r.http = "DELETE"
-
-        # If we have an upload ID, then get upload and import job
-        self.upload_id = upload_id
-        query = self.upload_table.id==upload_id
-        self.upload_job = db(query).select(limitby=(0, 1)).first()
-        if self.upload_job:
-            self.job_id = self.upload_job.job_id
-        else:
-            self.job_id = None
-
-        # Now branch off to the appropriate controller function
-        if r.http == "GET":
-            if source != None:
-                self.commit(source, transform)
-                output = self.upload(r, **attr)
-            if upload_id != None:
-                output = self.display_job(upload_id)
-            else:
-                output = self.upload(r, **attr)
-        elif r.http == "POST":
-            if items != None:
-                output = self.commit_items(upload_id, items)
-            else:
-                output = self.generate_job(r, **attr)
-        elif r.http == "DELETE":
-            if upload_id != None:
-                output = self.delete_job(upload_id)
-        else:
-            r.error(405, manager.ERROR.BAD_METHOD)
-
-        return output
-
-    # -------------------------------------------------------------------------
-    def upload(self, r, **attr):
-        """
-            This will display the upload form
-            It will ask for a file to be uploaded or for a job to be selected.
-
-            If a file is uploaded then it will guess at the file type and
-            ask for the transform file to be used. The transform files will
-            be in a dataTable with the module specific files shown first and
-            after those all other known transform files. Once the transform
-            file is selected the import process can be started which will
-            generate an importJob, and a "POST" method will occur
-
-            If a job is selected it will have two actions, open and delete.
-            Open will mean that a "GET" method will occur, with the job details
-            passed in.
-            Whilst the delete action will trigger a "DELETE" method.
-        """
-
-        _debug("S3Importer.upload()")
-
-        response = current.response
-        request = self.request
-
-        form = self._upload_form(r, **attr)
-        output = self._create_upload_dataTable()
-        if request.representation == "aadata":
-            return output
-
-        output.update(form=form, title=self.uploadTitle)
-        return output
-
-    # -------------------------------------------------------------------------
-    def generate_job(self, r, **attr):
-        """
-            Generate an ImportJob from the submitted upload form
-        """
-
-        _debug("S3Importer.display()")
-
-        response = current.response
-
-        db = current.db
-        table = self.upload_table
-
-        title=self.uploadTitle
-        form = self._upload_form(r, **attr)
-
-        r = self.request
-        r.read_body()
-        sfilename = form.vars.file
-        try:
-            ofilename = r.post_vars["file"].filename
-        except:
-            form.errors.file = self.messages.no_file
-
-        if form.errors:
-            response.flash = ""
-            output = self._create_upload_dataTable()
-            output.update(form=form, title=title)
-
-        elif not sfilename or \
-             ofilename not in r.files or r.files[ofilename] is None:
-            response.flash = ""
-            response.error = self.messages.file_not_found
-            output = self._create_upload_dataTable()
-            output.update(form=form, title=title)
-
-        else:
-            output = dict()
-            query = (table.file == sfilename)
-            db(query).update(controller=self.controller,
-                             function=self.function,
-                             filename=ofilename,
-                             user_id=current.session.auth.user.id)
-            # must commit here to separate this transaction from
-            # the trial import phase which will be rolled back.
-            db.commit()
-
-            extension = ofilename.rsplit(".", 1).pop()
-            if extension not in ("csv", "xls"):
-                response.flash = None
-                response.error = self.messages.invalid_file_format
-                return self.upload(r, **attr)
-
-            upload_file = r.files[ofilename]
-            if extension == "xls":
-                if "xls_parser" in response.s3:
-                    upload_file.seek(0)
-                    upload_file = response.s3.xls_parser(upload_file.read())
-                    extension = "csv"
-
-            if upload_file is None:
-                response.flash = None
-                response.error = self.messages.file_not_found
-                return self.upload(r, **attr)
-            else:
-                upload_file.seek(0)
-
-            row = db(query).select(table.id, limitby=(0, 1)).first()
-            upload_id = row.id
-            self._generate_import_job(upload_id, upload_file, extension)
-
-            if upload_id is None:
-                row = db(query).update(status = 2) # in error
-                if self.error != None:
-                    response.error = self.error
-                if self.warning != None:
-                    response.warning = self.warning
-                response.flash = ""
-                return self.upload(r, **attr)
-#            else:
-#                return self.display_job(upload_id)
-            # redirect rather than call display_job() so that the upload_id
-            # is attached to the URL which is needed for AJAX calls when
-            # populating the dataTable.
-            redirect(URL(r=self.request, f=self.function,
-                         args=["import"], vars={"job":upload_id}))
         return output
 
     # -------------------------------------------------------------------------
@@ -6444,5 +3220,4 @@
                 item.parent = self.items[item.load_parent]
                 item.load_parent = None
 
-# =============================================================================
->>>>>>> 0b42393b
+# =============================================================================