--- conflicted
+++ resolved
@@ -396,11 +396,7 @@
             return uid
         else:
             if "/" in uid[1:-1]:
-<<<<<<< HEAD
-                (_domain, _uid) = uid.split("/", 1)
-=======
                 (_domain, _uid) = uid.strip("/").split("/", 1)
->>>>>>> df069198
                 if _domain == domain:
                     return _uid
                 else:
