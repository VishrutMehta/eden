# -*- coding: utf-8 -*-

"""
    Custom UI Widgets

    @requires: U{B{I{gluon}} <http://web2py.com>}

    @copyright: 2009-2012 (c) Sahana Software Foundation
    @license: MIT

    Permission is hereby granted, free of charge, to any person
    obtaining a copy of this software and associated documentation
    files (the "Software"), to deal in the Software without
    restriction, including without limitation the rights to use,
    copy, modify, merge, publish, distribute, sublicense, and/or sell
    copies of the Software, and to permit persons to whom the
    Software is furnished to do so, subject to the following
    conditions:

    The above copyright notice and this permission notice shall be
    included in all copies or substantial portions of the Software.

    THE SOFTWARE IS PROVIDED "AS IS", WITHOUT WARRANTY OF ANY KIND,
    EXPRESS OR IMPLIED, INCLUDING BUT NOT LIMITED TO THE WARRANTIES
    OF MERCHANTABILITY, FITNESS FOR A PARTICULAR PURPOSE AND
    NONINFRINGEMENT. IN NO EVENT SHALL THE AUTHORS OR COPYRIGHT
    HOLDERS BE LIABLE FOR ANY CLAIM, DAMAGES OR OTHER LIABILITY,
    WHETHER IN AN ACTION OF CONTRACT, TORT OR OTHERWISE, ARISING
    FROM, OUT OF OR IN CONNECTION WITH THE SOFTWARE OR THE USE OR
    OTHER DEALINGS IN THE SOFTWARE.
"""

__all__ = ["S3HiddenWidget",
           "S3DateWidget",
           "S3DateTimeWidget",
           "S3BooleanWidget",
           #"S3UploadWidget",
           "S3AutocompleteWidget",
           "S3LocationAutocompleteWidget",
           "S3LatLonWidget",
           "S3OrganisationAutocompleteWidget",
           "S3PersonAutocompleteWidget",
           "S3SiteAutocompleteWidget",
           "S3TrainingAutocompleteWidget",
           "S3LocationSelectorWidget",
           "S3LocationDropdownWidget",
           #"S3CheckboxesWidget",
           "S3MultiSelectWidget",
           "S3ACLWidget",
           "CheckboxesWidgetS3",
           "S3AddPersonWidget",
           "S3AutocompleteOrAddWidget",
           "S3AddObjectWidget",
           "S3SearchAutocompleteWidget",
           "S3TimeIntervalWidget",
           "S3EmbedComponentWidget",
           "S3SliderWidget",
           "S3InvBinWidget",
           "s3_comments_widget",
           "s3_richtext_widget",
           ]

import copy
import datetime

try:
    from lxml import etree
except ImportError:
    import sys
    print >> sys.stderr, "ERROR: lxml module needed for XML handling"
    raise

from gluon import *
from gluon import current
from gluon.storage import Storage
from gluon.sqlhtml import *

from s3utils import *
from s3validators import *

repr_select = lambda l: len(l.name) > 48 and "%s..." % l.name[:44] or l.name

# -----------------------------------------------------------------------------
class S3HiddenWidget(StringWidget):

    """
        Standard String widget, but with a class of hidden

        - currently unused
    """

    def __call__(self, field, value, **attributes):

        default = dict(
            _type = "text",
            value = (value != None and str(value)) or "",
            )
        attr = StringWidget._attributes(field, default, **attributes)
        attr["_class"] = "hidden %s" % attr["_class"]

        return TAG[""](
                        INPUT(**attr),
                        requires = field.requires
                      )

# -----------------------------------------------------------------------------
class S3DateWidget(FormWidget):

    """
        Standard Date widget, but with a modified yearRange to support Birth dates

        @ToDo: Fix for US-style date formats
    """

    def __init__(self,
                 format = None,
                 past=1440,     # how many months into the past the date can be set to
                 future=1440    # how many months into the future the date can be set to
                ):

        if not format:
            # default: "yy-mm-dd"
            format = current.deployment_settings.get_L10n_date_format().replace("%Y", "yy").replace("%y", "y").replace("%m", "mm").replace("%d", "dd").replace("%b", "M")
        self.format = format
        self.past = past
        self.future = future

    def __call__(self, field, value, **attributes):

        response = current.response

        # Need to convert value into ISO-format
        # (widget expects ISO, but value comes in custom format)
        format=current.deployment_settings.get_L10n_date_format()
        v, error = IS_DATE_IN_RANGE(format=format)(value)
        if not error:
            value = v.isoformat()

        default = dict(
            _type = "text",
            value = (value != None and str(value)) or "",
            )
        attr = StringWidget._attributes(field, default, **attributes)

        attr["_class"] = "date"

        selector = str(field).replace(".", "_")

        response.s3.jquery_ready.append("""
$( '#%s' ).datepicker( 'option', 'minDate', '-%sm' );
$( '#%s' ).datepicker( 'option', 'maxDate', '+%sm' );
$( '#%s' ).datepicker( 'option', 'yearRange', 'c-100:c+100' );
$( '#%s' ).datepicker( 'option', 'dateFormat', '%s' );
""" % (selector,
       self.past,
       selector,
       self.future,
       selector,
       selector,
       self.format))

        return TAG[""](
                        INPUT(**attr),
                        requires = field.requires
                      )

# -----------------------------------------------------------------------------
class S3DateTimeWidget(FormWidget):

    """
        Standard DateTime widget, based on the widget above, but instead of using
        jQuery datepicker we use Anytime.
    """

    def __init__(self,
                 format = None,
                 past=876000,     # how many hours into the past the date can be set to
                 future=876000    # how many hours into the future the date can be set to
                ):

        if not format:
            # default: "%Y-%m-%d %T"
            format = current.deployment_settings.get_L10n_datetime_format()
        self.format = format
        self.past = past
        self.future = future

    def __call__(self, field, value, **attributes):

        format = str(self.format)
        request = current.request
        response = current.response
        session = current.session

        if isinstance(value, datetime.datetime):
            value = value.strftime(format)
        elif value is None:
            value = ""

        default = dict(_type = "text",
                       # Prevent default "datetime" calendar from showing up:
                       _class = "anytime",
                       value = value,
                       old_value = value)

        attr = StringWidget._attributes(field, default, **attributes)

        selector = str(field).replace(".", "_")

        now = request.utcnow
        offset = IS_UTC_OFFSET.get_offset_value(session.s3.utc_offset)
        if offset:
            now = now + datetime.timedelta(seconds=offset)
        timedelta = datetime.timedelta
        earliest = now - timedelta(hours = self.past)
        latest = now + timedelta(hours = self.future)

        earliest = earliest.strftime(format)
        latest = latest.strftime(format)

        s3_script_dir = "/%s/static/scripts/S3" % request.application
        if session.s3.debug and \
           "%s/anytime.js" % s3_script_dir not in response.s3.scripts:
            response.s3.scripts.append( "%s/anytime.js" % s3_script_dir )
            response.s3.stylesheets.append( "S3/anytime.css" )
        elif "%s/anytimec.js" % s3_script_dir not in response.s3.scripts:
            response.s3.scripts.append( "%s/anytimec.js" % s3_script_dir )
            response.s3.stylesheets.append( "S3/anytimec.css" )

        response.s3.jquery_ready.append('''
$('#{0}').AnyTime_picker({{
    askSecond: false,
    firstDOW: 1,
    earliest: "{1}",
    latest: "{2}",
    format: "{3}",
}});

clear_button = $('<input type="button" value="clear"/>').click(function(e){{
    $("#{0}").val("");
}});

$('#{0}').after(clear_button);'''.format(selector,
                                         earliest,
                                         latest,
                                         format.replace("%M", "%i")))

        return TAG[""](
                        INPUT(**attr),
                        requires = field.requires
                      )


# -----------------------------------------------------------------------------
class S3BooleanWidget(BooleanWidget):

    """
        Standard Boolean widget, with an option to hide/reveal fields conditionally.
    """

    def __init__(self,
                 fields = [],
                 click_to_show = True
                ):

        self.fields = fields
        self.click_to_show = click_to_show

    def __call__(self, field, value, **attributes):

        response = current.response
        fields = self.fields
        click_to_show = self.click_to_show

        default = dict(
                        _type="checkbox",
                        value=value,
                    )

        attr = BooleanWidget._attributes(field, default, **attributes)

        tablename = field.tablename

        hide = ""
        show = ""
        for _field in fields:
            fieldname = "%s_%s" % (tablename, _field)
            hide += """
$( '#%s__row1' ).hide();
$( '#%s__row' ).hide();
""" % (fieldname, fieldname)
            show += """
$( '#%s__row1' ).show();
$( '#%s__row' ).show();
""" % (fieldname, fieldname)

        if fields:
            checkbox = "%s_%s" % (tablename, field.name)
            click_start = """
$( '#%s' ).click(function() {
    if (this.checked) {
""" % checkbox
            middle = "} else {\n"
            click_end = "}})"
            if click_to_show:
                # Hide by default
                script = "%s\n%s\n%s\n%s\n%s\n%s" % (hide, click_start, show, middle, hide, click_end)
            else:
                # Show by default
                script = "%s\n%s\n%s\n%s\n%s\n%s" % (show, click_start, hide, middle, show, click_end)
            response.s3.jquery_ready.append(script)

        return TAG[""](
                        INPUT(**attr),
                        requires = field.requires
                      )


# -----------------------------------------------------------------------------
class S3UploadWidget(UploadWidget):

    """
        Subclassed to not show the delete checkbox when field is mandatory
            - This now been included as standard within Web2Py from r2867
            - Leaving this unused example in the codebase so that we can easily
              amend this if we wish to later
    """

    @staticmethod
    def widget(field, value, download_url=None, **attributes):
        """
        generates a INPUT file tag.

        Optionally provides an A link to the file, including a checkbox so
        the file can be deleted.
        All is wrapped in a DIV.

        @see: :meth:`FormWidget.widget`
        @param download_url: Optional URL to link to the file (default = None)

        """

        default=dict(
            _type="file",
            )
        attr = UploadWidget._attributes(field, default, **attributes)

        inp = INPUT(**attr)

        if download_url and value:
            url = "%s/%s" % (download_url, value)
            (br, image) = ("", "")
            if UploadWidget.is_image(value):
                br = BR()
                image = IMG(_src = url, _width = UploadWidget.DEFAULT_WIDTH)

            requires = attr["requires"]
            if requires == [] or isinstance(requires, IS_EMPTY_OR):
                inp = DIV(inp, "[",
                          A(UploadWidget.GENERIC_DESCRIPTION, _href = url),
                          "|",
                          INPUT(_type="checkbox",
                                _name=field.name + UploadWidget.ID_DELETE_SUFFIX),
                          UploadWidget.DELETE_FILE,
                          "]", br, image)
            else:
                inp = DIV(inp, "[",
                          A(UploadWidget.GENERIC_DESCRIPTION, _href = url),
                          "]", br, image)
        return inp

# -----------------------------------------------------------------------------
class S3AutocompleteWidget(FormWidget):

    """
        Renders a SELECT as an INPUT field with AJAX Autocomplete
    """

    def __init__(self,
                 prefix,
                 resourcename,
                 fieldname = "name",
                 link_filter = "",
                 post_process = "",
                 delay = 450,     # milliseconds
                 min_length = 2): # Increase this for large deployments

        self.prefix = prefix
        self.resourcename = resourcename
        self.fieldname = fieldname
        self.link_filter = link_filter
        self.post_process = post_process
        self.delay = delay
        self.min_length = min_length

        # @ToDo: Refreshes all dropdowns as-necessary
        self.post_process = post_process or ""

    def __call__(self, field, value, **attributes):

        request = current.request
        response = current.response

        default = dict(
            _type = "text",
            value = (value != None and str(value)) or "",
            )
        attr = StringWidget._attributes(field, default, **attributes)

        # Hide the real field
        attr["_class"] = attr["_class"] + " hidden"

        real_input = str(field).replace(".", "_")
        dummy_input = "dummy_%s" % real_input

        # Script defined in static/scripts/S3/S3.js
        js_autocomplete = "S3.autocomplete('%s','%s','%s','%s','%s','%s',%s,%s);\n" % \
            (self.fieldname, self.prefix, self.resourcename, real_input,
             self.link_filter, self.post_process, self.delay, self.min_length)

        if value:
            text = str(field.represent(default["value"]))
            if "<" in text:
                # Strip Markup
                try:
                    markup = etree.XML(text)
                    text = markup.xpath(".//text()")
                    if text:
                        text = " ".join(text)
                    else:
                        text = ""
                except etree.XMLSyntaxError:
                    pass
            represent = text
        else:
            represent = ""

        response.s3.jquery_ready.append(js_autocomplete)
        return TAG[""](
                        INPUT(_id=dummy_input,
                              _class="string",
                              _value=represent),
                        IMG(_src="/%s/static/img/ajax-loader.gif" % \
                                 request.application,
                            _height=32, _width=32,
                            _id="%s_throbber" % dummy_input,
                            _class="throbber hidden"),
                        INPUT(**attr),
                        requires = field.requires
                      )


# -----------------------------------------------------------------------------
class S3LocationAutocompleteWidget(FormWidget):

    """
        Renders a gis_location SELECT as an INPUT field with AJAX Autocomplete

        @note: differs from the S3AutocompleteWidget:
            - needs to have deployment_settings passed-in
            - excludes unreliable imported records (Level 'XX')

        Currently used for selecting the region location in gis_config.
        Appropriate when the location has been previously created (as is the
        case for location groups or other specialized locations that need
        the location create form).
        S3LocationSelectorWidget may be more appropriate for specific locations.

        @todo: .represent for the returned data
        @todo: Refreshes any dropdowns as-necessary (post_process)
    """

    def __init__(self,
                 prefix="gis",
                 resourcename="location",
                 fieldname="name",
                 level="",
                 hidden = False,
                 post_process = "",
                 delay = 450,     # milliseconds
                 min_length = 2): # Increase this for large deployments

        self.prefix = prefix
        self.resourcename = resourcename
        self.fieldname = fieldname
        self.level = level
        self.hidden = hidden
        self.post_process = post_process
        self.delay = delay
        self.min_length = min_length

    def __call__(self, field, value, **attributes):
        fieldname = self.fieldname
        level = self.level
        if level:
            if isinstance(level, list):
                levels = ""
                counter = 0
                for _level in level:
                    levels += _level
                    if counter < len(level):
                        levels += "|"
                    counter += 1
                url = URL(c=self.prefix,
                          f=self.resourcename,
                          args="search.json",
                          vars={"filter":"~",
                                "field":fieldname,
                                "level":levels})
            else:
                url = URL(c=self.prefix,
                          f=self.resourcename,
                          args="search.json",
                          vars={"filter":"~",
                                "field":fieldname,
                                "level":level})
        else:
            url = URL(c=self.prefix,
                      f=self.resourcename,
                      args="search.json",
                      vars={"filter":"~",
                            "field":fieldname,
                            "exclude_field":"level",
                            "exclude_value":"XX"})

        # Which Levels do we have in our hierarchy & what are their Labels?
        #location_hierarchy = current.deployment_settings.gis.location_hierarchy
        #try:
        #    # Ignore the bad bulk-imported data
        #    del location_hierarchy["XX"]
        #except:
        #    pass

        return S3GenericAutocompleteTemplate(
            self.post_process,
            self.delay,
            self.min_length,
            field,
            value,
            attributes,
            source = repr(url),
        )

# -----------------------------------------------------------------------------
class S3OrganisationAutocompleteWidget(FormWidget):

    """
        Renders an org_organisation SELECT as an INPUT field with AJAX Autocomplete.
        Differs from the S3AutocompleteWidget in that it uses name & acronym fields
        for the represent (S3OrganisationSearch also uses these of the actual search).

        @ToDo: Add an option to hide the widget completely when using the Org from the Profile
               - i.e. prevent user overrides
    """

    def __init__(self,
                 post_process = "",
                 default_from_profile = False,
                 delay = 450,     # milliseconds
                 min_length = 2): # Increase this for large deployments

        self.post_process = post_process
        self.delay = delay
        self.min_length = min_length
        self.default_from_profile = default_from_profile

    def __call__(self, field, value, **attributes):

        def transform_value(value):
            if not value and self.default_from_profile:
                session = current.session
                if session.auth and session.auth.user:
                    value = session.auth.user.organisation_id
            return value

        return S3GenericAutocompleteTemplate(
            self.post_process,
            self.delay,
            self.min_length,
            field,
            value,
            attributes,
            transform_value = transform_value,
            source = repr(
                URL(c="org", f="organisation",
                    args="search.json",
                    vars={"filter":"~"})
            ),
            name_getter = """function (item) {
    var name = '';
    if (item.name != null) {
        name += item.name;
    }
    if (item.acronym != '') {
        name += ' (' + item.acronym + ')';
    }
    return name;
}""",
        )

# -----------------------------------------------------------------------------
class S3PersonAutocompleteWidget(FormWidget):

    """
        Renders a pr_person SELECT as an INPUT field with AJAX Autocomplete.
        Differs from the S3AutocompleteWidget in that it uses 3 name fields

        To make this widget use the HR table, set the controller to "hrm"

        @ToDo: Migrate to template (initial attempt failed)

        To make this widget use the HR table, set the controller to "hrm"
    """

    def __init__(self,
                 controller = "pr",
                 function = "person_search",
                 post_process = "",
                 delay = 450,   # milliseconds
                 min_length=2): # Increase this for large deployments

        self.post_process = post_process
        self.delay = delay
        self.min_length = min_length
        self.c = controller
        self.f = function

    def __call__(self, field, value, **attributes):

        request = current.request
        response = current.response

        default = dict(
            _type = "text",
            value = (value != None and str(value)) or "",
            )
        attr = StringWidget._attributes(field, default, **attributes)

        # Hide the real field
        attr["_class"] = "%s hidden" % attr["_class"]

        real_input = str(field).replace(".", "_")
        dummy_input = "dummy_%s" % real_input
        url = URL(c=self.c,
                  f=self.f,
                  args="search.json",
                  vars={"filter":"~"})

        js_autocomplete = "".join(("""
var data = { val:$('#%s').val(), accept:false };
$('#%s').autocomplete({
    source: '%s',
    delay: %d,
    minLength: %d,
    search: function(event, ui) {
        $( '#%s_throbber' ).removeClass('hidden').show();
        return true;
    },
    response: function(event, ui, content) {
        $( '#%s_throbber' ).hide();
        return content;
    },
    focus: function( event, ui ) {
        var name = '';
        if (ui.item.first_name != null) {
            name += ui.item.first_name;
        }
        if (ui.item.middle_name != null) {
            name += ' ' + ui.item.middle_name;
        }
        if (ui.item.last_name != null) {
            name += ' ' + ui.item.last_name;
        }
        $( '#%s' ).val( name );
        return false;
    },
    select: function( event, ui ) {
        var name = '';
        if (ui.item.first_name != null) {
            name += ui.item.first_name;
        }
        if (ui.item.middle_name != null) {
            name += ' ' + ui.item.middle_name;
        }
        if (ui.item.last_name != null) {
            name += ' ' + ui.item.last_name;
        }
        $( '#%s' ).val( name );
        $( '#%s' ).val( ui.item.id )
                  .change();
        """ % (dummy_input,
               dummy_input,
               url,
               self.delay,
               self.min_length,
               dummy_input,
               dummy_input,
               dummy_input,
               dummy_input,
               real_input), self.post_process, """
        data.accept = true;
        return false;
    }
})
.data( 'autocomplete' )._renderItem = function( ul, item ) {
    var name = '';
    if (item.first_name != null) {
        name += item.first_name;
    }
    if (item.middle_name != null) {
        name += ' ' + item.middle_name;
    }
    if (item.last_name != null) {
        name += ' ' + item.last_name;
    }
    return $( '<li></li>' )
        .data( 'item.autocomplete', item )
        .append( '<a>' + name + '</a>' )
        .appendTo( ul );
};
$('#%s').blur(function() {
    if (!$('#%s').val()) {
        $('#%s').val('')
                .change();
        data.accept = true;
    }
    if (!data.accept) {
        $('#%s').val(data.val);
    } else {
        data.val = $('#%s').val();
    }
    data.accept = false;
});""" % (dummy_input, dummy_input, real_input, dummy_input, dummy_input)))

        if value:
            # Provide the representation for the current/default Value
            text = str(field.represent(default["value"]))
            if "<" in text:
                # Strip Markup
                try:
                    markup = etree.XML(text)
                    text = markup.xpath(".//text()")
                    if text:
                        text = " ".join(text)
                    else:
                        text = ""
                except etree.XMLSyntaxError:
                    pass
            represent = text
        else:
            represent = ""

        response.s3.jquery_ready.append(js_autocomplete)
        return TAG[""](
                        INPUT(_id=dummy_input,
                              _class="string",
                              _value=represent),
                        IMG(_src="/%s/static/img/ajax-loader.gif" % \
                                 request.application,
                            _height=32, _width=32,
                            _id="%s_throbber" % dummy_input,
                            _class="throbber hidden"),
                        INPUT(**attr),
                        requires = field.requires
                      )

# -----------------------------------------------------------------------------
class S3SiteAutocompleteWidget(FormWidget):

    """
        Renders an org_site SELECT as an INPUT field with AJAX Autocomplete.
        Differs from the S3AutocompleteWidget in that it uses name & type fields
        in the represent
    """

    def __init__(self,
                 post_process = "",
                 delay = 450, # milliseconds
                 min_length = 2):

        self.auth = current.auth
        self.post_process = post_process
        self.delay = delay
        self.min_length = min_length

    def __call__(self, field, value, **attributes):

        request = current.request
        response = current.response
        auth = self.auth

        default = dict(
            _type = "text",
            value = (value != None and str(value)) or "",
            )
        attr = StringWidget._attributes(field, default, **attributes)

        # Hide the real field
        attr["_class"] = "%s hidden" % attr["_class"]

        real_input = str(field).replace(".", "_")
        dummy_input = "dummy_%s" % real_input
        url = URL(c="org", f="site",
                  args="search.json",
                  vars={"filter":"~",
                        "field":"name"})

        # Provide a Lookup Table for Site Types
        cases = ""
        case = -1
        for instance_type in auth.org_site_types.keys():
            case = case + 1
            cases += """
                    case '%s':
                        return '%s';
            """ % (instance_type,
                   auth.org_site_types[instance_type])

        js_autocomplete = "".join(("""
function s3_site_lookup(instance_type) {
    switch (instance_type) {
        %s
    }
}""" % cases, """
var data = { val:$('#%s').val(), accept:false };
$('#%s').autocomplete({
    source: '%s',
    delay: %d,
    minLength: %d,
    search: function(event, ui) {
        $( '#%s_throbber' ).removeClass('hidden').show();
        return true;
    },
    response: function(event, ui, content) {
        $( '#%s_throbber' ).hide();
        return content;
    },
    focus: function( event, ui ) {
        var name = '';
        if (ui.item.name != null) {
            name += ui.item.name;
        }
        if (ui.item.instance_type != '') {
            name += ' (' + s3_site_lookup(ui.item.instance_type) + ')';
        }
        $( '#%s' ).val( name );
        return false;
    },
    select: function( event, ui ) {
        var name = '';
        if (ui.item.name != null) {
            name += ui.item.name;
        }
        if (ui.item.instance_type != '') {
            name += ' (' + s3_site_lookup(ui.item.instance_type) + ')';
        }
        $( '#%s' ).val( name );
        $( '#%s' ).val( ui.item.site_id )
                  .change();
        """ % (dummy_input,
               dummy_input,
               url,
               self.delay,
               self.min_length,
               dummy_input,
               dummy_input,
               dummy_input,
               dummy_input,
               real_input), self.post_process, """
        data.accept = true;
        return false;
    }
})
.data( 'autocomplete' )._renderItem = function( ul, item ) {
    var name = '';
    if (item.name != null) {
        name += item.name;
    }
    if (item.instance_type != '') {
        name += ' (' + s3_site_lookup(item.instance_type) + ')';
    }
    return $( '<li></li>' )
        .data( 'item.autocomplete', item )
        .append( '<a>' + name + '</a>' )
        .appendTo( ul );
};
$('#%s').blur(function() {
    if (!$('#%s').val()) {
        $('#%s').val('')
                .change();
        data.accept = true;
    }
    if (!data.accept) {
        $('#%s').val(data.val);
    } else {
        data.val = $('#%s').val();
    }
    data.accept = false;
});""" % (dummy_input, dummy_input, real_input, dummy_input, dummy_input)))

        if value:
            # Provide the representation for the current/default Value
            text = str(field.represent(default["value"]))
            if "<" in text:
                # Strip Markup
                try:
                    markup = etree.XML(text)
                    text = markup.xpath(".//text()")
                    if text:
                        text = " ".join(text)
                    else:
                        text = ""
                except etree.XMLSyntaxError:
                    pass
            represent = text
        else:
            represent = ""

        response.s3.jquery_ready.append(js_autocomplete)
        return TAG[""](
                        INPUT(_id=dummy_input,
                              _class="string",
                              _value=represent),
                        IMG(_src="/%s/static/img/ajax-loader.gif" % \
                                 request.application,
                            _height=32, _width=32,
                            _id="%s_throbber" % dummy_input,
                            _class="throbber hidden"),
                        INPUT(**attr),
                        requires = field.requires
                      )

# -----------------------------------------------------------------------------
class S3TrainingAutocompleteWidget(FormWidget):

    """
        Renders an hrm_training_event SELECT as an INPUT field with AJAX Autocomplete.
        Differs from the S3AutocompleteWidget in that it uses course, site and date fields
        for the represent (S3TrainingSearch also uses the first 2 for the actual search).

        @ToDo: S3Search-style Filters instead of pure AC
    """

    def __init__(self,
                 post_process = "",
                 delay = 450,     # milliseconds
                 min_length = 2): # Increase this for large deployments

        self.post_process = post_process
        self.delay = delay
        self.min_length = min_length

    def __call__(self, field, value, **attributes):

        return S3GenericAutocompleteTemplate(
            self.post_process,
            self.delay,
            self.min_length,
            field,
            value,
            attributes,
            source = repr(
                URL(c="hrm", f="training_event",
                    args="search.json",
                    vars={"filter":"~"})
            ),
            name_getter = """function (item) {
    var name = '';
    if (item.course != null) {
        name += item.course;
    }
    if (item.site != '') {
        name += ' (' + item.site + ')';
    }
    if (item.date != '') {
        name += ' [' + item.date + ']';
    }
    return name;
}""",
        )

# -----------------------------------------------------------------------------
def S3GenericAutocompleteTemplate(
    post_process,
    delay,
    min_length,
    field,
    value,
    attributes,
    source,
    name_getter = "function (item) { return item.name }",
    id_getter = "function (item) { return item.id }",
    transform_value = lambda value: value,
):
    """
        Renders a SELECT as an INPUT field with AJAX Autocomplete
    """
    request = current.request
    response = current.response

    value = transform_value(value)

    default = dict(
        _type = "text",
        value = (value != None and str(value)) or "",
        )
    attr = StringWidget._attributes(field, default, **attributes)

    # Hide the real field
    attr["_class"] = attr["_class"] + " hidden"

    real_input = str(field).replace(".", "_")
    dummy_input = "dummy_%s" % real_input

    js_autocomplete = "".join((
            """
var data = { val:$('#%(dummy_input)s').val(), accept:false };
var get_name = %(name_getter)s;
var get_id = %(id_getter)s;
$('#%(dummy_input)s').autocomplete({
    source: %(source)s,
    delay: %(delay)d,
    minLength: %(min_length)d,
    search: function(event, ui) {
        $( '#%(dummy_input)s_throbber' ).removeClass('hidden').show();
        return true;
    },
    response: function(event, ui, content) {
        $( '#%(dummy_input)s_throbber' ).hide();
        return content;
    },
    focus: function( event, ui ) {
        $( '#%(dummy_input)s' ).val( get_name(ui.item) );
        return false;
    },
    select: function( event, ui ) {
        var item = ui.item
        $( '#%(dummy_input)s' ).val( get_name(ui.item) );
        $( '#%(real_input)s' ).val( get_id(ui.item) ).change();
        """ % locals(),
        post_process or "",
        """
        data.accept = true;
        return false;
    }
})
.data( 'autocomplete' )._renderItem = function( ul, item ) {
    return $( '<li></li>' )
        .data( 'item.autocomplete', item )
        .append( '<a>' + get_name(item) + '</a>' )
        .appendTo( ul );
};
$('#%(dummy_input)s').blur(function() {
    if (!$('#%(dummy_input)s').val()) {
        $('#%(real_input)s').val('').change();
        data.accept = true;
    }
    if (!data.accept) {
        $('#%(dummy_input)s').val(data.val);
    } else {
        data.val = $('#%(dummy_input)s').val();
    }
    data.accept = false;
});""" % locals()))

    if value:
        # Provide the representation for the current/default Value
        text = str(field.represent(default["value"]))
        if "<" in text:
            # Strip Markup
            try:
                markup = etree.XML(text)
                text = markup.xpath(".//text()")
                if text:
                    text = " ".join(text)
                else:
                    text = ""
            except etree.XMLSyntaxError:
                pass
        represent = text
    else:
        represent = ""

    response.s3.jquery_ready.append(js_autocomplete)
    return TAG[""](
                    INPUT(_id=dummy_input,
                          _class="string",
                          _value=represent),
                    IMG(_src="/%s/static/img/ajax-loader.gif" % \
                             request.application,
                        _height=32, _width=32,
                        _id="%s_throbber" % dummy_input,
                        _class="throbber hidden"),
                    INPUT(**attr),
                    requires = field.requires
                  )


# -----------------------------------------------------------------------------
class S3LocationDropdownWidget(FormWidget):
    """
        Renders a dropdown for an Lx level of location hierarchy

    """

    def __init__(self, level="L0", default=None, empty=False):
        """ Set Defaults """
        self.level = level
        self.default = default
        self.empty = empty

    def __call__(self, field, value, **attributes):

        level = self.level
        default = self.default
        empty = self.empty

        db = current.db
        s3db = current.s3db
        cache = current.response.s3.cache
        table = s3db.gis_location

        query = (table.level == level)
        locations = db(query).select(table.name,
                                     table.id,
                                     cache = cache)
        opts = []
        for location in locations:
            opts.append(OPTION(location.name, _value=location.id))
            if not value and default and location.name == default:
                value = location.id
        locations = locations.as_dict()
        attr_dropdown = OptionsWidget._attributes(field,
                                                  dict(_type = "int",
                                                       value = value))
        requires = IS_IN_SET(locations)
        if empty:
            requires = IS_NULL_OR(requires)
        attr_dropdown["requires"] = requires

        attr_dropdown["represent"] = \
            lambda id: locations["id"]["name"] or UNKNOWN_OPT

        return TAG[""](
                        SELECT(*opts, **attr_dropdown),
                        requires=field.requires
                      )

# -----------------------------------------------------------------------------
class S3LocationSelectorWidget(FormWidget):

    """
        Renders a gis_location Foreign Key to allow inline display/editing of linked fields.

        Designed for use for Resources which require a Specific Location, such as Sites, Persons, Assets, Incidents, etc
        Not currently suitable for Resources which require a Hierarchical Location, such as Projects, Assessments, Plans, etc

        Can also be used to transparently wrap simple sites (such as project_site) using the IS_SITE_SELECTOR() validator

        It uses s3.locationselector.widget.js to do all client-side functionality.
        It requires the IS_LOCATION_SELECTOR() validator to process Location details upon form submission.

        Create form
            Active Tab: 'Create New Location'
                Country Dropdown (to set the Number & Labels of Hierarchy)
                Building Name (deployment_setting to hide)
                Street Address (Line1/Line2?)
                    @ToDo: Trigger a geocoder lookup onblur
                Postcode
                @ToDo: Mode Strict:
                    Lx as dropdowns. Default label is 'Select previous to populate this dropdown' (Fixme!)
                Mode not Strict (default):
                    L2-L5 as Autocompletes which create missing locations automatically
                    @ToDo: L1 as Dropdown? (Have a gis_config setting to inform whether this is populated for a given L0)
                Map:
                    @ToDo: Inline or Popup? (Deployment Option?)
                    Set Map Viewport to default on best currently selected Hierarchy
                        @ToDo: L1+
                Lat Lon
            Inactive Tab: 'Select Existing Location'
                Needs 2 modes:
                    Specific Locations only - for Sites/Incidents
                    @ToDo: Hierarchies ok (can specify which) - for Projects/Documents
                @ToDo: Hierarchical Filters above the Search Box
                    Search is filtered to values shown
                    Filters default to any hierarchy selected on the Create tab?
                Button to explicitly say 'Select this Location' which sets all the fields (inc hidden ID) & the UUID var
                    Tabs then change to View/Edit

        Update form
            Update form has uuid set server-side & hence S3.gis.uuid set client-side
            Assume location is shared by other resources
                Active Tab: 'View Location Details' (Fields are read-only)
                Inactive Tab: 'Edit Location Details' (Fields are writable)
                @ToDo: Inactive Tab: 'Move Location': Defaults to Searching for an Existing Location, with a button to 'Create New Location'

        @see: http://eden.sahanafoundation.org/wiki/BluePrintGISLocationSelector
    """

    def __init__(self,
                 hide_address=False,
                 site_type=None):

        self.hide_address = hide_address
        self.site_type = site_type

    def __call__(self, field, value, **attributes):

        T = current.T
        db = current.db
        s3db = current.s3db
        gis = current.gis

        auth = current.auth
        settings = current.deployment_settings
        request = current.request
        response = current.response
        s3 = current.response.s3
        manager = current.manager
        cache = s3.cache

        locations = s3db.gis_location
        ctable = s3db.gis_config

        requires = field.requires

        # Main Input
        defaults = dict(_type = "text",
                        value = (value != None and str(value)) or "")
        attr = StringWidget._attributes(field, defaults, **attributes)
        # Hide the real field
        attr["_class"] = "hidden"

        # Is this a Site?
        site = ""
        if self.site_type:
            # We are acting on a site_id not location_id
            # Store the real variables
            #site_value = value
            #site_field = field
            # Ensure that we have a name for the Location visible
            settings.gis.building_name = True
            # Set the variables to what they would be for a Location
            stable = s3db[self.site_type]
            field = stable.location_id
            if value:
                query = (stable.id == value)
                record = db(query).select(stable.location_id,
                                          limitby=(0, 1)).first()
                if record:
                    value = record.location_id
                    defaults = dict(_type = "text",
                                    value = str(value))
                else:
                    raise HTTP(404)
        else:
            # Check for being a location_id on a site type
            # If so, then the JS defaults the Building Name to Site Name
            tablename = field.tablename
            if tablename in auth.org_site_types:
                site = tablename

        # Full list of countries
        countries = gis.get_countries()

        # Read Options
        config = gis.get_config()
        default_L0 = Storage()
        country_snippet = ""
        if value:
            default_L0.id = gis.get_parent_country(value)
        elif config.default_location_id:
            # Populate defaults with IDs & Names of ancestors at each level
            defaults = gis.get_parent_per_level(defaults,
                                                config.default_location_id,
                                                feature=None,
                                                ids=True,
                                                names=True)
            query = (locations.id == config.default_location_id)
            default_location = db(query).select(locations.level,
                                                locations.name).first()
            if default_location.level:
                # Add this one to the defaults too
                defaults[default_location.level] = Storage(name = default_location.name,
                                                           id = config.default_location_id)
            if "L0" in defaults:
                default_L0 = defaults["L0"]
                if default_L0:
                    id = default_L0.id
                    if id not in countries:
                        # Add the default country to the list of possibles
                        countries[id] = defaults["L0"].name
                country_snippet = "S3.gis.country = '%s';\n" % \
                    gis.get_default_country(key_type="code")
        elif len(countries) == 1:
            default_L0.id = countries.keys()[0]

        # Should we use a Map-based selector?
        map_selector = settings.get_gis_map_selector()
        if map_selector:
            no_map = ""
        else:
            no_map = "S3.gis.no_map = true;\n"
        # Should we display LatLon boxes?
        latlon_selector = settings.get_gis_latlon_selector()
        # Navigate Away Confirm?
        if settings.get_ui_navigate_away_confirm():
            navigate_away_confirm = """
S3.navigate_away_confirm = true;"""
        else:
            navigate_away_confirm = ""

        # Which tab should the widget open to by default?
        # @ToDo: Act on this server-side instead of client-side
        if response.s3.gis.tab:
            tab = """
S3.gis.tab = '%s';""" % response.s3.gis.tab
        else:
            # Default to Create
            tab = ""

        # Which Levels do we have in our hierarchy & what are their initial Labels?
        # If we have a default country or one from the value then we can lookup
        # the labels we should use for that location
        country = None
        if default_L0:
            country = default_L0.id
        location_hierarchy = gis.get_location_hierarchy(location=country)
        # This is all levels to start, but L0 will be dropped later.
        levels = gis.hierarchy_level_keys

        map_popup = ""
        if value:
            # Read current record
            if auth.s3_has_permission("update", locations, record_id=value):
                # Update mode
                # - we assume this location could be shared by other resources
                create = "hidden"   # Hide sections which are meant for create forms
                update = ""
                query = (locations.id == value)
                this_location = db(query).select(locations.uuid,
                                                 locations.name,
                                                 locations.level,
                                                 locations.lat,
                                                 locations.lon,
                                                 locations.addr_street,
                                                 locations.addr_postcode,
                                                 locations.parent,
                                                 locations.path,
                                                 limitby=(0, 1)).first()
                if this_location:
                    uid = this_location.uuid
                    level = this_location.level
                    defaults[level] = Storage()
                    defaults[level].id = value
                    lat = this_location.lat
                    lon = this_location.lon
                    addr_street = this_location.addr_street or ""
                    #addr_street_encoded = ""
                    #if addr_street:
                    #    addr_street_encoded = addr_street.replace("\r\n",
                    #                                              "%0d").replace("\r",
                    #                                                             "%0d").replace("\n",
                    #                                                                            "%0d")
                    postcode = this_location.addr_postcode
                    parent = this_location.parent
                    path = this_location.path

                    # Populate defaults with IDs & Names of ancestors at each level
                    defaults = gis.get_parent_per_level(defaults,
                                                        value,
                                                        feature=this_location,
                                                        ids=True,
                                                        names=True)
                    # If we have a non-specific location then not all keys will be populated.
                    # Populate these now:
                    for l in levels:
                        try:
                            defaults[l]
                        except:
                            defaults[l] = None

                    if level and not level == "XX":
                        # If within the locations hierarchy then don't populate the visible name box
                        represent = ""
                    else:
                        represent = this_location.name

                    if map_selector:
                        zoom = config.zoom
                        if zoom == None:
                            zoom = 1
                        if lat is None or lon is None:
                            map_lat = config.lat
                            map_lon = config.lon
                        else:
                            map_lat = lat
                            map_lon = lon

                        query = (locations.id == value)
                        row = db(query).select(locations.lat,
                                               locations.lon,
                                               limitby=(0, 1)).first()
                        if row:
                            feature = {"lat"  : row.lat,
                                       "lon"  : row.lon }
                            features = [feature]
                        else:
                            features = []
                        map_popup = gis.show_map(
                                                 lat = map_lat,
                                                 lon = map_lon,
                                                 # Same as a single zoom on a cluster
                                                 zoom = zoom + 2,
                                                 features = features,
                                                 add_feature = True,
                                                 #add_feature_active = True,
                                                 toolbar = True,
                                                 collapsed = True,
                                                 search = True,
                                                 window = True,
                                                 window_hide = True,
                                                 location_selector = True
                                                )
                else:
                    # Bad location_id
                    response.error = T("Invalid Location!")
                    value = None

            elif auth.s3_has_permission("read", locations, record_id=value):
                # Read mode
                # @ToDo
                return ""
            else:
                # No Permission to read location, so don't render a row
                return ""

        if not value:
            # No default value
            # Check that we're allowed to create records
            if auth.s3_has_permission("update", locations):
                # Create mode
                create = ""
                update = "hidden"   # Hide sections which are meant for update forms
                uuid = ""
                represent = ""
                level = None
                lat = None
                lon = None
                addr_street = ""
                #addr_street_encoded = ""
                postcode = ""
                if map_selector:
                    # Load the Models
                    manager.load("gis_layer_openstreetmap")
                    map_popup = gis.show_map(
                                             add_feature = True,
                                             add_feature_active = True,
                                             toolbar = True,
                                             collapsed = True,
                                             search = True,
                                             window = True,
                                             window_hide = True,
                                             location_selector = True
                                            )
            else:
                # No Permission to create a location, so don't render a row
                return ""

        # JS snippets of config
        # (we only include items with data)
        s3_gis_lat_lon = ""

        # Components to inject into Form
        divider = TR(TD(_class="subheading"),
                     _class="box_bottom locselect")
        expand_button = DIV(_id="gis_location_expand", _class="expand")
        label_row = TR(TD(expand_button, B("%s:" % field.label)),
                       _id="gis_location_label_row",
                       _class="box_top")

        # Tabs to select between the modes
        # @ToDo: Move Location tab
        view_button = A(T("View Location Details"),
                        _style="cursor:pointer; cursor:hand",
                        _id="gis_location_view-btn")

        edit_button = A(T("Edit Location Details"),
                        _style="cursor:pointer; cursor:hand",
                        _id="gis_location_edit-btn")

        add_button = A(T("Create New Location"),
                       _style="cursor:pointer; cursor:hand",
                       _id="gis_location_add-btn")

        search_button = A(T("Select Existing Location"),
                          _style="cursor:pointer; cursor:hand",
                          _id="gis_location_search-btn")

        tabs = DIV(SPAN(add_button, _id="gis_loc_add_tab",
                        _class="tab_here %s" % create),
                   SPAN(search_button, _id="gis_loc_search_tab",
                        _class="tab_last %s" % create),
                   SPAN(view_button, _id="gis_loc_view_tab",
                        _class="tab_here %s" % update),
                   SPAN(edit_button, _id="gis_loc_edit_tab",
                        _class="tab_last %s" % update),
                   _class="tabs")

        tab_rows = TR(TD(tabs), TD(),
                      _id="gis_location_tabs_row",
                      _class="locselect box_middle")

        # L0 selector
        SELECT_LOCATION = T("Select a location")
        level = "L0"
        L0_rows = ""
        if len(countries) == 1:
            # Hard-coded country
            id = countries.items()[0][0]
            L0_rows = INPUT(value = id,
                            _id="gis_location_%s" % level,
                            _name="gis_location_%s" % level,
                            _class="hidden box_middle")
        else:
            if default_L0:
                attr_dropdown = OptionsWidget._attributes(field,
                                                          dict(_type = "int",
                                                               value = default_L0.id),
                                                          **attributes)
            else:
                attr_dropdown = OptionsWidget._attributes(field,
                                                          dict(_type = "int",
                                                               value = ""),
                                                          **attributes)
            attr_dropdown["requires"] = \
                IS_NULL_OR(IS_IN_SET(countries,
                                     zero = SELECT_LOCATION))
            attr_dropdown["represent"] = \
                lambda id: gis.get_country(id) or UNKNOWN_OPT
            opts = [OPTION(SELECT_LOCATION, _value="")]
            if countries:
                for (id, name) in countries.iteritems():
                    opts.append(OPTION(name, _value=id))
            attr_dropdown["_id"] = "gis_location_%s" % level
            ## Old: Need to blank the name to prevent it from appearing in form.vars & requiring validation
            #attr_dropdown["_name"] = ""
            attr_dropdown["_name"] = "gis_location_%s" % level
            if value:
                # Update form => read-only
                attr_dropdown["_disabled"] = "disabled"
                try:
                    attr_dropdown["value"] = defaults[level].id
                except:
                    pass
            widget = SELECT(*opts, **attr_dropdown)
            label = LABEL("%s:" % location_hierarchy[level])
            L0_rows = DIV(TR(TD(label), TD(),
                             _class="locselect box_middle",
                             _id="gis_location_%s_label__row" % level),
                          TR(TD(widget), TD(),
                             _class="locselect box_middle",
                             _id="gis_location_%s__row" % level))
        row = TR(INPUT(_id="gis_location_%s_search" % level,
                       _disabled="disabled"), TD(),
                 _class="hidden locselect box_middle",
                 _id="gis_location_%s_search__row" % level)
        L0_rows.append(row)

        if self.site_type:
            NAME_LABEL = T("Site Name")
        else:
            NAME_LABEL = T("Building Name")
        STREET_LABEL = T("Street Address")
        POSTCODE_LABEL = settings.get_ui_label_postcode()
        LAT_LABEL = T("Latitude")
        LON_LABEL = T("Longitude")
        AUTOCOMPLETE_HELP = T("Enter some characters to bring up a list of possible matches")
        NEW_HELP = T("If not found, you can have a new location created.")
        def ac_help_widget(level):
            try:
                label = location_hierarchy[level]
            except:
                label = level
            return DIV( _class="tooltip",
                        _title="%s|%s|%s" % (label, AUTOCOMPLETE_HELP, NEW_HELP))

        hidden = ""
        throbber = "/%s/static/img/ajax-loader.gif" % request.application
        Lx_rows = DIV()
        if value:
            # Display Read-only Fields
            name_widget = INPUT(value=represent,
                                _id="gis_location_name",
                                _name="gis_location_name",
                                _disabled="disabled")
            street_widget = TEXTAREA(value=addr_street,
                                     _id="gis_location_street",
                                     _class="text",
                                     _name="gis_location_street",
                                     _disabled="disabled")
            postcode_widget = INPUT(value=postcode,
                                    _id="gis_location_postcode",
                                    _name="gis_location_postcode",
                                    _disabled="disabled")

            lat_widget = S3LatLonWidget("lat",
                disabled=True).widget(value=lat)
            lon_widget = S3LatLonWidget("lon",
                switch_button=True, disabled=True).widget(value=lon)

            for level in levels:
                if level == "L0":
                    # L0 has been handled as special case earlier
                    continue
                elif level not in location_hierarchy:
                    # Skip levels not in hierarchy
                    continue
                if defaults[level]:
                    id = defaults[level].id
                    name = defaults[level].name
                else:
                    # Hide empty levels
                    hidden = "hidden"
                    id = ""
                    name = ""
                try:
                    label = LABEL("%s:" % location_hierarchy[level])
                except:
                    label = LABEL("%s:" % level)
                row = TR(TD(label), TD(),
                         _id="gis_location_%s_label__row" % level,
                         _class="%s locselect box_middle" % hidden)
                Lx_rows.append(row)
                widget = DIV(INPUT(value=id,
                                   _id="gis_location_%s" % level,
                                   _name="gis_location_%s" % level,
                                   _class="hidden"),
                             INPUT(value=name,
                                   _id="gis_location_%s_ac" % level,
                                   _disabled="disabled"),
                             IMG(_src=throbber,
                                 _height=32, _width=32,
                                 _id="gis_location_%s_throbber" % level,
                                 _class="throbber hidden"))
                row = TR(TD(widget), TD(),
                         _id="gis_location_%s__row" % level,
                         _class="%s locselect box_middle" % hidden)
                Lx_rows.append(row)

        else:
            name_widget = INPUT(_id="gis_location_name",
                                _name="gis_location_name")
            street_widget = TEXTAREA(_id="gis_location_street",
                                     _class="text",
                                     _name="gis_location_street")
            postcode_widget = INPUT(_id="gis_location_postcode",
                                    _name="gis_location_postcode")
            lat_widget = S3LatLonWidget("lat").widget()
            lon_widget = S3LatLonWidget("lon", switch_button=True).widget()

            for level in levels:
                hidden = ""
                if level == "L0":
                    # L0 has been handled as special case earlier
                    continue
                elif level not in location_hierarchy:
                    # Hide unused levels
                    # (these can then be enabled for other regions)
                    hidden = "hidden"
                try:
                    label = LABEL("%s:" % location_hierarchy[level])
                except:
                    label = LABEL("%s:" % level)
                row = TR(TD(label), TD(),
                         _class="%s locselect box_middle" % hidden,
                         _id="gis_location_%s_label__row" % level)
                Lx_rows.append(row)
                if level in defaults and defaults[level]:
                    default = defaults[level]
                    default_id = default.id
                    default_name = default.name
                else:
                    default_id = ""
                    default_name = ""
                widget = DIV(INPUT(value=default_id,
                                   _id="gis_location_%s" % level,
                                   _name="gis_location_%s" % level,
                                   _class="hidden"),
                                INPUT(value=default_name,
                                      _id="gis_location_%s_ac" % level,
                                      _class="%s" % hidden),
                                IMG(_src=throbber,
                                    _height=32, _width=32,
                                    _id="gis_location_%s_throbber" % level,
                                    _class="throbber hidden"))
                row = TR(TD(widget),
                         TD(ac_help_widget(level)),
                         _class="%s locselect box_middle" % hidden,
                         _id="gis_location_%s__row" % level)
                Lx_rows.append(row)
                row = TR(INPUT(_id="gis_location_%s_search" % level,
                               _disabled="disabled"), TD(),
                         _class="hidden locselect box_middle",
                         _id="gis_location_%s_search__row" % level)
                Lx_rows.append(row)

        hide_address = self.hide_address
        if settings.get_gis_building_name():
            hidden = ""
            if hide_address:
                hidden = "hidden"
            elif value and not represent:
                hidden = "hidden"
            name_rows = DIV(TR(LABEL("%s:" % NAME_LABEL), TD(),
                               _id="gis_location_name_label__row",
                               _class="%s locselect box_middle" % hidden),
                            TR(name_widget, TD(),
                               _id="gis_location_name__row",
                               _class="%s locselect box_middle" % hidden),
                            TR(INPUT(_id="gis_location_name_search",
                                     _disabled="disabled"), TD(),
                               _id="gis_location_name_search__row",
                               _class="hidden locselect box_middle"))
        else:
            name_rows = ""

        hidden = ""
        if hide_address:
            hidden = "hidden"
        elif value and not addr_street:
            hidden = "hidden"
        street_rows = DIV(TR(LABEL("%s:" % STREET_LABEL), TD(),
                             _id="gis_location_street_label__row",
                             _class="%s locselect box_middle" % hidden),
                          TR(street_widget, TD(),
                             _id="gis_location_street__row",
                             _class="%s locselect box_middle" % hidden),
                          TR(INPUT(_id="gis_location_street_search",
                                   _disabled="disabled"), TD(),
                             _id="gis_location_street_search__row",
                             _class="hidden locselect box_middle"))
        if config.geocoder:
            geocoder = """
S3.gis.geocoder = true;"""
        else:
            geocoder = ""

        hidden = ""
        if hide_address:
            hidden = "hidden"
        elif value and not postcode:
            hidden = "hidden"
        postcode_rows = DIV(TR(LABEL("%s:" % POSTCODE_LABEL), TD(),
                               _id="gis_location_postcode_label__row",
                               _class="%s locselect box_middle" % hidden),
                            TR(postcode_widget, TD(),
                               _id="gis_location_postcode__row",
                               _class="%s locselect box_middle" % hidden),
                            TR(INPUT(_id="gis_location_postcode_search",
                                     _disabled="disabled"), TD(),
                               _id="gis_location_postcode_search__row",
                               _class="hidden locselect box_middle"))

        hidden = ""
        no_latlon = ""
        if not latlon_selector:
            hidden = "hidden"
            no_latlon = "S3.gis.no_latlon = true;\n"
        elif value and lat is None:
            hidden = "hidden"
        latlon_help = locations.lat.comment
        converter_button = locations.lon.comment
        converter_button = ""
        latlon_rows = DIV(TR(LABEL("%s:" % LAT_LABEL), TD(),
                               _id="gis_location_lat_label__row",
                               _class="%s locselect box_middle" % hidden),
                          TR(TD(lat_widget), TD(latlon_help),
                               _id="gis_location_lat__row",
                               _class="%s locselect box_middle" % hidden),
                          TR(INPUT(_id="gis_location_lat_search",
                                   _disabled="disabled"), TD(),
                             _id="gis_location_lat_search__row",
                             _class="hidden locselect box_middle"),
                          TR(LABEL("%s:" % LON_LABEL), TD(),
                               _id="gis_location_lon_label__row",
                               _class="%s locselect box_middle" % hidden),
                          TR(TD(lon_widget), TD(converter_button),
                               _id="gis_location_lon__row",
                               _class="%s locselect box_middle" % hidden),
                          TR(INPUT(_id="gis_location_lon_search",
                                   _disabled="disabled"), TD(),
                             _id="gis_location_lon_search__row",
                             _class="hidden locselect box_middle"))

        # Map Selector
        PLACE_ON_MAP = T("Place on Map")
        VIEW_ON_MAP = T("View on Map")
        if map_selector:
            if value:
                map_button = A(VIEW_ON_MAP,
                               _style="cursor:pointer; cursor:hand",
                               _id="gis_location_map-btn",
                               _class="action-btn")
            else:
                map_button = A(PLACE_ON_MAP,
                               _style="cursor:pointer; cursor:hand",
                               _id="gis_location_map-btn",
                               _class="action-btn")
            map_button_row = TR(map_button, TD(),
                                _id="gis_location_map_button_row",
                                _class="locselect box_middle")
        else:
            map_button_row = ""

        # Search
        widget = DIV(INPUT(_id="gis_location_search_ac"),
                           IMG(_src=throbber,
                               _height=32, _width=32,
                               _id="gis_location_search_throbber",
                               _class="throbber hidden"),
                           _id="gis_location_search_div")

        label = LABEL("%s:" % AUTOCOMPLETE_HELP)

        select_button = A(T("Select This Location"),
                          _style="cursor:pointer; cursor:hand",
                          _id="gis_location_search_select-btn",
                          _class="hidden action-btn")

        search_rows = DIV(TR(label, TD(),
                             _id="gis_location_search_label__row",
                             _class="hidden locselect box_middle"),
                          TR(TD(widget),
                             TD(select_button),
                             _id="gis_location_search__row",
                             _class="hidden locselect box_middle"))
        # @ToDo: Hierarchical Filter
        Lx_search_rows = ""

        # Error Messages
        NAME_REQUIRED = T("Name field is required!")
        COUNTRY_REQUIRED = T("Country is required!")

        # Settings to be read by static/scripts/S3/s3.locationselector.widget.js
        js_location_selector = """
%s%s%s%s%s%s
S3.gis.location_id = '%s';
S3.gis.site = '%s';
S3.i18n.gis_place_on_map = '%s';
S3.i18n.gis_view_on_map = '%s';
S3.i18n.gis_name_required = '%s';
S3.i18n.gis_country_required = '%s';""" % (country_snippet,
                                           geocoder,
                                           navigate_away_confirm,
                                           no_latlon,
                                           no_map,
                                           tab,
                                           attr["_id"],    # Name of the real location or site field
                                           site,
                                           PLACE_ON_MAP,
                                           VIEW_ON_MAP,
                                           NAME_REQUIRED,
                                           COUNTRY_REQUIRED
                                          )

        # The overall layout of the components
        return TAG[""](
                        TR(INPUT(**attr)),  # Real input, which is hidden
                        label_row,
                        tab_rows,
                        Lx_search_rows,
                        search_rows,
                        L0_rows,
                        name_rows,
                        street_rows,
                        postcode_rows,
                        Lx_rows,
                        map_button_row,
                        latlon_rows,
                        divider,
                        TR(map_popup, TD(), _class="box_middle"),
                        SCRIPT(js_location_selector),
                        requires=requires
                      )

# -----------------------------------------------------------------------------
class S3LatLonWidget(DoubleWidget):
    """
        Widget for latitude or longitude input, gives option to input in terms
        of degrees, minutes and seconds
    """
    _id = ""
    _name = ""
    disabled = False
    switch_button = False

    def __init__(self, type, switch_button=False, disabled=False):
        self._id="gis_location_%s" % type
        self._name=self._id
        self.disabled=disabled
        self.switch_button=switch_button

    def widget(self,
               field = None,
               value = None):
        s3 = current.response.s3
        T = current.T

        attr = dict(value=value,
                    _class="decimal %s" % self._class,
                    _id=self._id,
                    _name=self._name)

        attr_dms = dict()

        if self.disabled:
            attr["_disabled"] = "disabled"
            attr_dms["_disabled"] = "disabled"

        dms_boxes = SPAN(
                        INPUT(_class="degrees", **attr_dms), "° ",
                        INPUT(_class="minutes", **attr_dms), "' ",
                        INPUT(_class="seconds", **attr_dms), "\" ",
                        ["",
                            DIV(A(T("Use decimal"),
                                    _class="action-btn gis_coord_switch_decimal"))
                        ][self.switch_button],
                        _style="display: none;",
                        _class="gis_coord_dms"
                    )

        decimal = SPAN(
                        INPUT(**attr),
                        ["",
                            DIV(A(T("Use deg, min, sec"),
                                    _class="action-btn gis_coord_switch_dms"))
                        ][self.switch_button],
                        _class="gis_coord_decimal"
                  )

        if not s3.lat_lon_i18n_appended:
            s3.js_global.append("""
S3.i18n.gis_only_numbers =
  {degrees: '%s', minutes: '%s',seconds: '%s', decimal: '%s'};
S3.i18n.gis_range_error =
  {degrees: {lat: '%s', lon: '%s'}, minutes: '%s', seconds: '%s',
    decimal: {lat: '%s', lon: '%s'}}
"""     %  (T("Degrees must be a number."),
            T("Minutes must be a number."),
            T("Seconds must be a number."),
            T("Degrees must be a number."),
            T("Degrees in a latitude must be between -90 to 90."),
            T("Degrees in a longitude must be between -180 to 180."),
            T("Minutes must be less than 60."),
            T("Seconds must be less than 60."),
            T("Latitude must be between -90 and 90."),
            T("Longitude must be between -180 and 180.")))

            s3.lat_lon_i18n_appended = True

        if s3.debug and \
            (not "S3/locationselector.widget.css" in s3.stylesheets):
            s3.stylesheets.append("S3/locationselector.widget.css")


        if (field == None):
            return SPAN(decimal,
                        dms_boxes,
                        _class="gis_coord_wrap")
        else:
            return SPAN(
                        decimal,
                        dms_boxes,
                        *controls,
                        requires = field.requires,
                        _class="gis_coord_wrap"
                      )

# -----------------------------------------------------------------------------
class S3CheckboxesWidget(OptionsWidget):

    """
        Generates a TABLE tag with <num_column> columns of INPUT
        checkboxes (multiple allowed)

        help_lookup_table_name_field will display tooltip help

        :param db: int -
        :param lookup_table_name: int -
        :param lookup_field_name: int -
        :param multple: int -

        :param options: list - optional -
        value,text pairs for the Checkboxs -
        If options = None,  use options from self.requires.options().
        This argument is useful for displaying a sub-set of the self.requires.options()

        :param num_column: int -

        :param help_lookup_field_name: string - optional -

        :param help_footer: string -

        Currently unused
    """

    def __init__(self,
                 db = None,
                 lookup_table_name = None,
                 lookup_field_name = None,
                 multiple = False,
                 options = None,
                 num_column = 1,
                 help_lookup_field_name = None,
                 help_footer = None
                 ):

        current.db = db
        self.lookup_table_name = lookup_table_name
        self.lookup_field_name =  lookup_field_name
        self.multiple = multiple

        self.num_column = num_column

        self.help_lookup_field_name = help_lookup_field_name
        self.help_footer = help_footer

        if db and lookup_table_name and lookup_field_name:
            self.requires = IS_NULL_OR(IS_IN_DB(db,
                                   db[lookup_table_name].id,
                                   "%(" + lookup_field_name + ")s",
                                   multiple = multiple))

        if options:
            self.options = options
        else:
            if hasattr(self.requires, "options"):
                self.options = self.requires.options()
            else:
                raise SyntaxError, "widget cannot determine options of %s" % field


    def widget( self,
                field,
                value = None
                ):
        if current.db:
            db = current.db
        else:
            db = field._db

        values = s3_split_multi_value(value)

        attr = OptionsWidget._attributes(field, {})

        num_row  = len(self.options)/self.num_column
        # Ensure division  rounds up
        if len(self.options) % self.num_column > 0:
             num_row = num_row +1

        table = TABLE(_id = str(field).replace(".", "_"))

        for i in range(0,num_row):
            table_row = TR()
            for j in range(0, self.num_column):
                # Check that the index is still within self.options
                index = num_row*j + i
                if index < len(self.options):
                    input_options = {}
                    input_options = dict(requires = attr.get("requires", None),
                                         _value = str(self.options[index][0]),
                                         value = values,
                                         _type = "checkbox",
                                         _name = field.name,
                                         hideerror = True
                                        )
                    tip_attr = {}
                    help_text = ""
                    if self.help_lookup_field_name:
                        help_text = str(P(s3_get_db_field_value(tablename = self.lookup_table_name,
                                                                fieldname = self.help_lookup_field_name,
                                                                look_up_value = self.options[index][0],
                                                                look_up_field = "id")))
                    if self.help_footer:
                        help_text = help_text + str(self.help_footer)
                    if help_text:
                        tip_attr = dict(_class = "s3_checkbox_label",
                                        #_title = self.options[index][1] + "|" + help_text
                                        _rel =  help_text
                                        )

                    #table_row.append(TD(A(self.options[index][1],**option_attr )))
                    table_row.append(TD(INPUT(**input_options),
                                        SPAN(self.options[index][1], **tip_attr)
                                        )
                                    )
            table.append (table_row)
        if self.multiple:
            table.append(TR(I("(Multiple selections allowed)")))
        return table


    def represent(self,
                  value):
        list = [s3_get_db_field_value(tablename = self.lookup_table_name,
                                      fieldname = self.lookup_field_name,
                                      look_up_value = id,
                                      look_up_field = "id")
                   for id in s3_split_multi_value(value) if id]
        if list and not None in list:
            return ", ".join(list)
        else:
            return None


# -----------------------------------------------------------------------------
class S3MultiSelectWidget(MultipleOptionsWidget):

    """
        Standard MultipleOptionsWidget, but using the jQuery UI:
        http://www.quasipartikel.at/multiselect/
        static/scripts/S3/ui.multiselect.js
    """

    def __init__(self):
        pass

    def __call__(self, field, value, **attributes):

        T = current.T
        s3 = current.response.s3

        selector = str(field).replace(".", "_")

        s3.js_global.append("""
S3.i18n.addAll = '%s';
S3.i18n.removeAll = '%s';
S3.i18n.itemsCount = '%s';
S3.i18n.search = '%s';
""" % (T("Add all"),
       T("Remove all"),
       T("items selected"),
       T("search")))

        s3.jquery_ready.append("""
$( '#%s' ).removeClass('list');
$( '#%s' ).addClass('multiselect');
$( '#%s' ).multiselect({
        dividerLocation: 0.5,
        sortable: false
    });
""" % (selector,
       selector,
       selector))

        return TAG[""](
                        MultipleOptionsWidget.widget(field, value, **attributes),
                        requires = field.requires
                      )


# -----------------------------------------------------------------------------
class S3ACLWidget(CheckboxesWidget):

    """
        Widget class for ACLs

        @todo: add option dependency logic (JS)
        @todo: configurable vertical/horizontal alignment
    """

    @staticmethod
    def widget(field, value, **attributes):

        requires = field.requires
        if not isinstance(requires, (list, tuple)):
            requires = [requires]
        if requires:
            if hasattr(requires[0], "options"):
                options = requires[0].options()
                values = []
                for k in options:
                    if isinstance(k, (list, tuple)):
                        k = k[0]
                    try:
                        flag = int(k)
                        if flag == 0:
                            if value == 0:
                                values.append(k)
                                break
                            else:
                                continue
                        elif value and value & flag == flag:
                            values.append(k)
                    except ValueError:
                        pass
                value = values

        #return CheckboxesWidget.widget(field, value, **attributes)

        attr = OptionsWidget._attributes(field, {}, **attributes)

        options = [(k, v) for k, v in options if k != ""]
        opts = []
        cols = attributes.get("cols", 1)
        totals = len(options)
        mods = totals%cols
        rows = totals/cols
        if mods:
            rows += 1

        for r_index in range(rows):
            tds = []
            for k, v in options[r_index*cols:(r_index+1)*cols]:
                tds.append(TD(INPUT(_type="checkbox",
                                    _name=attr.get("_name", field.name),
                                    requires=attr.get("requires", None),
                                    hideerror=True, _value=k,
                                    value=(k in value)), v))
            opts.append(TR(tds))

        if opts:
            opts[-1][0][0]["hideerror"] = False
        return TABLE(*opts, **attr)

        # was values = re.compile("[\w\-:]+").findall(str(value))
        #values = not isinstance(value,(list,tuple)) and [value] or value


        #requires = field.requires
        #if not isinstance(requires, (list, tuple)):
            #requires = [requires]
        #if requires:
            #if hasattr(requires[0], "options"):
                #options = requires[0].options()
            #else:
                #raise SyntaxError, "widget cannot determine options of %s" \
                    #% field

# -----------------------------------------------------------------------------
class CheckboxesWidgetS3(OptionsWidget):
    """
        S3 version of gluon.sqlhtml.CheckboxesWidget:
        - supports also integer-type keys in option sets

        Used in s3aaa & S3SearchOptionsWidget
    """

    @staticmethod
    def widget(field, value, **attributes):
        """
        generates a TABLE tag, including INPUT checkboxes (multiple allowed)

        see also: :meth:`FormWidget.widget`
        """

        # was values = re.compile("[\w\-:]+").findall(str(value))
        values = not isinstance(value,(list,tuple)) and [value] or value
        values = [str(v) for v in values]

        attr = OptionsWidget._attributes(field, {}, **attributes)

        requires = field.requires
        if not isinstance(requires, (list, tuple)):
            requires = [requires]
        if requires:
            if hasattr(requires[0], "options"):
                options = requires[0].options()
            else:
                raise SyntaxError, "widget cannot determine options of %s" \
                    % field

        options = [(k, v) for k, v in options if k != ""]
        opts = []
        cols = attributes.get("cols", 1)
        totals = len(options)
        mods = totals % cols
        rows = totals / cols
        if mods:
            rows += 1

        if totals == 0:
            T = current.T
            opts.append(TR(TD(SPAN(T("no options available"),
                                   _style="color:#AAA; font-style:italic;"),
                              INPUT(_type="hidden",
                                    _name=field.name,
                                    _value=None))))

        for r_index in range(rows):
            tds = []
            for k, v in options[r_index * cols:(r_index + 1) * cols]:
                tds.append(TD(INPUT(_type="checkbox", _name=field.name,
                                   requires=attr.get("requires", None),
                                   hideerror=True, _value=k,
                                   value=(str(k) in values)), v))
            opts.append(TR(tds))

        if opts:
            opts[-1][0][0]["hideerror"] = False
        return TABLE(*opts, **attr)

# -----------------------------------------------------------------------------
class S3AddPersonWidget(FormWidget):
    """
        Renders a person_id field as a Create Person form,
        with an embedded Autocomplete to select existing people.

        It relies on JS code in static/S3/s3.select_person.js
    """

    def __init__(self,
                 controller = None,
                 select_existing = True):

        # Controller to retrieve the person record
        self.controller = controller
        self.select_existing = select_existing

    def __call__(self, field, value, **attributes):

        T = current.T
        db = current.db
        s3db = current.s3db

        request = current.request
        response = current.response
        session = current.session

        formstyle = response.s3.crud.formstyle

        # Main Input
        real_input = str(field).replace(".", "_")
        default = dict(_type = "text",
                       value = (value != None and str(value)) or "")
        attr = StringWidget._attributes(field, default, **attributes)
        attr["_class"] = "hidden"

        if self.select_existing:
            _class ="box_top"
        else:
            _class = "hidden"

        if self.controller is None:
            controller = request.controller
        else:
            controller = self.controller

        # Select from registry buttons
        select_row = TR(TD(A(T("Select from registry"),
                             _href="#",
                             _id="select_from_registry",
                             _class="action-btn"),
                           A(T("Remove selection"),
                             _href="#",
                             _onclick="clear_person_form();",
                             _id="clear_form_link",
                             _class="action-btn hide",
                             _style="padding-left:15px;"),
                           A(T("Edit Details"),
                             _href="#",
                             _onclick="edit_selected_person_form();",
                             _id="edit_selected_person_link",
                             _class="action-btn hide",
                             _style="padding-left:15px;"),
                           IMG(_src="/%s/static/img/ajax-loader.gif" % \
                                    request.application,
                               _height=32,
                               _width=32,
                               _id="person_load_throbber",
                               _class="throbber hide",
                               _style="padding-left:85px;"),
                           _class="w2p_fw"),
                        TD(),
                        _id="select_from_registry_row",
                        _class=_class,
                        _controller=controller,
                        _field=real_input,
                        _value=str(value))

        # Autocomplete
        select = "select_person($('#%s').val());" % real_input
        widget = S3PersonAutocompleteWidget(post_process=select)
        ac_row = TR(TD(LABEL("%s: " % T("Name"),
                             _class="hide",
                             _id="person_autocomplete_label"),
                       widget(field,
                              None,
                              _class="hide")),
                    TD(),
                    _id="person_autocomplete_row",
                    _class="box_top")

        # Embedded Form
        ptable = s3db.pr_person
        ctable = s3db.pr_contact
        fields = [ptable.first_name,
                  ptable.middle_name,
                  ptable.last_name,
                  ptable.date_of_birth,
                  ptable.gender]

        if request.controller == "hrm":
            fields.append(ptable.occupation)
            emailRequired = current.deployment_settings.get_hrm_email_required()
        else:
            emailRequired = False
        if emailRequired:
            validator = IS_EMAIL()
        else:
            validator = IS_NULL_OR(IS_EMAIL())

        fields.extend([Field("email",
                             notnull=emailRequired,
                             requires=validator,
                             label=T("Email Address")),
                       Field("mobile_phone",
                             label=T("Mobile Phone Number"))])

        labels, required = s3_mark_required(fields)
        if required:
            response.s3.has_required = True

        form = SQLFORM.factory(table_name="pr_person",
                               labels=labels,
                               formstyle=formstyle,
                               upload="default/download",
                               separator = "",
                               *fields)
        trs = []
        for tr in form[0]:
            if not tr.attributes["_id"].startswith("submit_record"):
                if "_class" in tr.attributes:
                    tr.attributes["_class"] = "%s box_middle" % tr.attributes["_class"]
                else:
                    tr.attributes["_class"] = "box_middle"
                trs.append(tr)

        table = DIV(*trs)

        # Divider
        divider = TR(TD(_class="subheading"),
                     TD(),
                    _class="box_bottom")

        # JavaScript
        if session.s3.debug:
            script = "s3.select_person.js"
        else:
            script = "s3.select_person.min.js"

        response.s3.scripts.append( "%s/%s" % (response.s3.script_dir, script))

        # Overall layout of components
        return TAG[""](select_row,
                       ac_row,
                       table,
                       divider)

<<<<<<< HEAD

=======
>>>>>>> f2391d08
# -----------------------------------------------------------------------------
class S3AutocompleteOrAddWidget(FormWidget):
    """
        This widget searches for or adds an object. It contains:

        - an autocomplete field which can be used to search for an existing object.
        - an add widget which is used to add an object.
            It fills the field with that object after successful addition
    """
    def __init__(
        self,
        autocomplete_widget,
        add_widget
    ):
        self.autocomplete_widget = autocomplete_widget
        self.add_widget = add_widget

    def __call__(self, field, value, **attributes):
        return TAG[""](
            # this does the input field
            self.autocomplete_widget(field, value, **attributes),

            # this can fill it if it isn't autocompleted
            self.add_widget(field, value, **attributes)
        )

# -----------------------------------------------------------------------------
class S3AddObjectWidget(FormWidget):
    """
        This widget displays an inline form loaded via AJAX on demand.

        In the browser:
            A load request must made to this widget to enable it.
            The load request must include:
                - a URL for the form

            after a successful submission, the response callback is handed the
            response.
    """
    def __init__(
        self,
        form_url,
        table_name,

        dummy_field_selector,
        on_show,
        on_hide
    ):
        self.form_url = form_url
        self.table_name = table_name

        self.dummy_field_selector = dummy_field_selector
        self.on_show = on_show
        self.on_hide = on_hide

    def __call__(self, field, value, **attributes):

        T = current.T
        s3 = current.response.s3

        script_name = "%s/%s" % (
                s3.script_dir,
                [
                    "jquery.ba-resize.min.js",
                    "jquery.ba-resize.js",
                ][current.deployment_settings.base.debug]
            )

        if script_name not in s3.scripts:
            s3.scripts.append(script_name)
        return TAG[""](
            # @ToDo: this might be better moved to its own script.
            SCRIPT("""
$(function () {
    var form_field = $('#%(form_field_name)s')
    var throbber = $('<div id="%(form_field_name)s_ajax_throbber" class="ajax_throbber"/>')
    throbber.hide()
    throbber.insertAfter(form_field)

    function request_add_form() {
        throbber.show()
        var dummy_field = $('%(dummy_field_selector)s')
        // create an element for the form
        var form_iframe = document.createElement('iframe')
        var $form_iframe = $(form_iframe)
        $form_iframe.attr('id', '%(form_field_name)s_form_iframe')
        $form_iframe.attr('frameborder', '0')
        $form_iframe.attr('scrolling', 'no')
        $form_iframe.attr('src', '%(form_url)s')

        var initial_iframe_style = {
            width: add_object_link.width(),
            height: add_object_link.height()
        }
        $form_iframe.css(initial_iframe_style)

        function close_iframe() {
            $form_iframe.unload()
            form_iframe.contentWindow.close()
            //iframe_controls.remove()
            $form_iframe.animate(
                initial_iframe_style,
                {
                    complete: function () {
                        $form_iframe.remove()
                        add_object_link.show()
                        %(on_hide)s
                        dummy_field.show()
                    }
                }
            )
        }

        function reload_iframe() {
            form_iframe.contentWindow.location.reload(true)
        }

        function resize_iframe_to_fit_content() {
            var form_iframe_content = $form_iframe.contents().find('body');
            // do first animation smoothly
            $form_iframe.animate(
                {
                    height: form_iframe_content.outerHeight(true),
                    width: 500
                },
                {
                    duration: jQuery.resize.delay,
                    complete: function () {
                        // iframe's own animations should be instant, as they
                        // have their own smoothing (e.g. expanding error labels)
                        function resize_iframe_to_fit_content_immediately() {
                            $form_iframe.css({
                                height: form_iframe_content.outerHeight(true),
                                width:500
                            })
                        }
                        // if the iframe content resizes, resize the iframe
                        // this depends on Ben Alman's resize plugin
                        form_iframe_content.bind(
                            'resize',
                            resize_iframe_to_fit_content_immediately
                        )
                        // when unloading, unbind the resizer (remove poller)
                        $form_iframe.bind(
                            'unload',
                            function () {
                                form_iframe_content.unbind(
                                    'resize',
                                    resize_iframe_to_fit_content_immediately
                                )
                                //iframe_controls.hide()
                            }
                        )
                        // there may have been content changes during animation
                        // so resize to make sure they are shown.
                        form_iframe_content.resize()
                        //iframe_controls.show()
                        %(on_show)s
                    }
                }
            )
        }

        function iframe_loaded() {
            dummy_field.hide()
            resize_iframe_to_fit_content()
            form_iframe.contentWindow.close_iframe = close_iframe
            throbber.hide()
        }

        $form_iframe.bind('load', iframe_loaded)

        function set_object_id() {
            // the server must give the iframe the object
            // id of the created object for the field
            // the iframe must also close itself.
            var created_object_representation = form_iframe.contentWindow.created_object_representation
            if (created_object_representation) {
                dummy_field.val(created_object_representation)
            }
            var created_object_id = form_iframe.contentWindow.created_object_id
            if (created_object_id) {
                form_field.val(created_object_id)
                close_iframe()
            }
        }
        $form_iframe.bind('load', set_object_id)
        add_object_link.hide()

        /*
        var iframe_controls = $('<span class="iframe_controls" style="float:right; text-align:right;"></span>')
        iframe_controls.hide()

        var close_button = $('<a>%(Close)s </a>')
        close_button.click(close_iframe)

        var reload_button = $('<a>%(Reload)s </a>')
        reload_button.click(reload_iframe)

        iframe_controls.append(close_button)
        iframe_controls.append(reload_button)
        iframe_controls.insertBefore(add_object_link)
        */
        $form_iframe.insertAfter(add_object_link)
    }
    var add_object_link = $('<a>%(Add)s</a>')
    add_object_link.click(request_add_form)
    add_object_link.insertAfter(form_field)
})""" % dict(
            field_name = field.name,
            form_field_name = "_".join((self.table_name, field.name)),
            form_url = self.form_url,
            dummy_field_selector = self.dummy_field_selector(self.table_name, field.name),
            on_show = self.on_show,
            on_hide = self.on_hide,
            Add = T("Add..."),
            Reload = T("Reload"),
            Close = T("Close"),
        )
            )
        )


# -----------------------------------------------------------------------------
class S3SearchAutocompleteWidget(FormWidget):
    """
        Uses the s3Search Module
    """

    def __init__(self,
                 tablename,
                 represent,
                 get_fieldname = "id",
                 ):

        self.get_fieldname = get_fieldname
        self.tablename = tablename
        self.represent = represent

    def __call__(self, field, value, **attributes):

        request = current.request
        response = current.response
        session = current.session

        tablename = self.tablename

        modulename, resourcename = tablename.split("_", 1)

        attributes["is_autocomplete"] = True
        attributes["fieldname"] = field.name
        attributes["get_fieldname"] = self.get_fieldname

        # Display in the simple search widget
        if value:
            attributes["value"] = self.represent(value)
        else:
            attributes["value"] = ""

        r = current.manager.parse_request(modulename, resourcename, args=[])
        search_div = r.resource.search( r, **attributes)["form"]

        hidden_input = INPUT(value = value or "",
                             requires = field.requires,
                             _id = "%s_%s" % (tablename, field.name),
                             _class = "hidden_input",
                             _name = field.name,
                             _style= "display: none;",
                            )

        return TAG[""](
                    search_div,
                    hidden_input
                    )


# -----------------------------------------------------------------------------
class S3TimeIntervalWidget(FormWidget):
    """
        Simple time interval widget for the scheduler task table
    """

    multipliers = (("weeks", 604800),
                   ("days", 86400),
                   ("hours", 3600),
                   ("minutes", 60),
                   ("seconds", 1))

    @staticmethod
    def widget(field, value, **attributes):

        T = current.T
        multipliers = S3TimeIntervalWidget.multipliers

        if value is None:
            value = 0

        if value == 0:
            multiplier = 1
        else:
            for m in multipliers:
                multiplier = m[1]
                if int(value) % multiplier == 0:
                    break

        options = []
        for i in xrange(1, len(multipliers) + 1):
            title, opt = multipliers[-i]
            if opt == multiplier:
                option = OPTION(title, _value=opt, _selected="selected")
            else:
                option = OPTION(title, _value=opt)
            options.append(option)

        val = value / multiplier
        inp = DIV(INPUT(value = val,
                        requires = field.requires,
                        _id = ("%s" % field).replace(".", "_"),
                        _name = field.name),
                  SELECT(options,
                         _name=("%s_multiplier" % field).replace(".", "_")))
        return inp

    @staticmethod
    def represent(value):

        T = current.T
        multipliers = S3TimeIntervalWidget.multipliers

        try:
            val = int(value)
        except:
            val = 0

        if val == 0:
            multiplier = multipliers[-1]
        else:
            for m in multipliers:
                if val % m[1] == 0:
                    multiplier = m
                    break

        val = val / multiplier[1]
        return "%s %s" % (val, T(multiplier[0]))

# -----------------------------------------------------------------------------
class S3InvBinWidget(FormWidget):
    """
        Widget used by S3CRUD to offer the user matching bins where
        stock itesm can be placed
    """

    def __init__(self,
                 tablename,):
        self.tablename = tablename

    def __call__(self, field, value, **attributes):

        request = current.request
        response = current.response
        db = current.db
        s3db = current.s3db
        tracktable = s3db.inv_track_item
        stocktable = s3db.inv_inv_item
        T = current.T

        new_div = INPUT(value = value or "",
                        requires = field.requires,
                        _id = "i_%s_%s" % (self.tablename, field.name),
                        _name = field.name,
                       )
        id = None
        function = self.tablename[4:]
        if len(request.args) > 2:
            if request.args[1] == function:
                id = request.args[2]

        if id == None or tracktable[id] == None:
            return TAG[""](
                           new_div
                          )

        record = tracktable[id]
        query = (stocktable.item_id == record.item_id) & \
                (stocktable.item_source_no == record.item_source_no) & \
                (stocktable.item_pack_id == record.item_pack_id) & \
                (stocktable.currency == record.currency) & \
                (stocktable.pack_value == record.pack_value) & \
                (stocktable.expiry_date == record.expiry_date) & \
                (stocktable.supply_org_id == record.supply_org_id)
        rows = db(query).select(stocktable.bin,stocktable.id)
        if len(rows) == 0:
            return TAG[""](
                           new_div
                          )
        bins = []
        for row in rows:
            bins.append(OPTION(row.bin))

        match_lbl = LABEL(T("Select an existing bin"))
        match_div = SELECT(bins,
                          _id = "%s_%s" % (self.tablename, field.name),
                          _name = field.name,
                         )
        new_lbl = LABEL(T("...or add a new bin"))
        return TAG[""](
                    match_lbl,
                    match_div,
                    new_lbl,
                    new_div
                    )

class S3EmbedComponentWidget(FormWidget):
    """
        Widget used by S3CRUD for link-table components with actuate="embed".
        Uses s3.embed_component.js for client-side processing, and
        S3CRUD._postprocess_embedded to receive the data.
    """

    def __init__(self,
                 link=None,
                 component=None,
                 widget=None,
                 autocomplete=None,
                 link_filter=None,
                 select_existing=True):

        self.link = link
        self.component = component
        self.widget = widget
        self.autocomplete = autocomplete
        self.select_existing = select_existing
        self.link_filter = link_filter

        manager = current.manager
        model = manager.model
        self.post_process = model.get_config(link, "post_process", None)

    def __call__(self, field, value, **attributes):

        T = current.T
        db = current.db
        s3db = current.s3db

        request = current.request
        response = current.response
        session = current.session

        formstyle = response.s3.crud.formstyle

        ltable = s3db[self.link]
        ctable = s3db[self.component]

        prefix, resourcename = self.component.split("_", 1)
        if field.name in request.post_vars:
            selected = request.post_vars[field.name]
        else:
            selected = None

        # Main Input
        real_input = str(field).replace(".", "_")
        dummy = "dummy_%s" % real_input
        default = dict(_type = "text",
                       value = (value != None and str(value)) or "")
        attr = StringWidget._attributes(field, default, **attributes)
        attr["_class"] = "hidden"

        if self.select_existing:
            _class ="box_top"
        else:
            _class = "hidden"

        # Post-process selection/deselection
        if self.post_process is not None:
            try:
                if self.autocomplete:
                    pp = self.post_process % real_input
                else:
                    pp = self.post_process % dummy
            except:
                pp = self.post_process
        else:
            pp = None

        clear = "clear_component_form();"
        if pp is not None:
            clear = "%s%s" % (clear, pp)

        # Select from registry buttons
        url = "/%s/%s/%s/" % (request.application, prefix, resourcename)
        select_row = TR(TD(A(T("Select from registry"),
                             _href="#",
                             _id="select_from_registry",
                             _class="action-btn"),
                           A(T("Remove selection"),
                             _href="#",
                             _onclick=clear,
                             _id="clear_form_link",
                             _class="action-btn hide",
                             _style="padding-left:15px;"),
                           A(T("Edit Details"),
                             _href="#",
                             _onclick="edit_selected_form();",
                             _id="edit_selected_link",
                             _class="action-btn hide",
                             _style="padding-left:15px;"),
                           IMG(_src="/%s/static/img/ajax-loader.gif" % \
                                    request.application,
                               _height=32,
                               _width=32,
                               _id="load_throbber",
                               _class="throbber hide",
                               _style="padding-left:85px;"),
                           _class="w2p_fw"),
                        TD(),
                        _id="select_from_registry_row",
                        _class=_class,
                        _controller=prefix,
                        _component=self.component,
                        _url=url,
                        _field=real_input,
                        _value=str(value))

        # Autocomplete/Selector
        if self.autocomplete:
            ac_field = ctable[self.autocomplete]
            select = "select_component($('#%s').val());" % real_input
            if pp is not None:
                select = "%s%s" % (pp, select)
            widget = S3AutocompleteWidget(prefix=prefix,
                                          resourcename=resourcename,
                                          fieldname=self.autocomplete,
                                          link_filter=self.link_filter,
                                          post_process=select)
            ac_row = TR(TD(LABEL("%s: " % ac_field.label,
                                 _class="hide",
                                 _id="component_autocomplete_label"),
                        widget(field, None, _class="hide")),
                        TD(),
                        _id="component_autocomplete_row",
                        _class="box_top")
        else:
            select = "select_component($('#%s').val());" % dummy
            if pp is not None:
                select = "%s%s" % (pp, select)
            # @todo: add link_filter here as well
            widget = OptionsWidget.widget
            ac_row = TR(TD(LABEL("%s: " % field.label,
                                 _class="hide",
                                 _id="component_autocomplete_label"),
                        widget(field, None, _class="hide",
                               _id=dummy, _onchange=select)),
                        TD(INPUT(_id=real_input, _class="hide")),
                        _id="component_autocomplete_row",
                        _class="box_top")

        # Embedded Form
        fields = [f for f in ctable
                    if (f.writable or f.readable) and not f.compute]
        if selected:
            # Initialize validators with the correct record ID
            for f in fields:
                requires = f.requires or []
                if not isinstance(requires, (list, tuple)):
                    requires = [requires]
                [r.set_self_id(selected) for r in requires
                                         if hasattr(r, 'set_self_id')]
        labels, required = s3_mark_required(fields)
        if required:
            response.s3.has_required = True
        form = SQLFORM.factory(table_name=self.component,
                               labels=labels,
                               formstyle=formstyle,
                               upload="default/download",
                               separator = "",
                               *fields)
        trs = []
        att = "box_middle embedded"
        for tr in form[0]:
            if not tr.attributes["_id"].startswith("submit_record"):
                if "_class" in tr.attributes:
                    tr.attributes["_class"] = "%s %s" % (tr.attributes["_class"], att)
                else:
                    tr.attributes["_class"] = att
                trs.append(tr)
        table = DIV(*trs)

        # Divider
        divider = TR(TD(_class="subheading"), TD(), _class="box_bottom embedded")

        # JavaScript
        if session.s3.debug:
            script = "s3.embed_component.js"
        else:
            script = "s3.embed_component.min.js"

        response.s3.scripts.append( "%s/%s" % (response.s3.script_dir, script))

        # Overall layout of components
        return TAG[""](select_row,
                       ac_row,
                       table,
                       divider)

# -----------------------------------------------------------------------------
def s3_comments_widget(field, value):
    """
        A smaller-than-normal textarea
        to be used by the s3.comments() Reusable field
    """

    return TEXTAREA(_name=field.name,
                    _id="%s_%s" % (field._tablename, field.name),
                    _class="comments %s" % (field.type),
                    value=value,
                    requires=field.requires)

# -----------------------------------------------------------------------------
def s3_richtext_widget(field, value):
    """
        A larger-than-normal textarea to be used by the CMS Post Body field
    """

    s3 = current.response.s3
    id = "%s_%s" % (field._tablename, field.name)

    # Load the scripts
    ckeditor = URL(c="static", f="ckeditor", args="ckeditor.js")
    s3.scripts.append(ckeditor)
    adapter = URL(c="static", f="ckeditor", args=["adapters",
                                                  "jquery.js"])
    s3.scripts.append(adapter)

    # Toolbar options: http://docs.cksource.com/CKEditor_3.x/Developers_Guide/Toolbar
    js = "var ck_config = {toolbar:[['Format','Bold','Italic','-','NumberedList','BulletedList','-','Link','Unlink','-','Image','Table','-','PasteFromWord','-','Source','Maximize']],toolbarCanCollapse:false,removePlugins:'elementspath'};"
    s3.js_global.append(js)
    
    js = "$('#%s').ckeditor(ck_config);" % id
    s3.jquery_ready.append(js)

    return TEXTAREA(_name=field.name,
                    _id=id,
                    _class="richtext %s" % (field.type),
                    value=value,
                    requires=field.requires)

# -----------------------------------------------------------------------------
class S3SliderWidget(FormWidget):

    """
        Standard Slider Widget

        @author: Daniel Klischies (daniel.klischies@freenet.de)

        @ToDo: The range of the slider should ideally be picked up from the Validator
        @ToDo: Show the value of the slider numerically as well as simply a position
    """

    def __init__(self,
                 minval,
                 maxval,
                 steprange,
                 value):
        self.minval = minval
        self.maxval = maxval
        self.steprange = steprange
        self.value = value

    def __call__(self, field, value, **attributes):

        response = current.response

        fieldname = str(field).replace(".", "_")
        sliderdiv = DIV(_id=fieldname, **attributes)
        inputid = "%s_input" % fieldname
        localfield = str(field).split(".")
        sliderinput = INPUT(_name=localfield[1],
                            _id=inputid,
                            _class="hidden",
                            _value=self.value)

        response.s3.jquery_ready.append("S3.slider('%s','%f','%f','%f','%f');\n" % \
          (fieldname,
           self.minval,
           self.maxval,
           self.steprange,
           self.value))

        return TAG[""](sliderdiv, sliderinput)


# -----------------------------------------------------------------------------
class S3OptionsMatrixWidget(object):
    """
        Constructs a two dimensional array/grid of checkboxes
        with row and column headers.
    """
    def __init__(self, rows, cols):
        """
            @type rows: tuple
            @param rows:
                A tuple of tuples.
                The nested tuples will have the row label followed by a value
                for each checkbox in that row.

            @type cols: tuple
            @param cols:
                A tuple containing the labels to use in the column headers
        """
        self.rows = rows
        self.cols = cols

    def __call__(self, field, value, **attributes):
        """
            Returns the grid/matrix of checkboxes as a web2py TABLE object and
            adds references to required Javascript files.
            
            @type field: Field
            @param field:
                This gets passed in when the widget is rendered or used.

            @type value: list
            @param value:
                A list of the values matching those of the checkboxes.

            @param attributes:
                HTML attributes to assign to the table.
        """

        if isinstance(value, (list, tuple)):
            values = [str(v) for v in value]
        else:
            values = [str(value)]

        # Create the table header
        header_cells = []
        for col in self.cols:
            header_cells.append(TH(col, _scope="col"))
        header = THEAD(TR(header_cells))

        # Create the table body cells
        grid_rows = []
        for row in self.rows:
            # Create a list to hold our table cells
            # the first cell will hold the row label
            row_cells = [TH(row[0], _scope="row")]
            for option in row[1:]:
                # This determines if the checkbox should be checked
                if option in values:
                    checked = True
                else:
                    checked = False

                row_cells.append(TD(
                                    INPUT(_type="checkbox",
                                          _name=field.name,
                                          _value=option,
                                          value=checked
                                          )
                                    ))
            grid_rows.append(TR(row_cells))

        current.response.s3.scripts.append( "/%s/static/scripts/S3/s3.optionsmatrix.js" % current.request.application )

        return TABLE(grid_header,
                     TBODY(grid_rows),
                     _id=self._id,
                     _class="s3optionsmatrix")

# END =========================================================================<|MERGE_RESOLUTION|>--- conflicted
+++ resolved
@@ -608,9 +608,7 @@
         To make this widget use the HR table, set the controller to "hrm"
 
         @ToDo: Migrate to template (initial attempt failed)
-
-        To make this widget use the HR table, set the controller to "hrm"
-    """
+   """
 
     def __init__(self,
                  controller = "pr",
@@ -2458,10 +2456,7 @@
                        table,
                        divider)
 
-<<<<<<< HEAD
-
-=======
->>>>>>> f2391d08
+
 # -----------------------------------------------------------------------------
 class S3AutocompleteOrAddWidget(FormWidget):
     """
