# -*- coding: utf-8 -*-

"""
    S3 Adobe PDF codec

    @copyright: 2011 (c) Sahana Software Foundation
    @license: MIT

    Permission is hereby granted, free of charge, to any person
    obtaining a copy of this software and associated documentation
    files (the "Software"), to deal in the Software without
    restriction, including without limitation the rights to use,
    copy, modify, merge, publish, distribute, sublicense, and/or sell
    copies of the Software, and to permit persons to whom the
    Software is furnished to do so, subject to the following
    conditions:

    The above copyright notice and this permission notice shall be
    included in all copies or substantial portions of the Software.

    THE SOFTWARE IS PROVIDED "AS IS", WITHOUT WARRANTY OF ANY KIND,
    EXPRESS OR IMPLIED, INCLUDING BUT NOT LIMITED TO THE WARRANTIES
    OF MERCHANTABILITY, FITNESS FOR A PARTICULAR PURPOSE AND
    NONINFRINGEMENT. IN NO EVENT SHALL THE AUTHORS OR COPYRIGHT
    HOLDERS BE LIABLE FOR ANY CLAIM, DAMAGES OR OTHER LIABILITY,
    WHETHER IN AN ACTION OF CONTRACT, TORT OR OTHERWISE, ARISING
    FROM, OUT OF OR IN CONNECTION WITH THE SOFTWARE OR THE USE OR
    OTHER DEALINGS IN THE SOFTWARE.
"""

__all__ = ["S3RL_PDF"]

# Import the necessary libraries
from gluon import *
from gluon import current
from gluon.storage import Storage
from gluon.contenttype import contenttype
from gluon.languages import lazyT

from ..s3rest import S3Request
from ..s3codec import S3Codec

try:
    from cStringIO import StringIO    # Faster, where available
except:
    from StringIO import StringIO

from copy import deepcopy

# Import the specialist libraries
try:
    from PIL import Image
    from PIL import ImageOps
    from PIL import ImageStat
    PILImported = True
except(ImportError):
    try:
        import Image
        import ImageOps
        import ImageStat
        PILImported = True
    except(ImportError):
        PILImported = False
try:
    from reportlab.lib.enums import TA_CENTER, TA_RIGHT
    from reportlab.pdfbase import pdfmetrics

    from reportlab.pdfgen import canvas
    from reportlab.lib.fonts import tt2ps
    from reportlab.rl_config import canvas_basefontname as _baseFontName
    from reportlab.platypus import BaseDocTemplate, SimpleDocTemplate, PageTemplate
    from reportlab.platypus.frames import Frame
    from reportlab.platypus import Spacer, PageBreak, FrameBreak, Paragraph
    from reportlab.platypus import Table, TableStyle
    from reportlab.lib.styles import getSampleStyleSheet, ParagraphStyle
    from reportlab.lib.units import inch
    from reportlab.lib.units import cm
    from reportlab.lib import colors
    from reportlab.lib.colors import Color
    from reportlab.lib.pagesizes import A4, LETTER, landscape, portrait
    from reportlab.platypus.flowables import Flowable
    reportLabImported = True
except ImportError:
    reportLabImported = False

PDF_WIDTH = 0
PDF_HEIGHT = 1

# =============================================================================

class S3RL_PDF(S3Codec):
    """
        Simple Report Labs PDF format codec
    """
    # -------------------------------------------------------------------------
    def __init__(self):
        """
            Constructor
        """

        # Error codes
        T = current.T
        self.ERROR = Storage(
            PIL_ERROR = T("PIL (Python Image Library) not installed, images cannot be embedded in the PDF report"),
            RL_ERROR = T("Reportlab not installed")
        )

    # -------------------------------------------------------------------------
    def encode(self, r, **attr):
        """
            Export data as a PDF spreadsheet

            @param r: either an S3Request object or a callback
            @param attr: dictionary of parameters:
                 * list_fields:     Fields to include in list views
                 * pdf_componentname: The name of the component to use
                                         This should be a component of the resource
                 * pdf_title:    The title of the report
                 * pdf_filename: The filename of the report
                 * pdf_header:   The header (maybe a callback)
                 * rHeader:         used if pdf_header doesn't exist
                 * pdf_header_padding: add this amount of space between the header and the body
                 * pdf_footer:   The footer (maybe a callback)
                 * rFooter:         used if pdf_footer doesn't exist
                 * pdf_footer_padding: add this amount of space between the body and the footer
                 * use_colour:      True to add colour to the cells. default False
                 * pdf_groupby:  How to group the results
                 * pdf_orderby:  How to sort rows (within any level of grouping)
                 * pdf_hide_comments: don't show the comments in a table
                 * pdf_table_autogrow: Indicates that a table should grow to
                                          fill the available space. Valid values:
                                          H - Horizontal
                                          V - Vertical
                                          B - Both
                * pdf_paper_alignment: Portrait (default) or Landscape
        """
        if not PILImported:
            current.session.warning = self.ERROR.PIL_ERROR
        if not reportLabImported:
            current.session.error = self.ERROR.RL_ERROR
            redirect(URL(extension=""))

        # Environment
        request = current.request
        response = current.response
        self.r = r
        self.list_fields = attr.get("list_fields")
        self.pdf_groupby = attr.get("pdf_groupby")
        self.pdf_orderby = attr.get("pdf_orderby")
        self.pdf_hide_comments = attr.get("pdf_hide_comments")
        self.table_autogrow = attr.get("pdf_table_autogrow")
        self.pdf_header_padding = attr.get("pdf_header_padding",0)
        self.pdf_footer_padding = attr.get("pdf_footer_padding",0)
        # Get the title & filename
        now = request.now.isoformat()[:19].replace("T", " ")
        title = attr.get("pdf_title")
        if title == None:
            title = "Report"
        docTitle = "%s %s" % (title, now)
        self.filename = attr.get("pdf_filename")
        if self.filename == None:
            self.filename = "%s_%s.pdf" % (title, now)
        # get the pdf document template
        paper_size = attr.get("paper_size")
        pdf_paper_alignment = attr.get("pdf_paper_alignment","Portrait")
        doc = EdenDocTemplate(title=docTitle,
                              paper_size = paper_size,
                              paper_alignment = pdf_paper_alignment)
        # Get the header
        header_flowable = None
        header = attr.get("pdf_header")
        if not header:
            header = attr.get("rheader")
        if header:
            header_flowable = self.get_html_flowable(header,
                                                     doc.printable_width)
            if self.pdf_header_padding:
                header_flowable.append(Spacer(1,self.pdf_header_padding))    
        # Get the footer
        footer_flowable = None
        footer = attr.get("pdf_footer")
        if not footer:
            footer = attr.get("rFooter")
        if footer:
            footer_flowable = self.get_html_flowable(footer,
                                                     doc.printable_width)
            if self.pdf_footer_padding:
                footer_flowable.append(Spacer(1, self.pdf_footer_padding))    
        # Build report template

        # Get data for the body of the text
        data = None
        body_flowable = None

        doc.calc_body_size(header_flowable, footer_flowable)
        if attr.get("pdf_componentname"):
            componentname = attr.get("pdf_componentname")
            (prefix, component) = componentname.split("_", 1) 
            resource = current.manager.define_resource(request.controller,
                                                       request.function,
                                                       components = component,
                                                       id = r.id,
                                                      )

            body_flowable = self.get_resource_flowable(resource.components[component],
                                                       doc)
        elif isinstance(r, S3Request):
            if r.component:
                resource = r.component
            else:
                resource = r.resource
            body_flowable = self.get_resource_flowable(resource,
                                                       doc)
        else:
            # Not a S3Request.
            # it should be a callback which will generate some HTML
            body_flowable = self.get_html_flowable(r(),
                                                   doc.printable_width)
        styleSheet = getSampleStyleSheet()
        self.normalstyle = styleSheet["Normal"]
        self.normalstyle.fontName = "Helvetica"
        self.normalstyle.fontSize = 9
        # Build the pdf
        doc.build(header_flowable,
                  body_flowable,
                  footer_flowable,
                 )
        # return the generated pdf
        # Set content type and disposition headers
        if response:
            disposition = "attachment; filename=\"%s\"" % self.filename
            response.headers["Content-Type"] = contenttype(".pdf")
            response.headers["Content-disposition"] = disposition

        # Return the stream
        doc.output.seek(0)
        return doc.output.read()

    def get_html_flowable(self, rules, printable_width):
        """
            Function to convert the rules passed in to a flowable.

            the rules (for example) could be a rHeader callback
        """
        # let's assume that it's a callable
        try:
            # switch the representation to html so the callback doesn't barf
            repr = self.r.representation
            self.r.representation = "html"
            html = rules(self.r)
            self.r.representation = repr
        except:
            # okay so maybe it wasn't ... it could be an HTML object
            html = rules
        parser = S3html2pdf(pageWidth = printable_width,
                            exclude_class_list=["tabs"])
        result = parser.parse(html)
        return result

    def get_resource_flowable(self, resource, doc):
        fields = resource.readable_fields()
        if not fields:
            fields = [table.id]
        fnames = []
        flabel = []
        fobjs = []
        # get a list of fields, if the list_fields attribute is provided
        # then use that to extract the fields that are required, otherwise
        # use the list of readable fields.
        if not self.list_fields:
            self.list_fields = []
            for field in fields:
                if field.type == "id":
                    continue
                if self.pdf_hide_comments and field.name == "comments":
                    continue
                self.list_fields.append(field.name)
                fnames.append(field.name)
                flabel.append(field.label)
        else:
            for lf in self.list_fields:
                # if the list fields contains the label then use that
                # otherwise look for the label in the list of fields
<<<<<<< HEAD
                if isinstance(lf, (tuple, list)):
=======
                if isinstance(lf,(tuple,list)):
                    if lf[1] == "id":
                        continue
>>>>>>> 0875c612
                    fnames.append(lf[1])
                    flabel.append(lf[0])
                else:
                    if lf == "id":
                        continue
                    for field in fields:
                        if field.name == lf:
                            fnames.append(field.name)
                            flabel.append(field.label)
                            break
        # from the list of fields get a list of field objects, used to get the
        # represent function for the data returned from the call to sqltable()
        for field_name in fnames:
            found = False
            for field in fields:
                if field.name == field_name:
                    fobjs.append(field)
                    found = True
                    break
            if not found:
                if "$" in field_name:
                    _field = resource.resolve_selector(field_name)["field"]
                    fobjs.append(_field)
                else:
                    fobjs.append(Field(field_name))
        # Get the data...
        orderby = ",".join([self.pdf_groupby, self.pdf_orderby])
        sqltable = resource.sqltable(self.list_fields,
                                     orderby = orderby,
                                     start = None, # needs to be None to get all records
                                     limit = None,
                                    )
        data = []
        # Convert the data into the represent format
        if sqltable:
            for record in sqltable.sqlrows.records:
                row = []
                cnt = 0
                for field in fobjs:
                    value = record[field._tablename][field.name]
                    repr = field.represent
                    if repr:
                        try:
                            row.append(repr(value, show_link=False))
                        except TypeError:
                            try:
                                row.append(repr(value))
                            except:
                                row.append(value)
                    else:
                        row.append(value)
                    cnt += 1
                data.append(row)

        # Now generate the PDF table
<<<<<<< HEAD
        pdf_table = S3PDFTable(doc,
                               raw_data = data,
                               list_fields = flabel,
                               autogrow = self.table_autogrow,
                               body_height = doc.body_height,
                               ).build()
        return pdf_table
=======
        return S3PDFTable(doc,
                          raw_data = data,
                          list_fields = fnames,
                          labels = flabel,
                          groupby = self.pdf_groupby,
                          autogrow = self.table_autogrow,
                          body_height = doc.body_height,
                         ).build()
>>>>>>> 0875c612
        
# -------------------------------------------------------------------------
class EdenDocTemplate(BaseDocTemplate):
    """
        The standard document template for eden reports
        It allows for the following page templates:
        1) First Page
        2) Even Page
        3) Odd Page
        4) Landscape Page

    """
    def __init__(self,
                 title = "Sahana Eden",
                 margin = (0.5*inch,  # top
                           0.3*inch,  # left
                           0.5*inch,  # bottom
                           0.3*inch), # right
                 margin_inside = 0.0*inch, # used for odd even pages
                 paper_size = None,
                 paper_alignment = "Portrait"):
        """
            Set up the standard page templates
        """
        self.output = StringIO()
        self.defaultPage = paper_alignment
        if paper_size:
            self.paper_size = paper_size
        else:
            settings = current.deployment_settings
            if settings.get_paper_size() == "Letter":
                self.paper_size = LETTER
            else:
                self.paper_size = A4
        self.topMargin = margin[0]
        self.leftMargin = margin[1]
        self.bottomMargin = margin[2]
        self.rightMargin = margin[3]
        self.insideMargin = margin_inside

        BaseDocTemplate.__init__(self,
                                 self.output,
                                 title = title,
                                 leftMargin = self.leftMargin,
                                 rightMargin = self.rightMargin,
                                 topMargin = self.topMargin,
                                 bottomMargin = self.bottomMargin,
                                )

        self.MINIMUM_MARGIN_SIZE = 0.2 * inch
        self.body_flowable = None

        self._calc()

    def get_flowable_size(self, flowable):
        """
            Function to return the size a flowable will require
        """
        if not flowable:
            return (0,0)
        if not isinstance(flowable, list):
            flowable = [flowable]
        w = 0
        h = 0
        for f in flowable:
            if f:
                size = f.wrap(self.printable_width,
                              self.printable_height)
                if size[0] > w:
                    w = size[PDF_WIDTH]
                h += size[PDF_HEIGHT]
        return (w, h)

    def _calc(self):
        if self.defaultPage == "Landscape":
            self.pagesize = landscape(self.paper_size)
        else:
            self.pagesize = portrait(self.paper_size)
        BaseDocTemplate._calc(self)
        self.height = self.pagesize[PDF_HEIGHT]
        self.width = self.pagesize[PDF_WIDTH]
        self.printable_width = self.width - \
                               self.leftMargin - \
                               self.rightMargin - \
                               self.insideMargin
        self.printable_height = self.height - \
                                self.topMargin - \
                                self.bottomMargin

    def calc_body_size(self,
                       header_flowable,
                       footer_flowable,
                      ):
        """
            Helper function to calculate the various sizes of the page
        """
        self._calc()    # in case we changed margins sizes etc
        self.height = self.pagesize[PDF_HEIGHT]
        self.width = self.pagesize[PDF_WIDTH]
        self.printable_width = self.width - \
                               self.leftMargin - \
                               self.rightMargin - \
                               self.insideMargin
        self.printable_height = self.height - \
                                self.topMargin - \
                                self.bottomMargin
        header_size = self.get_flowable_size(header_flowable)
        footer_size = self.get_flowable_size(footer_flowable)
        self.header_height = header_size[PDF_HEIGHT]
        self.footer_height = footer_size[PDF_HEIGHT]
        self.body_height = self.printable_height - \
                           self.header_height - \
                           self.footer_height

    def build(self,
              header_flowable,
              body_flowable,
              footer_flowable,
              canvasmaker=canvas.Canvas):
        """
            Build the document using the flowables.

            Set up the page templates that the document can use

        """
        self.header_flowable = header_flowable
        self.body_flowable = body_flowable
        self.footer_flowable = footer_flowable
        self.calc_body_size(header_flowable,
                            footer_flowable,
                           )
        showBoundary = 0 # for debugging set to 1, otherwise 0

        body_frame = Frame(self.leftMargin,
                           self.bottomMargin + self.footer_height,
                           self.printable_width,
                           self.body_height,
                           leftPadding = 0,
                           bottomPadding = 0,
                           rightPadding = 0,
                           topPadding = 0,
                           id = "body",
                           showBoundary = showBoundary
                          )

        self.body_frame = body_frame
        self.normalPage = PageTemplate (id = 'Normal',
                                        frames = [body_frame,],
                                        onPage = self.add_page_decorators,
                                        pagesize = self.pagesize
                                       )
        # @todo set these page templates up
#        self.evenPage = PageTemplate (id='even',
#                                      frames=frame_list,
#                                      onPage=self.onEvenPage,
#                                      pagesize=self.pagesize
#                                     )
#        self.oddPage = PageTemplate (id='odd',
#                                     frames=frame_list,
#                                     onPage=self.onOddPage,
#                                     pagesize=self.pagesize
#                                    )
        self.landscapePage = PageTemplate (id='Landscape',
                                           frames = [body_frame,],
                                           onPage=self.add_page_decorators,
                                           pagesize=landscape(self.pagesize)
                                          )
        if self.defaultPage == "Landscape":
            self.addPageTemplates(self.landscapePage)
        else:
            self.addPageTemplates(self.normalPage)

        BaseDocTemplate.build(self, self.body_flowable, canvasmaker=canvasmaker)

    def add_page_decorators(self, canvas, doc):
        if self.header_flowable:
            top = self.bottomMargin + self.printable_height
            for flow in self.header_flowable:
                height = self.get_flowable_size(flow)[PDF_HEIGHT]
                bottom = top - height
                flow.drawOn(canvas,
                            self.leftMargin,
                            bottom
                           )
                top = bottom
        if self.footer_flowable:
            top = self.bottomMargin + self.footer_height
            for flow in self.footer_flowable:
                height = self.get_flowable_size(flow)[PDF_HEIGHT]
                bottom = top - height
                flow.drawOn(canvas,
                            self.leftMargin,
                            bottom
                           )
                top = bottom

    def addParagraph(self, text, style=None, append=True):
        """
        Method to create a paragraph that may be inserted into the document

        @param text: The text for the paragraph
        @param append: If True then the paragraph will be stored in the
        document flow ready for generating the pdf.

        @return The paragraph

        This method can return the paragraph rather than inserting into the
        document. This is useful if the paragraph needs to be first
        inserted in another flowable, before being added to the document.
        An example of when this is useful is when large amounts of text
        (such as a comment) are added to a cell of a table.
        """

        if text != "":
            if style == None:
                styleSheet = getSampleStyleSheet()
                style = styleSheet["Normal"]
            para = Paragraph(text, style)
            if append and self.body_flowable:
                self.body_flowable.append(para)
            return para
        return ""

    def cellStyle(self, style, cell):
        """
            Add special styles to the text in a cell
        """
        if style == "*GREY":
            return [("TEXTCOLOR",cell, cell, colors.lightgrey)]
        elif style == "*RED":
            return [("TEXTCOLOR",cell, cell, colors.red)]
        return []


    def addCellStyling(self, table, style):
        """
            Add special styles to the text in a table
        """
        row = 0
        for line in table:
            col = 0
            for cell in line:
                try:
                    if cell.startswith("*"):
                        (instruction,sep,text) = cell.partition(" ")
                        style += self.cellStyle(instruction, (col, row))
                        table[row][col] = text
                except:
                    pass
                col += 1
            row += 1
        return (table, style)
# end of class EdenDocTemplate


# -----------------------------------------------------------------------------
class S3PDFTable(object):
    """
        Class to build a table that can then be placed in a pdf document

        The table will be formatted so that is fits on the page. This class
        doesn't need to be called directly. Rather see S3PDF.addTable()
    """

    def __init__(self,
                 document,
                 raw_data,
                 list_fields = None,
                 labels = None,
                 groupby = None,
                 hide_comments = False,
                 autogrow = False,
                 body_height = 0,
                ):
        """
            Method to create a table object

            @param document: A S3PDF object
            @param raw_data: A list of rows
            @param list_fields: A list of field names
            @param labels: a list of labels
            @param groupby: A field name that is to be used as a sub-group
                   All the records that share the same pdf_groupby value
                   will be clustered together
            @param hide_comments: Any comment field will be hidden
        """

        settings = current.deployment_settings
        if settings.get_paper_size() == "Letter":
            self.paper_size = LETTER
        else:
            self.paper_size = A4

        self.pdf = document
        self.raw_data = raw_data
        self.list_fields = list_fields
        self.labels = labels
        self.pdf_groupby = groupby
        self.hideComments = hide_comments
        self.autogrow = autogrow
        self.body_height = body_height
        self.data = []
        self.subheadingList = []
        self.subheadingLevel = {}
        self.pages = []
        self.colWidths = []
        self.newColWidth = [] # @todo: remove this (but see presentation)
        self.rowHeights = []
        self.style = None
        # temp document to test the table size, default to A4 portrait
        # @todo: use custom template
        # @todo: set pagesize for pdf component not whole document
        self.tempDoc = EdenDocTemplate()
#        self.tempDoc.setPageTemplates(self.pdf.pageHeader,
#                                      self.pdf.pageFooter)
#        self.tempDoc.pagesize = portrait(self.paper_size)
        # Set up style constants
        self.headerColour = Color(0.73, 0.76, 1)
        self.oddColour = Color(0.92, 0.92, 1)
        self.evenColour = Color(0.83, 0.84, 1)
        self.MIN_COMMENT_COL_WIDTH = 200
        self.fontsize = 12

    # -------------------------------------------------------------------------
    def build(self):
        """
            Method to build the table.

            @return: A list of Table objects. Normally this will be a list with
                     just one table object, but if the table needs to be split
                     across columns then one object per page will be created.
        """
        if self.pdf_groupby:
            data = self.group_data()
            self.data = [self.labels] + data
        elif self.raw_data != None:
            self.data = [self.labels] + self.raw_data
        if len(self.data) == 0:
            return None
        endCol = len(self.labels) - 1
        rowCnt = len(self.data)

        self.style = self.tableStyle(0, rowCnt, endCol)
        tempTable = Table(self.data, repeatRows=1,
                          style=self.style, hAlign="LEFT"
                         )
        self.tempDoc.build(None, [tempTable], None)
        self.newColWidth = [tempTable._colWidths]
        self.rowHeights = [tempTable._rowHeights]
        self.pages.append(self.data)
        if not self.tweakDoc(tempTable):
            #print "Need to split the table"
            self.pages = self.splitTable(tempTable)
        return self.presentation()

    def group_data(self):
        groups = self.pdf_groupby.split(",")
        newData = []
        data = self.raw_data
        level = 0
        for field in groups:
            level += 1
            field = field.strip()
            # find the location of field in list_fields
            i = 0
            rowlength = len(self.list_fields)
            while i < rowlength:
                if self.list_fields[i] == field:
                    break
                i += 1
            list_fields = self.list_fields[0:i]+self.list_fields[i+1:]
            self.list_fields = list_fields
            labels = self.labels[0:i]+self.labels[i+1:]
            self.labels = labels
            currentGroup = None
            r = 0
            for row in data:
                if r+1 in self.subheadingList:
                    newData.append(row)
                    r += 1
                else:
                    try:
                        group = row[i]
                        if group != currentGroup:
                            line = [group]
                            newData.append(line)
                            r += 1
                            currentGroup = group
                            self.subheadingList.append(r)
                            self.subheadingLevel[r] = level
                            # all existing subheadings after this point need to
                            # be shuffled down one place.
                            for x in range (len(self.subheadingList)):
                                if self.subheadingList[x] > r:
                                    posn = self.subheadingList[x]
                                    self.subheadingList[x] = posn + 1
                                    oldlevel = self.subheadingLevel[posn]
                                    del self.subheadingLevel[posn]
                                    self.subheadingLevel[posn+1] = oldlevel
                        line = row[0:i]+row[i+1:]
                        newData.append(line)
                        r += 1
                    except:
                        newData.append(row)
                        r += 1
            data = newData
            newData = []
        return data

    # -------------------------------------------------------------------------
    def presentation(self):
        """
            This will convert the S3PDFTABLE object to a format that can be
            used to add to a S3PDF document object.

            This is only used internally but could be used to generate a copy
            of a previously generated table
        """
        # Build the tables
        content = []
        currentPage = 0
        totalPagesAcross = len(self.newColWidth)
        if self.autogrow == "H" or self.autogrow == "B":
            printable_width = self.pdf.printable_width
            # expand the columns to use all the available space
            newColWidth = []
            for cols in self.newColWidth:
                col_width = 0
                for col in cols:
                    col_width += col
                if col_width < printable_width:
                    surplus = printable_width - col_width
                    proportion = surplus / col_width
                    newcols = []
                    for col in cols:
                        newcols.append(col+col*proportion)
                    newColWidth.append(newcols)
            self.newColWidth = newColWidth
        startRow = 0
        for page in self.pages:
            if page == []:
                currentPage += 1
                continue
            colWidths = self.newColWidth[currentPage % totalPagesAcross]
            if self.autogrow == "V" or self.autogrow == "B":
                row_height = self.rowHeights[0][0]
                rows = len(page)
                if self.body_height > row_height * rows:
                    rowCnt = int(self.body_height/row_height)
                    extra_rows = rowCnt - rows
                    if extra_rows:
                        cells = len(colWidths)
                        row = [""] * cells
                        extra = [row] * extra_rows
                        page = page + extra
            endCol = len(colWidths) - 1
            rowCnt = len(page)
            self.style = self.tableStyle(startRow, rowCnt, endCol)
            (page,self.style) = self.pdf.addCellStyling(page, self.style)
            p = Table(page, repeatRows=1,
                      style=self.style,
                      hAlign="LEFT",
                      colWidths=colWidths
                     )
            content.append(p)
            # add a page break, except for the last page.
            if currentPage + 1 < len(self.pages):
                content.append(PageBreak())
            currentPage += 1
            if currentPage % totalPagesAcross == 0:
                startRow += rowCnt - 1 # Don't include the heading
        return content

    # -------------------------------------------------------------------------
    def getAvailableMarginSpace(self):
        """
            Internally used method to calculate the amount of space available
            on the width of a page.
        """
        currentLeftMargin = self.pdf.leftMargin
        currentRightMargin = self.pdf.rightMargin
        availableMarginSpace = currentLeftMargin \
                             + currentRightMargin \
                             - 2 * self.pdf.MINIMUM_MARGIN_SIZE
        return availableMarginSpace

    # -------------------------------------------------------------------------
    def tweakMargin(self, tableWidth):
        """
            Internally used method to adjust the document margins so that the
            table will fit into the available space
        """
        availableMarginSpace = self.getAvailableMarginSpace()
        currentOverlap = tableWidth - self.tempDoc.printable_width
        endCol = len(self.labels) - 1
        rowCnt = len(self.data)
        # Check margins
        if currentOverlap < availableMarginSpace:
            self.pdf.leftMargin -= currentOverlap / 2
            self.pdf.rightMargin -= currentOverlap / 2
            return True
        return False

    # -------------------------------------------------------------------------
    def tweakFont(self, tableWidth, newFontSize, colWidths):
        """
            Internally used method to adjust the font size used so that the
            table will fit into the available space on the page.
        """
        # Check font
        adjustedWidth = tableWidth * newFontSize / self.fontsize
        if (adjustedWidth - self.tempDoc.printable_width) < self.getAvailableMarginSpace():
            for i in range(len(colWidths)):
                colWidths[i] *= float(newFontSize) / float(self.fontsize)
            self.newColWidth = [colWidths]
            self.fontsize = newFontSize
            return self.tweakMargin(adjustedWidth)
        return False

    # -------------------------------------------------------------------------
    def minorTweaks(self, tableWidth, colWidths):
        """
            Internally used method to tweak the formatting so that the table
            will fit into the available space on the page.
        """
        if self.tweakMargin(tableWidth):
            return True
        originalFont = self.fontsize
        if self.tweakFont(tableWidth, originalFont -1, colWidths):
            return True
        if self.tweakFont(tableWidth, originalFont -2, colWidths):
            return True
        if self.tweakFont(tableWidth, originalFont -3, colWidths):
            return True
        return False
        # end of function minorTweaks

    # -------------------------------------------------------------------------
    def tweakDoc(self, table):
        """
            Internally used method to adjust the table so that it will fit
            into the available space on the page.

            @return: True if it is able to perform minor adjustments and have
            the table fit in the page. False means that the table will need to
            be split across the columns.
        """
        tableWidth = 0
        for colWidth in table._colWidths:
            tableWidth += colWidth
        colWidths = table._colWidths
        #print "Doc size %s x %s Table width %s" % (self.tempDoc.printable_width, self.tempDoc.height, total)
        if tableWidth > self.tempDoc.printable_width:
            # self.pdf.setMargins(0.5*inch, 0.5*inch)
            # First massage any comment column by putting it in a paragraph
            colNo = 0
            for label in self.labels:
                # Wrap comments in a paragraph
                if label.lower() == "comments":
                    currentWidth = table._colWidths[colNo]
                    # print "%s %s" % (colNo, currentWidth)
                    if currentWidth > self.MIN_COMMENT_COL_WIDTH:
                        for i in range(1, len(self.data)): # skip the heading
                            try:
                                comments = self.data[i][colNo]
                                comments = self.pdf.addParagraph(comments, append=False)
                                if comments:
                                    self.data[i][colNo] = comments
                            except IndexError:
                                pass
                        colWidths[colNo] = self.MIN_COMMENT_COL_WIDTH
                        tableWidth += self.MIN_COMMENT_COL_WIDTH - currentWidth
                colNo += 1

            if not self.minorTweaks(tableWidth, colWidths):
                self.tempDoc.defaultPage = "Landscape"
                self.tempDoc._calc()
                self.pdf.defaultPage = "Landscape"
                self.pdf._calc()
                return self.minorTweaks(tableWidth, colWidths)
        return True

    # -------------------------------------------------------------------------
    def splitTable(self, tempTable):
        """
            Internally used method to split the table across columns so that it
            will fit into the available space on the page.
        """
        colWidths = tempTable._colWidths
        rowHeights = tempTable._rowHeights
        total = 0
        colNo = 0
        colSplit = []
        newColWidth = []
        pageColWidth = []
        for colW in colWidths:
            if total + colW > self.tempDoc.printable_width:
                colSplit.append(colNo)
                newColWidth.append(pageColWidth)
                pageColWidth = [colW]
                total = colW
            else:
                pageColWidth.append(colW)
                total += colW
            colNo += 1
        colSplit.append(len(colWidths))
        newColWidth.append(pageColWidth)
        self.newColWidth = newColWidth

        total = 0
        rowNo = 0
        lastKnownHeight = 20 # Not all row heights get calculated.
        rowSplit = []
        for rowH in rowHeights:
            if rowH == None:
                rowH = lastKnownHeight
            else:
                lastKnownHeight = rowH
            if total + rowH > self.body_height:
                rowSplit.append(rowNo)
                total = 2 * rowH # 2* is needed to take into account the repeated header row
            else:
                total += rowH
            rowNo += 1
        rowSplit.append(rowNo)

        # Build the pages of data
        pages = []

        startRow = 1 # Skip the first row (the heading) because we'll generate our own
        for endRow in rowSplit:
            startCol = 0
            for endCol in colSplit:
                page = []
                label = []
                for colIndex in range(startCol, endCol):
                    try:
                        label.append(self.labels[colIndex])
                    except IndexError:
                        label.append("")
                page.append(label)
                for rowIndex in range(startRow, endRow):
                    line = []
                    for colIndex in range(startCol, endCol):
                        try:
                            line.append(self.data[rowIndex][colIndex])
                        except IndexError: # No data to add.
                            # If this is the first column of a subheading row then repeat the subheading
                            if len(line) == 0 and rowIndex in self.subheadingList:
                                try:
                                    line.append(self.data[rowIndex][0])
                                except IndexError:
                                    line.append("")
                            else:
                                line.append("")
                    page.append(line)
                pages.append(page)
                startCol = endCol
            startRow = endRow
        return pages

    # -------------------------------------------------------------------------
    def tableStyle(self, startRow, rowCnt, endCol, colour_required = False):
        """
            Internally used method to assign a style to the table

            @param startRow: The row from the data that the first data row in
            the table refers to. When a table is split the first row in the
            table (ignoring the label header row) will not always be the first row
            in the data. This is needed to align the two. Currently this parameter
            is used to identify sub headings and give them an emphasised styling
            @param rowCnt: The number of rows in the table
            @param endCol: The last column in the table

            @todo: replace endCol with -1
                   (should work but need to test with a split table)
        """
        style = [("FONTNAME", (0, 0), (-1, -1), "Helvetica"),
                 ("FONTSIZE", (0, 0), (-1, -1), self.fontsize),
                 ("VALIGN", (0, 0), (-1, -1), "TOP"),
                 ("LINEBELOW", (0, 0), (endCol, 0), 1, Color(0, 0, 0)),
                 ("FONTNAME", (0, 0), (endCol, 0), "Helvetica-Bold"),
                ]
        if colour_required:
            style.append(("BACKGROUND", (0, 0), (endCol, 0), self.headerColour))
        else:
            style.append(("BACKGROUND", (0, 0), (-1, 0), colors.lightgrey))
            style.append(("INNERGRID", (0, 0), (-1, -1), 0.2, colors.lightgrey))
        if self.pdf_groupby != None:
            style.append(("LEFTPADDING", (0, 0), (-1, -1), 20))
        rowColourCnt = 0 # used to alternate the colours correctly when we have subheadings
        for i in range(rowCnt):
            # If subheading
            if startRow + i in self.subheadingList:
                level = self.subheadingLevel[startRow + i]
                if colour_required:
                    style.append(("BACKGROUND", (0, i), (endCol, i),
                                  self.headerColour))
                style.append(("FONTNAME", (0, i), (endCol, i),
                              "Helvetica-Bold"))
                style.append(("SPAN", (0, i), (endCol, i)))
                style.append(("LEFTPADDING", (0, i), (endCol, i), 6 * level))
            elif i > 0:
                if colour_required:
                    if rowColourCnt % 2 == 0:
                        style.append(("BACKGROUND", (0, i), (endCol, i),
                                      self.evenColour))
                        rowColourCnt += 1
                    else:
                        style.append(("BACKGROUND", (0, i), (endCol, i),
                                      self.oddColour))
                        rowColourCnt += 1
        style.append(("BOX", (0, 0), (-1,-1), 1, Color(0, 0, 0)))
        return style

#end of class S3PDFTable
# -------------------------------------------------------------------------
class S3html2pdf():

    def __init__(self,
                 pageWidth,
                 exclude_class_list = []):
        """
            Method that takes html in the web2py helper objects
            and converts it to pdf
        """
        self.exclude_class_list = exclude_class_list
        self.pageWidth = pageWidth
        self.fontsize = 10
        styleSheet = getSampleStyleSheet()
        self.plainstyle = styleSheet["Normal"]
        self.plainstyle.fontName = "Helvetica"
        self.plainstyle.fontSize = 9
        self.boldstyle = deepcopy(styleSheet["Normal"])
        self.boldstyle.fontName = "Helvetica-Bold"
        self.boldstyle.fontSize = 10
        self.titlestyle = deepcopy(styleSheet["Normal"])
        self.titlestyle.fontName = "Helvetica-Bold"
        self.titlestyle.fontSize = 16
        self.normalstyle = self.plainstyle
        # To add more pdf styles define the style above (just like the titlestyle)
        # Then add the style and the name to the lookup dict below
        # These can then be added to the html in the code as follows:
        # TD("Waybill", _class="pdf_title")
        self.style_lookup = {"pdf_title": self.titlestyle
                            }

    def parse(self, html):
        result = self.select_tag(html)
        return result

    def select_tag(self, html, title=False):
        if self.exclude_tag(html):
            return None
        if isinstance(html, TABLE):
            return self.parse_table(html)
        elif isinstance(html, A):
            return self.parse_a(html)
        elif isinstance(html, P):
            return self.parse_p(html)
        elif isinstance(html, IMG):
            return self.parse_img(html)
        elif isinstance(html, DIV):
            return self.parse_div(html)
        elif (isinstance(html, str) or isinstance(html, lazyT)):
            if title:
                para = [Paragraph(html, self.boldstyle)]
            else:
                para = [Paragraph(html, self.normalstyle)]
            self.normalstyle = self.plainstyle
            return para 
        return None

    def exclude_tag(self, html):
        try:
            if html.attributes["_class"] in self.exclude_class_list:
                return True
            if html.attributes["_class"] in self.style_lookup:
                self.normalstyle = self.style_lookup[html.attributes["_class"]]
        except:
            pass
        return False

    def parse_div (self,
                   html
                  ):
        content = []
        for component in html.components:
            result = self.select_tag(component)
            if result != None:
                content += result
        if content == []:
            return None
        return content

    def parse_a (self,
                 html
                ):
        content = []
        for component in html.components:
            result = self.select_tag(component)
            if result != None:
                content += result
        if content == []:
            return None
        return content

    def parse_img (self,
                   html
                  ):
        import os
        I = None
        from reportlab.platypus import Image
        if "_src" in html.attributes:
            src = html.attributes["_src"]
            if os.path.exists(src):
                I = Image(src)
            else:
                src = src.rsplit("/",1)
                src = os.path.join(current.request.folder,"uploads/", src[1])
                if os.path.exists(src):
                    I = Image(src)
        if not I:
            return None

        iwidth = I.drawWidth
        iheight = I.drawHeight
        # @todo: extract the number from a 60px value
#        if "_height" in html.attributes:
#            height = int(html.attributes["_height"]) * inch / 80.0
#            width = iwidth * (height/iheight)
#        elif "_width" in html.attributes:
#            width = int(html.attributes["_width"]) * inch / 80.0
#            height = iheight * (width/iwidth)
#        else:
#            height = 1.0 * inch
#            width = iwidth * (height/iheight)
        height = 1.0 * inch
        width = iwidth * (height/iheight)
        I.drawHeight = height
        I.drawWidth = width
        return [I]


    def parse_p (self, html):
        content = []
        for component in html.components:
            result = self.select_tag(component)
            if result != None:
                content += result
        if content == []:
            return None
        return content

    def parse_table (self, html):
        style = [("FONTSIZE", (0, 0), (-1, -1), self.fontsize),
                 ("VALIGN", (0, 0), (-1, -1), "TOP"),
                 ("FONTNAME", (0, 0), (-1, -1), "Helvetica"),
                 ('GRID',(0,0),(-1,-1),0.5,colors.grey),
                ]
        content = []
        rowCnt = 0
        result = None
        for component in html.components:
            if self.exclude_tag(component):
                continue
            if isinstance(component,TR):
                result = self.parse_tr(component, style, rowCnt)
                rowCnt += 1
            if result != None:
                content.append(result)
        if content == []:
            return None
        table = Table(content,
                      style=style,
                      hAlign="LEFT",
                      vAlign="Top",
                     )
        cw = table._colWidths
        return [table]

    def parse_tr (self, html, style, rowCnt):
        row = []
        colCnt = 0
        for component in html.components:
            if isinstance(component,(TH,TD)):
                if self.exclude_tag(component):
                    continue
                colspan = 1
                if "_colspan" in component.attributes:
                    colspan = component.attributes["_colspan"]
                if component.components == []:
                    row.append("")
                else:
                    for detail in component.components:
                        result = self.select_tag(detail, title=isinstance(component,TH))
                        if result != None:
                            row.append(result)
                            if isinstance(component,TH):
                                style.append(("BACKGROUND", (colCnt, rowCnt), (colCnt, rowCnt), colors.lightgrey))
                                style.append(("FONTNAME", (colCnt, rowCnt), (colCnt, rowCnt), "Helvetica-Bold"))
                            if colspan > 1:
                                for i in xrange(1,colspan):
                                    row.append("")
                                style.append(("SPAN", (colCnt, rowCnt), (colCnt+colspan-1, rowCnt)))
                                colCnt += colspan
                            else:
                                colCnt += 1
        if row == []:
            return None
        return row

# end of class S3html2pdf<|MERGE_RESOLUTION|>--- conflicted
+++ resolved
@@ -281,13 +281,9 @@
             for lf in self.list_fields:
                 # if the list fields contains the label then use that
                 # otherwise look for the label in the list of fields
-<<<<<<< HEAD
                 if isinstance(lf, (tuple, list)):
-=======
-                if isinstance(lf,(tuple,list)):
                     if lf[1] == "id":
                         continue
->>>>>>> 0875c612
                     fnames.append(lf[1])
                     flabel.append(lf[0])
                 else:
@@ -343,24 +339,14 @@
                 data.append(row)
 
         # Now generate the PDF table
-<<<<<<< HEAD
         pdf_table = S3PDFTable(doc,
                                raw_data = data,
                                list_fields = flabel,
+                               groupby = self.pdf_groupby,
                                autogrow = self.table_autogrow,
                                body_height = doc.body_height,
                                ).build()
         return pdf_table
-=======
-        return S3PDFTable(doc,
-                          raw_data = data,
-                          list_fields = fnames,
-                          labels = flabel,
-                          groupby = self.pdf_groupby,
-                          autogrow = self.table_autogrow,
-                          body_height = doc.body_height,
-                         ).build()
->>>>>>> 0875c612
         
 # -------------------------------------------------------------------------
 class EdenDocTemplate(BaseDocTemplate):
