# -*- coding: utf-8 -*-

""" Authentication, Authorization, Accouting

    @requires: U{B{I{gluon}} <http://web2py.com>}

    @copyright: (c) 2010-2012 Sahana Software Foundation
    @license: MIT

    Permission is hereby granted, free of charge, to any person
    obtaining a copy of this software and associated documentation
    files (the "Software"), to deal in the Software without
    restriction, including without limitation the rights to use,
    copy, modify, merge, publish, distribute, sublicense, and/or sell
    copies of the Software, and to permit persons to whom the
    Software is furnished to do so, subject to the following
    conditions:

    The above copyright notice and this permission notice shall be
    included in all copies or substantial portions of the Software.

    THE SOFTWARE IS PROVIDED "AS IS", WITHOUT WARRANTY OF ANY KIND,
    EXPRESS OR IMPLIED, INCLUDING BUT NOT LIMITED TO THE WARRANTIES
    OF MERCHANTABILITY, FITNESS FOR A PARTICULAR PURPOSE AND
    NONINFRINGEMENT. IN NO EVENT SHALL THE AUTHORS OR COPYRIGHT
    HOLDERS BE LIABLE FOR ANY CLAIM, DAMAGES OR OTHER LIABILITY,
    WHETHER IN AN ACTION OF CONTRACT, TORT OR OTHERWISE, ARISING
    FROM, OUT OF OR IN CONNECTION WITH THE SOFTWARE OR THE USE OR
    OTHER DEALINGS IN THE SOFTWARE.
"""

__all__ = ["AuthS3",
           "S3Permission",
           "S3Audit",
           "S3RoleManager",
           "S3OrgRoleManager",
           "S3PersonRoleManager",
           ]

import datetime
import re
from uuid import uuid4

try:
    import json # try stdlib (Python 2.6)
except ImportError:
    try:
        import simplejson as json # try external module
    except:
        import gluon.contrib.simplejson as json # fallback to pure-Python module

from gluon import *
from gluon.dal import Row, Rows, Query, Set, Table, Expression
from gluon.storage import Storage, Messages
from gluon.sqlhtml import OptionsWidget
from gluon.tools import Auth, callback, addrow
from gluon.utils import web2py_uuid

from gluon.contrib.simplejson.ordered_dict import OrderedDict

from s3fields import s3_uid, s3_timestamp, s3_deletion_status, s3_comments
from s3rest import S3Method
from s3utils import s3_mark_required
from s3error import S3PermissionError

DEFAULT = lambda: None
table_field = re.compile("[\w_]+\.[\w_]+")

DEBUG = False
if DEBUG:
    import sys
    print >> sys.stderr, "S3AAA: DEBUG MODE"
    def _debug(m):
        print >> sys.stderr, m
else:
    _debug = lambda m: None

# =============================================================================
class AuthS3(Auth):

    """
        S3 extensions of the gluon.tools.Auth class

        - override:
            - __init__
            - define_tables
            - login_bare
            - set_cookie
            - login
            - register
            - verify_email
            - profile
            - has_membership
            - requires_membership

        - S3 extension for user registration:
            - s3_user_register_onaccept

        - S3 extension for user administration:
            - configure_user_fields
            - s3_verify_user
            - s3_approve_user
            - s3_link_user
            - s3_user_profile_onaccept
            - s3_link_to_person
            - s3_link_to_organisation
            - s3_link_to_human_resource
            - s3_approver

        - S3 custom authentication methods:
            - s3_impersonate
            - s3_logged_in

        - S3 user role management:
            - get_system_roles
            - s3_set_roles
            - s3_create_role
            - s3_delete_role
            - s3_assign_role
            - s3_retract_role
            - s3_has_role
            - s3_group_members

        - S3 ACL management:
            - s3_update_acls
            - s3_update_acl

        - S3 user identification helpers:
            - s3_get_user_id
            - s3_user_pe_id
            - s3_logged_in_person
            - s3_logged_in_human_resource

        - S3 core authorization methods:
            - s3_has_permission
            - s3_accessible_query

        - S3 variants of web2py authorization methods:
            - s3_has_membership
            - s3_requires_membership

        - S3 record ownership methods:
            - s3_make_session_owner
            - s3_session_owns
            - s3_set_record_owner
    """

    # Configuration of UIDs for system roles
    S3_SYSTEM_ROLES = Storage(ADMIN = "ADMIN",
                              AUTHENTICATED = "AUTHENTICATED",
                              ANONYMOUS = "ANONYMOUS",
                              EDITOR = "EDITOR",
                              MAP_ADMIN = "MAP_ADMIN",
                              ORG_ADMIN = "ORG_ADMIN")

    def __init__(self):

        """ Initialise parent class & make any necessary modifications """

        Auth.__init__(self, current.db)

        deployment_settings = current.deployment_settings
        system_name = deployment_settings.get_system_name()

        self.settings.lock_keys = False
        self.settings.username_field = False
        self.settings.lock_keys = True

        self.messages.lock_keys = False

        # @ToDo Move these to deployment_settings
        self.messages.email_approver_failed = "Failed to send mail to Approver - see if you can notify them manually!"
        self.messages.email_verification_failed = "Unable to send verification email - either your email is invalid or our email server is down"
        self.messages.email_sent = "Verification Email sent - please check your email to validate. If you do not receive this email please check you junk email or spam filters"
        self.messages.email_verified = "Email verified - you can now login"
        self.messages.welcome_email_subject = "Welcome to %(system_name)s" % \
            dict(system_name=system_name)
        self.messages.welcome_email = \
"""Welcome to %(system_name)s
 - You can start using %(system_name)s at: %(url)s
 - To edit your profile go to: %(url)s%(profile)s
Thank you
""" % \
            dict(system_name = system_name,
                 url = deployment_settings.get_base_public_url(),
                 profile = URL("default", "user", args=["profile"])
                 )
        self.messages.duplicate_email = "This email address is already in use"
        self.messages.registration_disabled = "Registration Disabled!"
        self.messages.registration_verifying = "You haven't yet Verified your account - please check your email"
        self.messages.label_organisation_id = "Organization"
        self.messages.label_site_id = "Office/Warehouse/Facility"
        self.messages.label_utc_offset = "UTC Offset"
        self.messages.label_image = "Profile Image"
        self.messages.help_utc_offset = "The time difference between UTC and your timezone, specify as +HHMM for eastern or -HHMM for western timezones."
        self.messages.help_mobile_phone = "Entering a phone number is optional, but doing so allows you to subscribe to receive SMS messages."
        self.messages.help_organisation = "Entering an Organization is optional, but doing so directs you to the appropriate approver & means you automatically get the appropriate permissions."
        self.messages.help_image = "You can either use %(gravatar)s or else upload a picture here. The picture will be resized to 50x50."
        #self.messages.logged_in = "Signed In"
        #self.messages.submit_button = "Signed In"
        #self.messages.logged_out = "Signed Out"
        self.messages.lock_keys = True

        # S3Permission
        self.permission = S3Permission(self)

        # Set to True to override any authorization
        self.override = False

        # Site types (for OrgAuth)
        T = current.T
        if deployment_settings.get_ui_camp():
            shelter = T("Camp")
        else:
            shelter = T("Shelter")
        self.org_site_types = Storage(
                                      transport_airport = T("Airport"),
                                      cr_shelter = shelter,
                                      org_facility = T("Facility"),
                                      #org_facility = T("Site"),
                                      org_office = T("Office"),
                                      hms_hospital = T("Hospital"),
                                      #fire_station = T("Fire Station"),
                                      dvi_morgue = T("Morgue"),
                                      transport_seaport = T("Seaport"),
                                      inv_warehouse = T("Warehouse"),
                                      )

    # -------------------------------------------------------------------------
    def define_tables(self, migrate=True, fake_migrate=False):
        """
            to be called unless tables are defined manually

            usages::

                # defines all needed tables and table files
                # UUID + "_auth_user.table", ...
                auth.define_tables()

                # defines all needed tables and table files
                # "myprefix_auth_user.table", ...
                auth.define_tables(migrate="myprefix_")

                # defines all needed tables without migration/table files
                auth.define_tables(migrate=False)
        """

        db = current.db
        settings = self.settings
        messages = self.messages

        # User table
        if not settings.table_user:
            passfield = settings.password_field
            # @ToDo - remove duplicate of table definitions
            if settings.username_field:
                # with username (not used by default in Sahana)
                settings.table_user = db.define_table(
                    settings.table_user_name,
                    Field("first_name", length=128, default="",
                          notnull = True,),
                    Field("last_name", length=128, default="",
                          label=messages.label_last_name),
                    Field("username", length=128, default="",
                          unique=True),
                    Field(passfield, "password", length=512,
                          requires = [ CRYPT( key = settings.hmac_key,
                                     min_length = settings.password_min_length,
                                     digest_alg = "sha512") ],
                          readable=False, label=messages.label_password),
                    Field("email", length=512, default="",
                          label=messages.label_email),
                    Field("language", length=16),
                    Field("utc_offset", length=16,
                          readable=False, writable=False),
                    Field("organisation_id", "integer",
                          writable=False, readable=False,
                          label=messages.label_organisation_id),
                    Field("site_id", "integer",
                          writable=False, readable=False,
                          label=messages.label_site_id),
                    Field("registration_key", length=512,
                          writable=False, readable=False, default="",
                          label=messages.label_registration_key),
                    Field("reset_password_key", length=512,
                          writable=False, readable=False, default="",
                          label=messages.label_registration_key),
                    Field("deleted", "boolean", writable=False,
                          readable=False, default=False),
                    Field("timestmp", "datetime", writable=False,
                          readable=False, default=""),
                    s3_comments(readable=False, writable=False),
                    migrate = migrate,
                    fake_migrate=fake_migrate,
                    *(s3_uid()+s3_timestamp()))
            else:
                # with email-address (Sahana default)
                settings.table_user = db.define_table(
                    settings.table_user_name,
                    Field("first_name", length=128, default="",
                          label=messages.label_first_name,
                          requires = \
                          IS_NOT_EMPTY(error_message=messages.is_empty),
                          notnull = True,),
                    Field("last_name", length=128, default="",
                          label=messages.label_last_name),
                    Field("email", length=512, default="",
                          label=messages.label_email,
                          unique=True),
                    Field(passfield, "password", length=512,
                          requires = [ CRYPT( key = settings.hmac_key,
                                     min_length = settings.password_min_length,
                                     digest_alg = "sha512") ],
                          readable=False, label=messages.label_password),
                    Field("language", length=16),
                    Field("utc_offset", length=16,
                          readable=False,
                          writable=False,
                          label=messages.label_utc_offset),
                    Field("organisation_id", "integer",
                          writable=False, readable=False,
                          label=messages.label_organisation_id),
                    Field("site_id", "integer",
                          writable=False, readable=False,
                          label=messages.label_site_id),
                    Field("registration_key", length=512,
                          writable=False, readable=False, default="",
                          label=messages.label_registration_key),
                    Field("reset_password_key", length=512,
                          writable=False, readable=False, default="",
                          label=messages.label_registration_key),
                    Field("deleted", "boolean", writable=False,
                          readable=False, default=False),
                    Field("timestmp", "datetime", writable=False,
                          readable=False, default=""),
                    s3_comments(readable=False, writable=False),
                    migrate = migrate,
                    fake_migrate=fake_migrate,
                    *(s3_uid()+s3_timestamp()))

        # Fields configured in configure_user_fields

        # Temporary User Table
        # for storing User Data that will be used to create records for
        # the user once they are approved
        db.define_table(
                "auth_user_temp",
                Field("user_id", settings.table_user,
                      label=messages.label_user_id),
                Field("mobile"),
                Field("image", "upload"),
                *(s3_uid()+s3_timestamp()) )

        # Group table (roles)
        if not settings.table_group:
            settings.table_group = db.define_table(
                settings.table_group_name,
                # Group unique ID, must be notnull+unique:
                Field("uuid",
                      length=64,
                      notnull=True,
                      unique=True,
                      readable=False,
                      writable=False),
                # Group does not appear in the Role Manager:
                # (can neither assign, nor modify, nor delete)
                Field("hidden", "boolean",
                      readable=False,
                      writable=False,
                      default=False),
                # Group cannot be modified in the Role Manager:
                # (can assign, but neither modify nor delete)
                Field("system", "boolean",
                      readable=False,
                      writable=False,
                      default=False),
                # Group cannot be deleted in the Role Manager:
                # (can assign and modify, but not delete)
                Field("protected", "boolean",
                      readable=False,
                      writable=False,
                      default=False),
                # Role name:
                Field("role",
                      length=512,
                      default="",
                      unique=True,
                      label=messages.label_role),
                Field("description", "text",
                      label=messages.label_description),
                migrate = migrate,
                fake_migrate=fake_migrate,
                *(s3_timestamp()+s3_deletion_status()))
            table = settings.table_group
            table.role.requires = IS_NOT_IN_DB(db, "%s.role"
                 % settings.table_group._tablename)

        # Group membership table (user<->role)
        if not settings.table_membership:
            settings.table_membership = db.define_table(
                settings.table_membership_name,
                Field("user_id", settings.table_user,
                      label=messages.label_user_id),
                Field("group_id", settings.table_group,
                      label=messages.label_group_id),
                Field("pe_id", "integer"),
                migrate = migrate,
                fake_migrate=fake_migrate,
                *(s3_uid()+s3_timestamp()+s3_deletion_status()))

            table = settings.table_membership
            table.user_id.requires = IS_IN_DB(db, "%s.id" %
                    settings.table_user._tablename,
                    "%(id)s: %(first_name)s %(last_name)s")
            table.group_id.requires = IS_IN_DB(db, "%s.id" %
                    settings.table_group._tablename,
                    "%(id)s: %(role)s")

        security_policy = current.deployment_settings.get_security_policy()
        # Define Eden permission table
        self.permission.define_table(migrate=migrate,
                                     fake_migrate=fake_migrate)

        if security_policy not in (1, 2, 3, 4, 5, 6, 7, 8) and \
           not settings.table_permission:
            # Permissions table (group<->permission)
            # NB This Web2Py table is deprecated / replaced in Eden by S3Permission
            settings.table_permission = db.define_table(
                settings.table_permission_name,
                Field("group_id", settings.table_group,
                      label=messages.label_group_id),
                Field("name", default="default", length=512,
                      label=messages.label_name),
                Field("table_name", length=512,
                      label=messages.label_table_name),
                Field("record_id", "integer",
                      label=messages.label_record_id),
                migrate = migrate,
                fake_migrate=fake_migrate)
            table = settings.table_permission
            table.group_id.requires = IS_IN_DB(db, "%s.id" %
                    settings.table_group._tablename,
                    "%(id)s: %(role)s")
            table.name.requires = IS_NOT_EMPTY()
            table.table_name.requires = IS_IN_SET(db.tables)
            table.record_id.requires = IS_INT_IN_RANGE(0, 10 ** 9)

        # Event table (auth_event)
        # Records Logins & ?
        # @ToDo: Deprecate? At least make it configurable?
        if not settings.table_event:
            request = current.request
            settings.table_event = db.define_table(
                settings.table_event_name,
                Field("time_stamp", "datetime",
                      default=request.now,
                      label=messages.label_time_stamp),
                Field("client_ip",
                      default=request.client,
                      label=messages.label_client_ip),
                Field("user_id", settings.table_user, default=None,
                      requires = IS_IN_DB(db, "%s.id" %
                                          settings.table_user._tablename,
                                          "%(id)s: %(first_name)s %(last_name)s"),
                      label=messages.label_user_id),
                Field("origin", default="auth", length=512,
                      label=messages.label_origin,
                      requires = IS_NOT_EMPTY()),
                Field("description", "text", default="",
                      label=messages.label_description,
                      requires = IS_NOT_EMPTY()),
                migrate = migrate,
                fake_migrate=fake_migrate,
                *(s3_uid()+s3_timestamp()+s3_deletion_status()))

    # -------------------------------------------------------------------------
    def login_bare(self, username, password):
        """
            Logs user in
                - extended to understand session.s3.roles
        """

        utable = self.settings.table_user
        table_membership = self.settings.table_membership

        if self.settings.login_userfield:
            userfield = self.settings.login_userfield
        elif "username" in utable.fields:
            userfield = "username"
        else:
            userfield = "email"
        passfield = self.settings.password_field
        query = (utable[userfield] == username)
        user = current.db(query).select(limitby=(0, 1)).first()
        password = utable[passfield].validate(password)[0]
        if user:
            user_id = user.id
            if not user.registration_key and user[passfield] == password:
                user = Storage(utable._filter_fields(user, id=True))
                current.session.auth = Storage(user=user,
                                               last_visit=current.request.now,
                                               expiration=self.settings.expiration)
                self.user = user
                self.s3_set_roles()
                return user
        return False

    # -------------------------------------------------------------------------
    def set_cookie(self):
        """
            Set a Cookie to the client browser so that we know this user has
            registered & so we should present them with a login form instead
            of a register form
        """

        cookies = current.response.cookies

        cookies["registered"] = "yes"
        cookies["registered"]["expires"] = 365 * 24 * 3600 # 1 year
        cookies["registered"]["path"] = "/"

    # -------------------------------------------------------------------------
    def login(self,
              next=DEFAULT,
              onvalidation=DEFAULT,
              onaccept=DEFAULT,
              log=DEFAULT):
        """
            Overrides Web2Py's login() to use custom flash styles & utcnow

            @returns: a login form
        """

        db = current.db
        T = current.T

        utable = self.settings.table_user
        if self.settings.login_userfield:
            username = self.settings.login_userfield
        elif "username" in utable.fields:
            username = "username"
        else:
            username = "email"
        old_requires = utable[username].requires
        utable[username].requires = [IS_NOT_EMPTY(), IS_LOWER()]
        request = current.request
        response = current.response
        session = current.session
        passfield = self.settings.password_field
        try:
            utable[passfield].requires[-1].min_length = 0
        except:
            pass
        if next is DEFAULT:
            next = request.vars._next or self.settings.login_next
        if onvalidation is DEFAULT:
            onvalidation = self.settings.login_onvalidation
        if onaccept is DEFAULT:
            onaccept = self.settings.login_onaccept
        if log is DEFAULT:
            log = self.messages.login_log

        user = None # default

        # Do we use our own login form, or from a central source?
        if self.settings.login_form == self:
            form = SQLFORM(
                utable,
                fields=[username, passfield],
                hidden=dict(_next=request.vars._next),
                showid=self.settings.showid,
                submit_button=T("Login"),
                delete_label=self.messages.delete_label,
                formstyle=self.settings.formstyle,
                separator=self.settings.label_separator
                )
            if self.settings.remember_me_form:
                # Add a new input checkbox "remember me for longer"
                addrow(form,XML("&nbsp;"),
                       DIV(XML("&nbsp;"),
                           INPUT(_type='checkbox',
                                 _class='checkbox',
                                 _id="auth_user_remember",
                                 _name="remember",
                                 ),
                           XML("&nbsp;&nbsp;"),
                           LABEL(
                            self.messages.label_remember_me,
                            _for="auth_user_remember",
                            )),"",
                       self.settings.formstyle,
                       'auth_user_remember__row')

            captcha = self.settings.login_captcha or \
                (self.settings.login_captcha!=False and self.settings.captcha)
            if captcha:
                addrow(form, captcha.label, captcha, captcha.comment,
                       self.settings.formstyle,'captcha__row')

            accepted_form = False
            if form.accepts(request.vars, session,
                            formname="login", dbio=False,
                            onvalidation=onvalidation):
                accepted_form = True
                if username == "email":
                    # Check for Domains which can use Google's SMTP server for passwords
                    # @ToDo: an equivalent email_domains for other email providers
                    gmail_domains = current.deployment_settings.get_auth_gmail_domains()
                    if gmail_domains:
                        from gluon.contrib.login_methods.email_auth import email_auth
                        domain = form.vars[username].split("@")[1]
                        if domain in gmail_domains:
                            self.settings.login_methods.append(
                                email_auth("smtp.gmail.com:587", "@%s" % domain))
                # Check for username in db
                query = (utable[username] == form.vars[username])
                user = db(query).select(limitby=(0, 1)).first()
                if user:
                    # user in db, check if registration pending or disabled
                    temp_user = user
                    if temp_user.registration_key == "pending":
                        response.warning = self.messages.registration_pending
                        return form
                    elif temp_user.registration_key in ("disabled", "blocked"):
                        response.error = self.messages.login_disabled
                        return form
                    elif not temp_user.registration_key is None and \
                             temp_user.registration_key.strip():
                        response.warning = \
                            self.messages.registration_verifying
                        return form
                    # Try alternate logins 1st as these have the
                    # current version of the password
                    user = None
                    for login_method in self.settings.login_methods:
                        if login_method != self and \
                                login_method(request.vars[username],
                                             request.vars[passfield]):
                            if not self in self.settings.login_methods:
                                # do not store password in db
                                form.vars[passfield] = None
                            user = self.get_or_create_user(form.vars)
                            break
                    if not user:
                        # Alternates have failed, maybe because service inaccessible
                        if self.settings.login_methods[0] == self:
                            # Try logging in locally using cached credentials
                            if temp_user[passfield] == form.vars.get(passfield, ""):
                                # Success
                                user = temp_user
                else:
                    # User not in db
                    if not self.settings.alternate_requires_registration:
                        # We're allowed to auto-register users from external systems
                        for login_method in self.settings.login_methods:
                            if login_method != self and \
                                    login_method(request.vars[username],
                                                 request.vars[passfield]):
                                if not self in self.settings.login_methods:
                                    # Do not store password in db
                                    form.vars[passfield] = None
                                user = self.get_or_create_user(form.vars)
                                break
                if not user:
                    self.log_event(self.settings.login_failed_log,
                                   request.post_vars)
                    # Invalid login
                    session.error = self.messages.invalid_login
                    redirect(self.url(args=request.args,
                                      vars=request.get_vars))
        else:
            # Use a central authentication server
            cas = self.settings.login_form
            cas_user = cas.get_user()
            if cas_user:
                cas_user[passfield] = None
                user = self.get_or_create_user(utable._filter_fields(cas_user))
                form = Storage()
                form.vars = user
                self.s3_register(form)
            elif hasattr(cas, "login_form"):
                return cas.login_form()
            else:
                # we need to pass through login again before going on
                next = "%s?_next=%s" % (URL(r=request), next)
                redirect(cas.login_url(next))

        # Process authenticated users
        if user:
            user = Storage(utable._filter_fields(user, id=True))
            # If the user hasn't set a personal UTC offset,
            # then read the UTC offset from the form:
            if not user.utc_offset:
                user.utc_offset = session.s3.utc_offset
            session.auth = Storage(
                user=user,
                last_visit=request.now,
                expiration = request.vars.get("remember", False) and \
                    self.settings.long_expiration or self.settings.expiration,
                remember = request.vars.has_key("remember"),
                hmac_key = web2py_uuid()
                )
            self.user = user
            self.s3_set_roles()
            # Read their language from the Profile
            language = user.language
            T.force(language)
            session.s3.language = language
            session.confirmation = self.messages.logged_in
            # Set a Cookie to present user with login box by default
            self.set_cookie()
            # Update the timestamp of the User so we know when they last logged-in
            db(utable.id == self.user.id).update(timestmp = request.utcnow)
        if log and self.user:
            self.log_event(log % self.user)

        # How to continue
        if self.settings.login_form == self:
            if accepted_form:
                if onaccept:
                    onaccept(form)
                if isinstance(next, (list, tuple)):
                    # fix issue with 2.6
                    next = next[0]
                if next and not next[0] == "/" and next[:4] != "http":
                    next = self.url(next.replace("[id]", str(form.vars.id)))
                redirect(next)
            utable[username].requires = old_requires
            return form
        else:
            redirect(next)

    # -------------------------------------------------------------------------
    def register(self,
                 next=DEFAULT,
                 onvalidation=DEFAULT,
                 onaccept=DEFAULT,
                 log=DEFAULT):
        """
            Overrides Web2Py's register() to add new functionality:
                - Checks whether registration is permitted
                - Custom Flash styles
                - Allow form to be embedded in other pages
                - Optional addition of Mobile Phone field to the Register form
                - Optional addition of Organisation field to the Register form

                - Lookup Domains/Organisations to check for Whitelists
                  &/or custom Approver

            @returns: a registration form
        """

        db = current.db
        settings = self.settings
        messages = self.messages
        request = current.request
        session = current.session
        deployment_settings = current.deployment_settings
        T = current.T

        utable = self.settings.table_user
        passfield = settings.password_field

        # S3: Don't allow registration if disabled
        self_registration = deployment_settings.get_security_self_registration()
        if not self_registration:
            session.error = messages.registration_disabled
            redirect(URL(args=["login"]))

        if self.is_logged_in() and request.function != "index":
            redirect(settings.logged_url)

        if next == DEFAULT:
            next = request.vars._next or settings.register_next
        if onvalidation == DEFAULT:
            onvalidation = settings.register_onvalidation
        if onaccept == DEFAULT:
            onaccept = settings.register_onaccept
        if log == DEFAULT:
            log = messages.register_log

        labels, required = s3_mark_required(utable)

        if deployment_settings.get_terms_of_service():
            submit_button = T("I accept. Create my account.")
        else:
            submit_button = T("Register")

        #formstyle = current.manager.s3.crud.formstyle
        form = SQLFORM(utable, hidden=dict(_next=request.vars._next),
                       labels = labels,
                       separator = "",
                       showid=settings.showid,
                       submit_button=submit_button,
                       delete_label=messages.delete_label,
                       #formstyle = formstyle
                       )
        for i, row in enumerate(form[0].components):
            item = row[1][0]
            if isinstance(item, INPUT) and item["_name"] == passfield:
                field_id = "%s_password_two" % utable._tablename
                #row = formstyle(...)
                form[0].insert(i + 1,
                    TR( TD( LABEL("%s:" % messages.verify_password,
                                  _for="password_two",
                                  _id=field_id + SQLFORM.ID_LABEL_SUFFIX),
                            SPAN("*", _class="req"),
                            _class="w2p_fl"),
                        INPUT( _name="password_two",
                               _id=field_id,
                               _type="password",
                               requires=IS_EXPR("value==%s" % \
                               repr(request.vars.get(passfield, None)),
                               error_message=messages.mismatched_password)
                              ),
                        "",
                        _id=field_id + SQLFORM.ID_ROW_SUFFIX))
                #form[0].insert(i + 1, row)
        # add an opt in clause to receive emails depending on the deployment settings
        if deployment_settings.get_auth_opt_in_to_email():
            field_id = "%s_opt_in" % utable._tablename
            comment = DIV(DIV(_class="tooltip",
                            _title="%s|%s" % ("Mailing list",
                                              "By selecting this you agree that we may contact you.")))
            checked = deployment_settings.get_auth_opt_in_default() and "selected"
            form[0].insert(-1,
                           TR(TD(LABEL("%s:" % "Receive updates",
                                       _for="opt_in",
                                       _id=field_id + SQLFORM.ID_LABEL_SUFFIX),
                                 _class="w2p_fl"),
                                 INPUT(_name="opt_in", _id=field_id, _type="checkbox", _checked=checked),
                              TD(comment,
                                 _class="w2p_fc"),
                           _id=field_id + SQLFORM.ID_ROW_SUFFIX))

        # S3: Insert Mobile phone field into form
        if deployment_settings.get_auth_registration_requests_mobile_phone():
            field_id = "%s_mobile" % utable._tablename
            if deployment_settings.get_auth_registration_mobile_phone_mandatory():
                comment = SPAN("*", _class="req")
            else:
                comment = DIV(_class="tooltip",
                              _title="%s|%s" % (deployment_settings.get_ui_label_mobile_phone(),
                                                messages.help_mobile_phone))
            form[0].insert(-1,
                           TR(TD(LABEL("%s:" % deployment_settings.get_ui_label_mobile_phone(),
                                       _for="mobile",
                                       _id=field_id + SQLFORM.ID_LABEL_SUFFIX),
                                 _class="w2p_fl"),
                                 INPUT(_name="mobile", _id=field_id),
                              TD(comment,
                                 _class="w2p_fc"),
                           _id=field_id + SQLFORM.ID_ROW_SUFFIX))

        # S3: Insert Photo widget into form
        if deployment_settings.get_auth_registration_requests_image():
            label = self.messages.label_image
            comment = DIV(_class="stickytip",
                          _title="%s|%s" % (label,
                                            self.messages.help_image % \
                                                dict(gravatar = A("Gravatar",
                                                                  _target="top",
                                                                  _href="http://gravatar.com"))))
            field_id = "%s_image" % utable._tablename
            widget = SQLFORM.widgets["upload"].widget(current.s3db.pr_image.image, None)
            form[0].insert(-1,
                           TR(TD(LABEL("%s:" % label,
                                       _for="image",
                                       _id=field_id + SQLFORM.ID_LABEL_SUFFIX),
                                 _class="w2p_fl"),
                                 widget,
                              TD(comment,
                                 _class="w2p_fc"),
                           _id=field_id + SQLFORM.ID_ROW_SUFFIX))

        if settings.captcha != None:
            form[0].insert(-1, TR("", settings.captcha, ""))

        utable.registration_key.default = key = str(uuid4())

        if form.accepts(request.vars, session, formname="register",
                        onvalidation=onvalidation):

            # Save temporary user fields
            self.s3_user_register_onaccept(form)

            users = db(utable.id > 0).select(utable.id,
                                             limitby=(0, 2))
            if len(users) == 1:
                # 1st user to register doesn't need verification/approval
                self.s3_approve_user(form.vars)

                current.session.confirmation = self.messages.registration_successful

                # 1st user gets Admin rights
                admin_group_id = 1
                self.add_membership(admin_group_id, users.first().id)

                # Log them in
                user = utable[form.vars.id]
                session.auth = Storage(user=user, last_visit=request.now,
                                       expiration=self.settings.expiration)
                self.user = user
                session.confirmation = self.messages.logged_in

                self.s3_send_welcome_email(form.vars)

            elif settings.registration_requires_verification:
                # Send the Verification email
                if not settings.mailer or \
                   not settings.mailer.send(to=form.vars.email,
                                            subject=messages.verify_email_subject,
                                            message=messages.verify_email % dict(key=key)):
                    db.rollback()
                    current.response.error = messages.email_verification_failed
                    return form
                # @ToDo: Deployment Setting?
                #session.confirmation = messages.email_sent
                next = URL(c="default", f="message",
                           args = ["verify_email_sent"],
                           vars = {"email": form.vars.email})

            else:
                # Does the user need to be approved?
                approved = self.s3_verify_user(form.vars)

                if approved:
                    # Log them in
                    user = utable[form.vars.id]
                    session.auth = Storage(user=user, last_visit=request.now,
                                           expiration=self.settings.expiration)
                    self.user = user
                    session.confirmation = self.messages.logged_in

            # Set a Cookie to present user with login box by default
            self.set_cookie()

            if log:
                self.log_event(log % form.vars)
            if onaccept:
                onaccept(form)
            if not next:
                next = self.url(args = request.args)
            elif isinstance(next, (list, tuple)):
                # fix issue with 2.6
                next = next[0]
            elif next and not next[0] == "/" and next[:4] != "http":
                next = self.url(next.replace("[id]", str(form.vars.id)))
            redirect(next)

        return form

    # -------------------------------------------------------------------------
    def verify_email(self,
                     next=DEFAULT,
                     log=DEFAULT):
        """
            action user to verify the registration email, XXXXXXXXXXXXXXXX

            .. method:: Auth.verify_email([next=DEFAULT [, onvalidation=DEFAULT
                [, log=DEFAULT]]])
        """

        settings = self.settings
        messages = self.messages
        deployment_settings = current.deployment_settings

        key = current.request.args[-1]
        utable = settings.table_user
        query = (utable.registration_key == key)
        user = current.db(query).select(limitby=(0, 1)).first()
        if not user:
            redirect(settings.verify_email_next)

        if log == DEFAULT:
            log = messages.verify_email_log
        if next == DEFAULT:
            next = settings.verify_email_next

        self.s3_verify_user(user)

        if log:
            self.log_event(log % user)

        redirect(next)

    # -------------------------------------------------------------------------
    def profile(self,
                next=DEFAULT,
                onvalidation=DEFAULT,
                onaccept=DEFAULT,
                log=DEFAULT,
                ):
        """
            returns a form that lets the user change his/her profile

            .. method:: Auth.profile([next=DEFAULT [, onvalidation=DEFAULT
                [, onaccept=DEFAULT [, log=DEFAULT]]]])

            Patched for S3 to use s3_mark_required and handle opt_in mailing lists
        """

        utable = self.settings.table_user

        utable.utc_offset.readable = True
        utable.utc_offset.writable = True

        if not self.is_logged_in():
            redirect(self.settings.login_url)
        passfield = self.settings.password_field
        utable[passfield].writable = False

        request = current.request
        session = current.session
        settings = current.deployment_settings

        if next == DEFAULT:
            next = request.get_vars._next \
                or request.post_vars._next \
                or self.settings.profile_next
        if onvalidation == DEFAULT:
            onvalidation = self.settings.profile_onvalidation
        if onaccept == DEFAULT:
            onaccept = self.settings.profile_onaccept
        if log == DEFAULT:
            log = self.messages.profile_log
        labels, required = s3_mark_required(utable)

        # If we have an opt_in and some post_vars then update the opt_in value
        if settings.get_auth_opt_in_to_email() and request.post_vars:
            opt_list = settings.get_auth_opt_in_team_list()
            removed = []
            selected = []
            for opt_in in opt_list:
                if opt_in in request.post_vars:
                    selected.append(opt_in)
                else:
                    removed.append(opt_in)
            ptable = s3db.pr_person
            putable = s3db.pr_person_user
            query = (putable.user_id == request.post_vars.id) & \
                    (putable.pe_id == ptable.pe_id)
            person_id = db(query).select(ptable.id, limitby=(0, 1)).first().id
            db(ptable.id == person_id).update(opt_in = selected)

            g_table = s3db["pr_group"]
            gm_table = s3db["pr_group_membership"]
            # Remove them from any team they are a member of in the removed list
            for team in removed:
                query = (g_table.name == team) & \
                        (gm_table.group_id == g_table.id) & \
                        (gm_table.person_id == person_id)
                gm_rec = db(query).select(g_table.id, limitby=(0, 1)).first()
                if gm_rec:
                    db(gm_table.id == gm_rec.id).delete()
            # Add them to the team (if they are not already a team member)
            for team in selected:
                query = (g_table.name == team) & \
                        (gm_table.group_id == g_table.id) & \
                        (gm_table.person_id == person_id)
                gm_rec = db(query).select(g_table.id, limitby=(0, 1)).first()
                if not gm_rec:
                    query = (g_table.name == team)
                    team_rec = db(query).select(g_table.id,
                                                limitby=(0, 1)).first()
                    # if the team doesn't exist then add it
                    if team_rec == None:
                        team_id = g_table.insert(name=team, group_type=5)
                    else:
                        team_id = team_rec.id
                    gm_table.insert(group_id = team_id,
                                    person_id = person_id)
        if settings.get_auth_openid():
            form = DIV(form, openid_login_form.list_user_openids())
        else:
            form = SQLFORM(
                utable,
                self.user.id,
                fields = self.settings.profile_fields,
                labels = labels,
                hidden = dict(_next=next),
                showid = self.settings.showid,
                submit_button = self.messages.profile_save_button,
                delete_label = self.messages.delete_label,
                upload = self.settings.download_url,
                formstyle = self.settings.formstyle,
                separator = ""
                )
            if form.accepts(request, session,
                            formname="profile",
                            onvalidation=onvalidation,
                            hideerror=self.settings.hideerror):
                self.user.update(utable._filter_fields(form.vars))
                session.flash = self.messages.profile_updated
                if log:
                    self.log_event(log % self.user)
                callback(onaccept, form)
                if not next:
                    next = self.url(args=request.args)
                elif isinstance(next, (list, tuple)): ### fix issue with 2.6
                    next = next[0]
                elif next and not next[0] == "/" and next[:4] != "http":
                    next = self.url(next.replace("[id]", str(form.vars.id)))
                redirect(next)

        if settings.get_auth_opt_in_to_email():
            ptable = s3db.pr_person
            ltable = s3db.pr_person_user
            opt_list = settings.get_auth_opt_in_team_list()
            query = (ltable.user_id == form.record.id) & \
                    (ltable.pe_id == ptable.pe_id)
            db_opt_in_list = db(query).select(ptable.opt_in,
                                              limitby=(0, 1)).first().opt_in
            for opt_in in opt_list:
                field_id = "%s_opt_in_%s" % (_table_user, opt_list)
                if opt_in in db_opt_in_list:
                    checked = "selected"
                else:
                    checked = None
                form[0].insert(-1,
                               TR(TD(LABEL(T("Receive %(opt_in)s updates:") % \
                                                dict(opt_in=opt_in),
                                           _for="opt_in",
                                           _id=field_id + SQLFORM.ID_LABEL_SUFFIX),
                                     _class="w2p_fl"),
                                     INPUT(_name=opt_in, _id=field_id,
                                           _type="checkbox", _checked=checked),
                               _id=field_id + SQLFORM.ID_ROW_SUFFIX))
        return form

    # -------------------------------------------------------------------------
    def configure_user_fields(self):
        """
            Configure User Fields - for registration & user administration
        """

        messages = self.messages
        settings = self.settings
        deployment_settings = current.deployment_settings
        T = current.T
        db = current.db
        s3db = current.s3db

        utable = self.settings.table_user

        first_name = utable.first_name
        first_name.label = T("First Name")
        first_name.requires = IS_NOT_EMPTY(error_message=messages.is_empty),

        last_name = utable.last_name
        last_name.label = T("Last Name")
        if deployment_settings.get_L10n_mandatory_lastname():
            last_name.notnull = True
            last_name.requires = IS_NOT_EMPTY(error_message=messages.is_empty)

        if settings.username_field:
            table.username.requires = IS_NOT_IN_DB(db,
                                                   "%s.username" %
                                                   utable._tablename)

        email = utable.email
        email.label = T("E-mail")
        email.requires = [IS_EMAIL(error_message=messages.invalid_email),
                          IS_LOWER(),
                          IS_NOT_IN_DB(db,
                                       "%s.email" % utable._tablename,
                                       error_message=messages.duplicate_email)
                          ]

        language = utable.language
        language.label = T("Language")
        language.comment = DIV(_class="tooltip",
                               _title="%s|%s" % (T("Language"),
                                                 T("The language you wish the site to be displayed in.")))
        languages = current.deployment_settings.get_L10n_languages()
        language.represent = lambda opt: \
            languages.get(opt, current.messages.UNKNOWN_OPT)
        # Default the profile language to the one currently active
        language.default = T.accepted_language

        utc_offset = utable.utc_offset
        utc_offset.comment = DIV(_class="tooltip",
                                 _title="%s|%s" % (messages.label_utc_offset,
                                                   messages.help_utc_offset)
                                 )
        try:
            from s3validators import IS_UTC_OFFSET
            utc_offset.requires = IS_EMPTY_OR(IS_UTC_OFFSET())
        except:
            pass

        if deployment_settings.get_auth_registration_requests_organisation():
            organisation_id = utable.organisation_id
            organisation_id.writable = True
            organisation_id.readable = True
            from s3validators import IS_ONE_OF
            organisation_id.requires = IS_ONE_OF(db, "org_organisation.id",
                                                s3db.org_organisation_represent,
                                                orderby="org_organisation.name",
                                                sort=True)
            organisation_id.represent = s3db.org_organisation_represent
            organisation_id.default = deployment_settings.get_auth_registration_organisation_id_default()
            #from s3widgets import S3OrganisationAutocompleteWidget
            #organisation_id.widget = S3OrganisationAutocompleteWidget()
            # no permissions for autocomplete on registration page
            organisation_id.comment = DIV(_class="tooltip",
                              _title="%s|%s" % (T("Organization"),
                                                   T("Enter some characters to bring up a list of possible matches")))

            if not deployment_settings.get_auth_registration_organisation_required():
                organisation_id.requires = IS_NULL_OR(organisation_id.requires)

        if deployment_settings.get_auth_registration_requests_site():
            site_id = utable.site_id
            site_id.writable = True
            site_id.readable = True
            from s3validators import IS_ONE_OF
            site_id.requires = IS_ONE_OF( db, "org_site.site_id",
                                          s3db.org_site_represent,
                                          orderby="org_site.name",
                                          sort=True )
            site_id.represent = s3db.org_site_represent
            site_id.default = deployment_settings.get_auth_registration_organisation_id_default()
            #from s3widgets import S3SiteAutocompleteWidget
            #site_id.widget = S3SiteAutocompleteWidget()
            # no permissions for autocomplete on registration page
            site_id.comment = DIV(_class="tooltip",
                              _title="%s|%s" % (T("Office/Warehouse/Facility"),
                                                   T("Enter some characters to bring up a list of possible matches")))

            if not deployment_settings.get_auth_registration_site_required():
                site_id.requires = IS_NULL_OR(site_id.requires)

    # -------------------------------------------------------------------------
    def s3_membership_import_prep(self, data, group=None):
        """
            S3 framework function

            Designed to be called when a user is imported.
            Because the auth.membership.pe_id fields is an
            integer not reference this function is used to lookup
            the pe_id

            Does the following:
                - Looks up auth.membership.pe_id

            organisation.name=<Org Name>
        """

        db = current.db
        s3db = current.s3db

        resource, tree = data
        xml = current.xml
        tag = xml.TAG
        att = xml.ATTRIBUTE

        elements = tree.getroot().xpath("/s3xml//resource[@name='auth_membership']/data[@field='pe_id']")
        for element in elements:
            pe_string = element.text

            if pe_string:
                pe_type, pe_value =  pe_string.split("=")
                pe_tablename, pe_field =  pe_type.split(".")

                table = s3db[pe_tablename]
                query = (table[pe_field] == pe_value)
                record = db(query).select(table.pe_id).first()
                if record:
                    element.text = str(record.pe_id)
                else:
                    # Add a new record
                    id = table.insert(**{pe_field: pe_value})
                    s3db.update_super(table, table[id])
                    element.text = str(table[id].pe_id)

    # -------------------------------------------------------------------------
    def s3_user_register_onaccept(self, form):
        """
            S3 framework function

            Designed to be called when a user is created through:
                - registration

            Does the following:
                - Stores the user's email & profile image in auth_user_temp
                  to be added to their person record when created on approval

            @ToDo: If these fields are implemented with the InlineForms functionality,
            this function may become redundant
        """

        db = current.db
        s3db = current.s3db
        session = current.session

        utable = self.settings.table_user
        temptable = s3db.auth_user_temp

        vars = form.vars
        user_id = vars.id

        if not user_id:
            return None

        # If the user hasn't set a personal UTC offset,
        # then read the UTC offset from the form:
        if not vars.utc_offset:
            db(utable.id == user_id).update(utc_offset = session.s3.utc_offset)

        record  = dict(user_id = user_id)

        # Add the mobile to pr_contact
        mobile = vars.mobile
        if mobile:
            record["mobile"] = mobile

        # Insert the profile picture
        image = vars.image
        if image != None and  hasattr(image, "file"):
            # @ToDo: DEBUG!!!
            source_file = image.file
            original_filename = image.filename

            field = temptable.image
            newfilename = field.store(source_file,
                                      original_filename,
                                      field.uploadfolder)
            if isinstance(field.uploadfield, str):
                fields[field.uploadfield] = source_file.read()
            record["image"] = newfilename

        if len(record) > 1:
            temptable.update_or_insert( **record )

    # -------------------------------------------------------------------------
    def s3_verify_user(self, user):
        """"
            S3 framework function

            Designed to be called when a user is verified through:
                - responding to their verification email
                - if verification isn't required

            Does the following:
                - Sends a message to the approver to notify them if a user needs approval
                - If deployment_settings.auth.always_notify_approver = True,
                    send them notification regardless
                - If approval isn't required - calls s3_approve_user

            @returns boolean - if the user has been approved
        """

        deployment_settings = current.deployment_settings

        # Lookup the Approver
        approver, organisation_id = self.s3_approver(user)

        if deployment_settings.get_auth_registration_requires_approval() and approver:
            approved = False
            utable = self.settings.table_user
            current.db(utable.id == user.id).update(registration_key = "pending")

            if user.registration_key:
                # User has just been verified
                current.session.information = deployment_settings.get_auth_registration_pending_approval()
            else:
                #No Verification needed
                current.session.information = deployment_settings.get_auth_registration_pending()
            # @ToDo: include link to user
            subject = current.T("%(system_name)s - New User Registration Approval Pending") % \
                        {"system_name": deployment_settings.get_system_name()}
            message = self.messages.approve_user % \
                        dict(first_name = user.first_name,
                             last_name = user.last_name,
                             email = user.email)
        else:
            approved = True
            self.s3_approve_user(user)
            self.s3_send_welcome_email(user)
            session = current.session
            session.confirmation = self.messages.email_verified
            session.flash = self.messages.registration_successful

            if not deployment_settings.get_auth_always_notify_approver():
                return True
            subject = current.T("%(system_name)s - New User Registered") % \
                      {"system_name": deployment_settings.get_system_name()}
            message = self.messages.new_user % dict(first_name = user.first_name,
                                                    last_name = user.last_name,
                                                    email = user.email)

        result = self.settings.mailer.send(to = approver,
                                           subject = subject,
                                           message = message)
        if not result:
            # Don't prevent registration just because email not configured
            #db.rollback()
            current.response.error = self.messages.email_send_failed
            return False

        return approved

    # -------------------------------------------------------------------------
    def s3_approve_user(self, user):
        """
            S3 framework function

            Designed to be called when a user is created through:
                - prepop
                - approved automatically during registration
                - approved by admin
                - added by admin
                - updated by admin

            Does the following:
                - Adds user to the 'Authenticated' role
                - Adds any default roles for the user
                - @ToDo: adds them to the Org_x Access role
        """

        user_id = user.id
        if not user_id:
            return None

        db = current.db
        s3db = current.s3db
        session = current.session
        deployment_settings = current.deployment_settings

        utable = self.settings.table_user
        ptable = s3db.pr_person
        ltable = s3db.pr_person_user

        # Add to 'Authenticated' role
        authenticated = self.id_group("Authenticated")
        self.add_membership(authenticated, user_id)

        # Add User to required registration roles
        entity_roles = deployment_settings.get_auth_registration_entity_roles()
        for entity in entity_roles.keys():
            roles = entity_roles[entity]

            #Get User's Organisation or Site pe_id
            if entity in ["organisation_id", "site_id"]:
                tablename = "org_%s" % entity.split("_")[0]
                entity = s3db.pr_get_pe_id(tablename,user[entity])
                if not entity:
                    continue

            gtable = self.settings.table_group
            mtable = self.settings.table_membership
            query = (gtable.uuid.belongs(roles))
            rows = db(query).select(gtable.id)

            for role in rows:
                mtable.insert(user_id=user_id,
                              group_id=role.id,
                              pe_id = entity)

        if deployment_settings.has_module("delphi"):
            # Add user as a participant of the default problem group
            table = s3db.delphi_group
            query = (table.uuid == "DEFAULT")
            group = db(query).select(table.id,
                                     limitby=(0, 1)).first()
            if group:
                table = s3db.delphi_membership
                table.insert(group_id=group.id,
                             user_id=user_id,
                             status=3)

        self.s3_link_user(user)

        if current.response.s3.bulk is True:
            # Non-interactive imports should stop here
            return

        # Allow them to login
        db(utable.id == user_id).update(registration_key = "")

        return

    # -------------------------------------------------------------------------
    def s3_link_user(self, user):
        """
            S3 framework function

            Designed to be called when a user is created & approved through:
                - prepop
                - approved automatically during registration
                - approved by admin
                - added by admin
                - updated by admin

            Does the following:
                - Calls s3_link_to_organisation:
                  Creates (if not existing) User's Organisation and links User
                - Calls s3_link_to_person:
                  Creates (if not existing) User's Person Record and links User
                - Calls s3_link_to_human_resource:
                  Creates (if not existing) User's Human Resource Record and links User
        """

        # Create/Update/Link to organisation,
        organisation_id = self.s3_link_to_organisation(user)

        # Add to user Person Registry and Email/Mobile to pr_contact
        person_id = self.s3_link_to_person(user, organisation_id)

        human_resource_id = self.s3_link_to_human_resource(user, person_id)

        return

    # -----------------------------------------------------------------------------
    def s3_user_profile_onaccept(form):
        """ Update the UI locale from user profile """

        if form.vars.language:
            current.session.s3.language = form.vars.language

    # -------------------------------------------------------------------------
    def s3_link_to_person(self,
                          user=None,
                          organisation_id=None):
        """
            Links user accounts to person registry entries

            @param user: the user record
            @param organisation_id: the user's orgnaisation_id
                                    to get the person's realm_entity

            Policy for linking to pre-existing person records:

            If this user is already linked to a person record with a different
            first_name, last_name, email or realm_entity these will be
            updated to those of the user.

            If a person record with exactly the same first name and
            last name exists, which has a contact information record
            with exactly the same email address as used in the user
            account, and is not linked to another user account, then
            this person record will be linked to this user account.

            Otherwise, a new person record is created, and a new email
            contact record with the email address from the user record
            is registered for that person.
        """

        db = current.db
        s3db = current.s3db

        utable = self.settings.table_user

        ttable = s3db.auth_user_temp
        ptable = s3db.pr_person
        ctable = s3db.pr_contact
        atable = s3db.pr_address
        etable = s3db.pr_pentity
        gtable = s3db.gis_config
        ltable = s3db.pr_person_user

        # Organisation becomes the realm entity of the person record
        if organisation_id:
            realm_entity = s3db.pr_get_pe_id("org_organisation",
                                             organisation_id)
        else:
            realm_entity = None

        left = [ltable.on(ltable.user_id == utable.id),
                ptable.on(ptable.pe_id == ltable.pe_id),
                ttable.on(utable.id == ttable.user_id)]

        if user is not None:
            if not isinstance(user, (list, tuple)):
                user = [user]
            user_ids = [u.id for u in user]
            query = (utable.id.belongs(user_ids))
        else:
            query = (utable.id != None)

        rows = db(query).select(utable.id,
                                utable.first_name,
                                utable.last_name,
                                utable.email,
                                ltable.pe_id,
                                ptable.id,
                                ptable.first_name,
                                ptable.last_name,
                                ttable.mobile,
                                ttable.image,
                                left=left, distinct=True)

        person_ids = [] # Collect the person IDs

        for row in rows:

            # The user record
            user = row.auth_user

            # The person record
            person = row.pr_person

            # The link table record
            link = row.pr_person_user

            pe_id = link.pe_id
            if pe_id is not None:
                # There is an existing person record linked to this user account
                # => update it

                # Update the person names if changed
                if user.first_name != person.first_name or \
                   user.last_name != person.first_name:

                    query = (ptable.pe_id == pe_id)
                    db(query).update(first_name = user.first_name,
                                     last_name = user.last_name)

                # Add the user's email address to the person record if missing
                query = (ctable.pe_id == pe_id) & \
                        (ctable.contact_method == "EMAIL") & \
                        (ctable.value == user.email)
                item = db(query).select(limitby=(0, 1)).first()
                if item is None:
                    ctable.insert(pe_id = pe_id,
                                  contact_method = "EMAIL",
                                  value = user.email)

                #@ToDo: Also update mobile phone? profile image? Groups?

                person_ids.append(person.id)

            else:
                # This user account isn't yet linked to a person record
                # => try to find a person record with same first name,
                # last name and email address

                first_name = user.first_name
                last_name = user.last_name
                email = user.email.lower()
                if email:
                    query = (ptable.first_name == first_name) & \
                            (ptable.last_name == last_name) & \
                            (ctable.pe_id == ptable.pe_id) & \
                            (ctable.contact_method == "EMAIL") & \
                            (ctable.value.lower() == email)
                    person = db(query).select(ptable.id,
                                              ptable.pe_id,
                                              limitby=(0, 1)).first()
                else:
                    # Can't find a match without an email address
                    person = None

                # Default record owner/realm
                owner = Storage(owned_by_user=user.id,
                                realm_entity=realm_entity)

                if person:
                    query = ltable.pe_id == person.pe_id
                    other = db(query).select(ltable.id, limitby=(0, 1)).first()
                if person and not other:
                    # Match found, and it isn't linked to another user account
                    # => link to this person record (+update it)

                    pe_id = person.pe_id

                    # Insert a link
                    ltable.insert(user_id=user.id, pe_id=pe_id)

                    # Assign ownership of the Person record
                    person.update_record(**owner)

                    # Assign ownership of the Contact record(s)
                    query = (ctable.pe_id == pe_id)
                    db(query).update(**owner)

                    # Assign ownership of the Address record(s)
                    query = (atable.pe_id == pe_id)
                    db(query).update(**owner)

                    # Assign ownership of the Config record(s)
                    query = (gtable.pe_id == pe_id)
                    db(query).update(**owner)

                    # Set pe_id if this is the current user
                    if self.user and self.user.id == user.id:
                        self.user.pe_id = pe_id

                    person_ids.append(person.id)

                else:
                    # There is no match or it is linked to another user account
                    # => create a new person record (+link to it)

                    if current.request.vars.get("opt_in", None):
                        opt_in = current.deployment_settings.get_auth_opt_in_team_list()
                    else:
                        opt_in = []

                    # Create a new person record
                    person_id = ptable.insert(first_name = first_name,
                                              last_name = last_name,
                                              opt_in = opt_in,
                                              modified_by = user.id,
                                              **owner)
                    if person_id:

                        # Update the super-entities
                        person = Storage(id=person_id)
                        s3db.update_super(ptable, person)

                        pe_id = person.pe_id

                        # Insert a link
                        ltable.insert(user_id=user.id, pe_id=pe_id)

                        # Add the email to pr_contact
                        ctable.insert(pe_id = pe_id,
                                      contact_method = "EMAIL",
                                      priority = 1,
                                      value = email,
                                      **owner)

                        # Add the user to each team if they have chosen to opt-in
                        g_table = s3db["pr_group"]
                        m_table = s3db["pr_group_membership"]

                        for team in opt_in:
                            query = (g_table.name == team)
                            team_rec = db(query).select(g_table.id,
                                                        limitby=(0, 1)).first()

                            # if the team doesn't exist then add it
                            if team_rec == None:
                                team_id = g_table.insert(name = team,
                                                         group_type = 5)
                            else:
                                team_id = team_rec.id
                            gm_table.insert(group_id = team_id,
                                            person_id = person_id)

                        person_ids.append(person_id)

                    else:

                        pe_id = None

                if pe_id is not None:
                    # Insert data from the temporary user data record
                    tuser = row.auth_user_temp

                    # Add the mobile phone number from the temporary
                    # user data into pr_contact
                    mobile = tuser.mobile
                    if mobile:
                        ctable.insert(pe_id = pe_id,
                                      contact_method = "SMS",
                                      priority = 2,
                                      value = mobile,
                                      **owner)

                    # Insert the profile picture from the temporary
                    # user data into pr_image
                    image = tuser.image
                    if image: # and hasattr(image, "file"):
                        itable = s3db.pr_image
                        url = URL(c="default", f="download", args=image)
                        itable.insert(pe_id=pe_id,
                                      profile=True,
                                      image=image,
                                      url = url,
                                      description=current.T("Profile Picture"))

                    # Set pe_id if this is the current user
                    if self.user and self.user.id == user.id:
                        self.user.pe_id = pe_id

        if len(person_ids) == 1:
            return person_ids[0]
        else:
            return person_ids

    # -------------------------------------------------------------------------
    def s3_link_to_organisation(self, user):
        """
            Link a user account to an organisation

            @param user: the user account record
        """

        db = current.db
        s3db = current.s3db

        user_id = user.id

        # Lookup the organisation_id for the domain of this email address
        approver, organisation_id = self.s3_approver(user)
        if organisation_id:
            user.organisation_id = organisation_id
        else:
            # Use what the user has specified
            organisation_id = user.organisation_id
            # @ToDo: Is it correct to override the organisation entered by the user?
            #        Ideally (if the deployment_settings.auth.registration_requests_organisation = True)
            #        the org could be selected based on the email and the user could then override

        if not organisation_id:
            # Create a new Organisation
            name = user.get("organisation_name", None)
            acronym = user.get("organisation_acronym", None)
            if name:
                # Create new organisation
                otable = s3db.org_organisation
                record = Storage(name=name,
                                 acronym=acronym)
                organisation_id = otable.insert(**record)

                # Callbacks
                if organisation_id:
                    record["id"] = organisation_id
                    s3db.update_super(otable, record)
                    current.manager.onaccept(otable, record, method="create")
                    self.s3_set_record_owner(otable, organisation_id)

                # Update user record
                user.organisation_id = organisation_id
                query = (utable.id == user_id)
                db(query).update(organisation_id=organisation_id)

        if not organisation_id:
            return None

        # Update link to Organisation
        ltable = s3db.org_organisation_user

        # Update if the User's Organisation has changed
        query = (ltable.user_id == user_id)
        rows = db(query).select(ltable.organisation_id,
                                limitby=(0, 2))
        if len(rows) == 1:
            # We know which record to update - this should always be 1
            if rows.first().organisation_id != organisation_id:
                db(query).update(organisation_id=organisation_id)
            # No more action required
            return organisation_id
        else:
            # Create link (if it doesn't exist)
            query = (ltable.user_id == user_id) & \
                    (ltable.organisation_id == organisation_id)
            row = db(query).select(ltable.id, limitby=(0, 1)).first()
            if not row:
                ltable.insert(user_id=user_id,
                              organisation_id=organisation_id)

        return organisation_id

    # -------------------------------------------------------------------------
    def s3_link_to_human_resource(self,
                                  user,
                                  person_id = None
                                  ):
        """
            Take ownership of the HR records of the person record
            @ToDo: Add user to the Org Access role.
        """

        db = current.db
        s3db = current.s3db

        user_id = user.id
        organisation_id = user.organisation_id

        htablename = "hrm_human_resource"
        htable = s3db.table(htablename)

        if not htable or not organisation_id:
            return None

        # Update existing HR record for this user
        site_id = user.site_id
        ptable = s3db.pr_person
        ltable = s3db.pr_person_user
        query = (htable.deleted == False) & \
                (htable.status == 1) & \
                (htable.person_id == ptable.id) & \
                (ptable.pe_id == ltable.pe_id) & \
                (ltable.user_id == user_id)
        rows = db(query).select(htable.id,
                                limitby=(0, 2))
        if len(rows) == 1:
            # Only update if there is a single HR Record
            hr_id = rows.first().id
            db(htable.id == hr_id).update(organisation_id = organisation_id,
                                          site_id = site_id)
            # Update record ownership
            self.s3_set_record_owner(htable, hr_id, force_update=True)

            # Update Site link
            hstable = s3db.hrm_human_resource_site
            query = (hstable.human_resource_id == hr_id)
            row = db(query).select(hstable.id,
                                    limitby=(0, 1)).first()
            if row:
                db(query).update(site_id = site_id,
                                 human_resource_id = hr_id,
                                 owned_by_user = user_id)
            else:
                hstable.insert(site_id=site_id,
                               human_resource_id=hr_id,
                               owned_by_user=user_id)

        # Create an HR record, if one doesn't already exist
        if isinstance(person_id, list):
            person_ids = person_id
        else:
            person_ids = [person_id]
        query = (htable.person_id.belongs(person_ids) ) & \
                (htable.organisation_id == organisation_id) & \
                (htable.site_id == site_id)
        row = db(query).select(htable.id, limitby=(0, 1)).first()

        if row:
            hr_id = row.id
        else:
            # @ToDo: Separate deployment setting
            if current.deployment_settings.get_hrm_show_staff():
                type = 1 # Staff
            else:
                type = 2 # Volunteer
            record = Storage(person_id=person_ids[0],
                             organisation_id=organisation_id,
                             site_id = site_id,
                             type=type,
                             owned_by_user=user_id,
                             )
            hr_id = htable.insert(**record)
            if hr_id:
                record["id"] = hr_id
                s3db.update_super(htable, record)
                current.manager.onaccept(htablename, record,
                                         method="create")

        return hr_id

    # -------------------------------------------------------------------------
    def s3_approver(self, user):
        """
            Returns the Approver for a new Registration &
            the organisation_id field

            @param: user - the user record (form.vars when done direct)
            @ToDo: Support multiple approvers per Org - via Org Admin (or specific Role?)
                   Split into separate functions to returning approver & finding users' org from auth_organisations

            @returns approver, organisation_id - if approver = False, user is automatically approved by whitelist
        """

        db = current.db
        s3db = current.s3db
        deployment_settings = current.deployment_settings

        approver = None
        organisation_id = None

        # Check for Domain: Whitelist or specific Approver
        table = s3db.auth_organisation
        if "email" in user and user["email"] and "@" in user["email"]:
            domain = user.email.split("@", 1)[-1]
            query = (table.domain == domain)
            record = db(query).select(table.organisation_id,
                                      table.approver,
                                      limitby=(0, 1)).first()
        else:
            record = None

        if record:
            organisation_id = record.organisation_id
            approver = record.approver
        elif deployment_settings.get_auth_registration_requests_organisation():
            # Check for an Organization-specific Approver
            organisation_id = user.get("organisation_id", None)
            if organisation_id:
                query = (table.organisation_id == organisation_id)
                record = db(query).select(table.approver,
                                          limitby=(0, 1)).first()
                if record and record.approver:
                    approver = record.approver

        if not approver:
            # Default Approver
            approver = deployment_settings.get_mail_approver()

        return approver, organisation_id

    # -------------------------------------------------------------------------
    def s3_send_welcome_email(self, user):
        """
            Send a welcome mail to newly-registered users
            - especially suitable for users from Facebook/Google who don't
              verify their emails
        """

        if "name" in user:
            user["first_name"] = user["name"]
        if "family_name" in user:
            # Facebook
            user["last_name"] = user["family_name"]

        subject = self.messages.welcome_email_subject
        message = self.messages.welcome_email

        results = self.settings.mailer.send(user["email"], subject=subject, message=message)
        if not results:
<<<<<<< HEAD
            #current.db.rollback()
=======
>>>>>>> bf38ff80
            current.response.error = self.messages.unable_send_email
        return

    # -------------------------------------------------------------------------
    # S3-specific authentication methods
    # -------------------------------------------------------------------------
    def s3_impersonate(self, user_id):
        """
            S3 framework function

            Designed to be used within tasks, which are run in a separate
            request & hence don't have access to current.auth

            @param user_id: auth.user.id or auth.user.email
        """

        utable = self.settings.table_user
        query = None
        if not user_id:
            # Anonymous
            user = None
        elif isinstance(user_id, basestring) and not user_id.isdigit():
            if self.settings.username_field:
                query = (utable.username == user_id)
            else:
                query = (utable.email == user_id)
        else:
            query = (utable.id == user_id)

        if query is not None:
            user = current.db(query).select(limitby=(0, 1)).first()
            if not user:
                # Invalid user ID
                raise ValueError("User not found")
            else:
                user = Storage(utable._filter_fields(user, id=True))

        self.user = user
        session = current.session
        session.auth = Storage(user=user,
                               last_visit=current.request.now,
                               expiration=self.settings.expiration)
        self.s3_set_roles()

        if user:
            # Set the language from the Profile
            language = user.language
            current.T.force(language)
            session.s3.language = language

        return user

    # -------------------------------------------------------------------------
    def s3_logged_in(self):
        """
            Check whether the user is currently logged-in
            - tries Basic if not
        """

        if self.override:
            return True

        if not self.is_logged_in():
            basic = self.basic()
            try:
                return basic[2]
            except TypeError:
                # old web2py
                return basic
            except:
                return False

        return True

    # -------------------------------------------------------------------------
    # Role Management
    # -------------------------------------------------------------------------
    def get_system_roles(self):
        """
            Get the IDs of the session roles by their UIDs, and store them
            in the current session, as these IDs should never change.
        """

        s3 = current.session.s3
        try:
            system_roles = s3.system_roles
        except:
            s3 = Storage()
        else:
            if system_roles:
                return system_roles

        gtable = self.settings.table_group
        if gtable is not None:
            S3_SYSTEM_ROLES = self.S3_SYSTEM_ROLES
            query = (gtable.deleted != True) & \
                     gtable.uuid.belongs(S3_SYSTEM_ROLES.values())
            rows = current.db(query).select(gtable.id, gtable.uuid)
            system_roles = Storage([(role.uuid, role.id) for role in rows])
        else:
            system_roles = Storage([(uid, None) for uid in S3_SYSTEM_ROLES])

        s3.system_roles = system_roles
        return system_roles

    # -------------------------------------------------------------------------
    def s3_set_roles(self):
        """ Update pe_id, roles and realms for the current user """

        session = current.session
        settings = current.deployment_settings

        if "permissions" in current.response.s3:
            del current.response.s3["permissions"]

        system_roles = self.get_system_roles()
        ANONYMOUS = system_roles.ANONYMOUS
        if ANONYMOUS:
            session.s3.roles = [ANONYMOUS]
        else:
            session.s3.roles = []

        if self.user:
            db = current.db
            s3db = current.s3db

            user_id = self.user.id

            # Set pe_id for current user
            ltable = s3db.table("pr_person_user")
            if ltable is not None:
                query = (ltable.user_id == user_id)
                row = db(query).select(ltable.pe_id,
                                       limitby=(0, 1),
                                       cache=s3db.cache).first()
                if row:
                    self.user["pe_id"] = row.pe_id
            else:
                self.user["pe_id"] = None

            # Get all current auth_memberships of the user
            mtable = self.settings.table_membership
            query = (mtable.deleted != True) & \
                    (mtable.user_id == user_id) & \
                    (mtable.group_id != None)
            rows = db(query).select(mtable.group_id, mtable.pe_id)

            # Add all group_ids to session.s3.roles
            session.s3.roles.extend(list(set([row.group_id for row in rows])))

            # Realms:
            # Permissions of a group apply only for records owned by any of
            # the entities which belong to the realm of the group membership

            if not self.permission.entity_realm:
                # Group memberships have no realms (policy 5 and below)
                self.user["realms"] = Storage([(row.group_id, None) for row in rows])
                self.user["delegations"] = Storage()

            else:
                # Group memberships are limited to realms (policy 6 and above)
                realms = {}
                delegations = {}

                # These roles can't be realm-restricted:
                unrestrictable = [system_roles.ADMIN,
                                  system_roles.ANONYMOUS,
                                  system_roles.AUTHENTICATED]

                default_realm = s3db.pr_realm(self.user["pe_id"])

                # Store the realms:
                for row in rows:
                    group_id = row.group_id
                    if group_id in realms and realms[group_id] is None:
                        continue
                    if group_id in unrestrictable:
                        realms[group_id] = None
                        continue
                    if group_id not in realms:
                        realms[group_id] = []
                    realm = realms[group_id]
                    pe_id = row.pe_id
                    if pe_id is None:
                        if default_realm:
                            realm.extend([e for e in default_realm
                                            if e not in realm])
                        if not realm:
                            del realms[group_id]
                    elif pe_id is 0:
                        # Site-wide
                        realms[group_id] = None
                    elif pe_id not in realm:
                        realms[group_id].append(pe_id)

                if self.permission.entity_hierarchy:
                    # Realms include subsidiaries of the realm entities

                    # Get all entities in realms
                    all_entities = []
                    append = all_entities.append
                    for realm in realms.values():
                        if realm is not None:
                            for entity in realm:
                                if entity not in all_entities:
                                    append(entity)

                    # Lookup all delegations to any OU ancestor of the user
                    if self.permission.delegations and self.user.pe_id:

                        ancestors = s3db.pr_get_ancestors(self.user.pe_id)

                        dtable = s3db.pr_delegation
                        rtable = s3db.pr_role
                        atable = s3db.pr_affiliation

                        dn = dtable._tablename
                        rn = rtable._tablename
                        an = atable._tablename

                        query = (dtable.deleted != True) & \
                                (atable.role_id == dtable.role_id) & \
                                (atable.pe_id.belongs(ancestors)) & \
                                (rtable.id == dtable.role_id)
                        rows = db(query).select(rtable.pe_id,
                                                dtable.group_id,
                                                atable.pe_id)

                        extensions = []
                        partners = []
                        for row in rows:
                            extensions.append(row[rn].pe_id)
                            partners.append(row[an].pe_id)
                    else:
                        rows = []
                        extensions = []
                        partners = []

                    # Lookup the subsidiaries of all realms and extensions
                    entities = all_entities + extensions + partners
                    descendants = s3db.pr_descendants(entities)

                    pmap = {}
                    for p in partners:
                        if p in all_entities:
                            pmap[p] = [p]
                        elif p in descendants:
                            d = descendants[p]
                            pmap[p] = [e for e in all_entities if e in d] or [p]

                    # Add the subsidiaries to the realms
                    for group_id in realms:
                        realm = realms[group_id]
                        if realm is None:
                            continue
                        append = realm.append
                        for entity in list(realm):
                            if entity in descendants:
                                for subsidiary in descendants[entity]:
                                    if subsidiary not in realm:
                                        append(subsidiary)

                    # Process the delegations
                    if self.permission.delegations:
                        for row in rows:

                            # owner == delegates group_id to ==> partner
                            owner = row[rn].pe_id
                            partner = row[an].pe_id
                            group_id = row[dn].group_id

                            if group_id in delegations and \
                               owner in delegations[group_id]:
                                # Duplicate
                                continue
                            if partner not in pmap:
                                continue

                            # Find the realm
                            if group_id not in delegations:
                                delegations[group_id] = Storage()
                            groups = delegations[group_id]

                            r = [owner]
                            if owner in descendants:
                                r.extend(descendants[owner])

                            for p in pmap[partner]:
                                if p not in groups:
                                    groups[p] = []
                                realm = groups[p]
                                realm.extend(r)

                self.user["realms"] = realms
                self.user["delegations"] = delegations

            if ANONYMOUS:
                # Anonymous role has no realm
                self.user["realms"][ANONYMOUS] = None

        return

    # -------------------------------------------------------------------------
    def s3_create_role(self, role, description=None, *acls, **args):
        """
            Back-end method to create roles with ACLs

            @param role: display name for the role
            @param description: description of the role (optional)
            @param acls: list of initial ACLs to assign to this role
            @param args: keyword arguments (see below)
            @keyword name: a unique name for the role
            @keyword hidden: hide this role completely from the RoleManager
            @keyword system: role can be assigned, but neither modified nor
                             deleted in the RoleManager
            @keyword protected: role can be assigned and edited, but not
                                deleted in the RoleManager
        """

        table = self.settings.table_group

        hidden = args.get("hidden", False)
        system = args.get("system", False)
        protected = args.get("protected", False)

        if isinstance(description, dict):
            acls = [description] + acls
            description = None

        uid = args.get("uid", None)
        if uid:
            query = (table.uuid == uid)
            record = current.db(query).select(limitby=(0, 1)).first()
        else:
            record = None
            uid = uuid4()

        if record:
            role_id = record.id
            record.update_record(deleted=False,
                                 role=role,
                                 description=description,
                                 hidden=hidden,
                                 system=system,
                                 protected=protected)
        else:
            role_id = table.insert(uuid=uid,
                                   role=role,
                                   description=description,
                                   hidden=hidden,
                                   system=system,
                                   protected=protected)
        if role_id:
            for acl in acls:
                self.permission.update_acl(role_id, **acl)

        return role_id

    # -------------------------------------------------------------------------
    def s3_delete_role(self, role_id):
        """
            Remove a role from the system.

            @param role_id: the ID or UID of the role

            @note: protected roles cannot be deleted with this function,
                   need to reset the protected-flag first to override
        """

        db = current.db
        table = self.settings.table_group

        if isinstance(role_id, str) and not role_id.isdigit():
            gquery = (table.uuid == role_id)
        else:
            role_id = int(role_id)
            gquery = (table.id == role_id)

        role = db(gquery).select(limitby=(0, 1)).first()
        if role and not role.protected:
            # Remove all memberships for this role
            mtable = self.settings.table_membership
            mquery = (mtable.group_id == role.id)
            db(mquery).update(deleted=True)
            # Remove all ACLs for this role
            ptable = self.permission.table
            pquery = (ptable.group_id == role.id)
            db(pquery).update(deleted=True)
            # Remove the role
            db(gquery).update(role=None, deleted=True)

    # -------------------------------------------------------------------------
    def s3_assign_role(self, user_id, group_id, for_pe=None):
        """
            Assigns a role to a user (add the user to a user group)

            @param user_id: the record ID of the user account
            @param group_id: the record ID(s)/UID(s) of the group
            @param for_pe: the person entity (pe_id) to restrict the group
                           membership to, possible values:

                           - None: use default realm (entities the user is
                             affiliated with)
                           - 0: site-wide realm (no entity-restriction)
                           - X: restrict to records owned by entity X

            @note: strings are assumed to be group UIDs
            @note: for_pe will be ignored for ADMIN, ANONYMOUS and AUTHENTICATED
        """

        db = current.db
        gtable = self.settings.table_group
        mtable = self.settings.table_membership

        # Find the group IDs
        query = None
        uuids = None
        if isinstance(group_id, (list, tuple)):
            if isinstance(group_id[0], str):
                uuids = group_id
                query = (gtable.uuid.belongs(group_id))
            else:
                group_ids = group_id
        elif isinstance(group_id, str) and not group_id.isdigit():
            uuids = [group_id]
            query = (gtable.uuid == group_id)
        else:
            group_ids = [group_id]
        if query is not None:
            query = (gtable.deleted != True) & query
            groups = db(query).select(gtable.id, gtable.uuid)
            group_ids = [g.id for g in groups]
            missing = [uuid for uuid in uuids
                       if uuid not in [g.uuid for g in groups]]
            for m in missing:
                group_id = self.s3_create_role(m, uid=m)
                if group_id:
                    group_ids.append(group_id)

        # Find the assigned groups
        query = (mtable.deleted != True) & \
                (mtable.user_id == user_id) & \
                (mtable.group_id.belongs(group_ids) & \
                (mtable.pe_id == for_pe))
        assigned = db(query).select(mtable.group_id)
        assigned_groups = [g.group_id for g in assigned]

        # Add missing memberships
        sr = self.get_system_roles()
        unrestrictable = [str(sr.ADMIN),
                          str(sr.ANONYMOUS),
                          str(sr.AUTHENTICATED)]
        for group_id in group_ids:
            if group_id not in assigned_groups:
                membership = {"user_id": user_id,
                              "group_id": group_id}
                if for_pe is not None and str(group_id) not in unrestrictable:
                    membership["pe_id"] = for_pe
                membership_id = mtable.insert(**membership)

        # Update roles for current user if required
        if self.user and str(user_id) == str(self.user.id):
            self.s3_set_roles()

        return

    # -------------------------------------------------------------------------
    def s3_retract_role(self, user_id, group_id, for_pe=None):
        """
            Removes a role assignment from a user account

            @param user_id: the record ID of the user account
            @param group_id: the record ID(s)/UID(s) of the role
            @param for_pe: only remove the group membership for this
                           realm, possible values:

                           - None: only remove for the default realm
                           - 0: only remove for the site-wide realm
                           - X: only remove for entity X
                           - []: remove for any realms

            @note: strings are assumed to be role UIDs
        """

        if not group_id:
            return

        db = current.db
        gtable = self.settings.table_group
        mtable = self.settings.table_membership

        # Find the group IDs
        query = None
        if isinstance(group_id, (list, tuple)):
            if isinstance(group_id[0], str):
                query = (gtable.uuid.belongs(group_id))
            else:
                group_ids = group_id
        elif isinstance(group_id, str):
            query = (gtable.uuid == group_id)
        else:
            group_ids = [group_id]
        if query is not None:
            query = (gtable.deleted != True) & query
            groups = db(query).select(gtable.id)
            group_ids = [g.id for g in groups]

        # Get the assigned groups
        query = (mtable.deleted != True) & \
                (mtable.user_id == user_id) & \
                (mtable.group_id.belongs(group_ids))

        sr = self.get_system_roles()
        unrestrictable = [str(sr.ADMIN),
                          str(sr.ANONYMOUS),
                          str(sr.AUTHENTICATED)]
        if for_pe != []:
            query &= ((mtable.pe_id == for_pe) | \
                      (mtable.group_id.belongs(unrestrictable)))
        memberships = db(query).select()

        # Archive the memberships
        import gluon.contrib.simplejson as json
        for m in memberships:
            deleted_fk = {"user_id": m.user_id,
                          "group_id": m.group_id}
            if for_pe:
                deleted_fk["pe_id"] = for_pe
            deleted_fk = json.dumps(deleted_fk)
            m.update_record(deleted=True,
                            deleted_fk=deleted_fk,
                            user_id=None,
                            group_id=None)

        # Update roles for current user if required
        if self.user and str(user_id) == str(self.user.id):
            self.s3_set_roles()

        return

    # -------------------------------------------------------------------------
    def s3_get_roles(self, user_id, for_pe=[]):
        """
            Lookup all roles which have been assigned to user for an entity

            @param user_id: the user_id
            @param for_pe: the entity (pe_id) or list of entities
        """

        if not user_id:
            return []

        mtable = self.settings.table_membership
        query = (mtable.deleted != True) & \
                (mtable.user_id == user_id)
        if isinstance(for_pe, (list, tuple)):
            if len(for_pe):
                query &= (mtable.pe_id.belongs(for_pe))
        else:
            query &= (mtable.pe_id == for_pe)
        rows = current.db(query).select(mtable.group_id)
        return list(set([row.group_id for row in rows]))

    # -------------------------------------------------------------------------
    def s3_has_role(self, role, for_pe=None):
        """
            Check whether the currently logged-in user has a certain role
            (auth_group membership).

            @param role: the record ID or UID of the role
            @param for_pe: check for this particular realm, possible values:

                           None - for any entity
                           0 - site-wide
                           X - for entity X
        """

        # Allow override
        if self.override:
            return True

        system_roles = self.get_system_roles()
        if role == system_roles.ANONYMOUS:
            # All users have the anonymous role
            return True

        s3 = current.session.s3

        # Trigger HTTP basic auth
        self.s3_logged_in()

        # Get the realms
        if not s3:
            return False
        realms = None
        if self.user:
            realms = self.user.realms
        elif s3.roles:
            realms = Storage([(r, None) for r in s3.roles])
        if not realms:
            return False

        # Administrators have all roles
        if system_roles.ADMIN in realms:
            return True

        # Resolve role ID/UID
        if isinstance(role, str):
            if role.isdigit():
                role = int(role)
            else:
                gtable = self.settings.table_group
                query = (gtable.deleted != True) & \
                        (gtable.uuid == role)
                row = current.db(query).select(gtable.id,
                                               limitby=(0, 1)).first()
                if row:
                    role = row.id
                else:
                    return False

        # Check the realm
        if role in realms:
            realm = realms[role]
            if realm is None or for_pe is None or for_pe in realm:
                return True
        return False

    # -------------------------------------------------------------------------
    def s3_group_members(self, group_id, for_pe=[]):
        """
            Get a list of members of a group

            @param group_id: the group record ID
            @param for_pe: show only group members for this PE

            @returns: a list of the user_ids for members of a group
        """

        mtable = self.settings.table_membership

        query = (mtable.deleted != True) & \
                (mtable.group_id == group_id)
        if for_pe is None:
            query &= (mtable.pe_id == None)
        elif for_pe:
            query &= (mtable.pe_id == for_pe)
        members = current.db(query).select(mtable.user_id)
        return [m.user_id for m in members]

    # -------------------------------------------------------------------------
    def s3_delegate_role(self,
                         group_id,
                         entity,
                         receiver=None,
                         role=None,
                         role_type=None):
        """
            Delegate a role (auth_group) from one entity to another

            @param group_id: the role ID or UID (or a list of either)
            @param entity: the delegating entity
            @param receiver: the pe_id of the receiving entity (or a list of pe_ids)
            @param role: the affiliation role
            @param role_type: the role type for the affiliation role (default=9)

            @note: if role is None, a new role of role_type 0 will be created
                   for each entity in receiver and used for the delegation
                   (1:1 delegation)
            @note: if both receiver and role are specified, the delegation will
                   add all receivers to this role and create a 1:N delegation to
                   this role. If the role does not exist, it will be created (using
                   the given role type)
        """

        if not self.permission.delegations:
            return False

        db = current.db
        s3db = current.s3db
        dtable = s3db.table("pr_delegation")
        rtable = s3db.table("pr_role")
        atable = s3db.table("pr_affiliation")
        if dtable is None or \
           rtable is None or \
           atable is None:
            return False
        if not group_id or not entity or not receiver and not role:
            return False

        # Find the group IDs
        gtable = self.settings.table_group
        query = None
        uuids = None
        if isinstance(group_id, (list, tuple)):
            if isinstance(group_id[0], str):
                uuids = group_id
                query = (gtable.uuid.belongs(group_id))
            else:
                group_ids = group_id
        elif isinstance(group_id, str) and not group_id.isdigit():
            uuids = [group_id]
            query = (gtable.uuid == group_id)
        else:
            group_ids = [group_id]
        if query is not None:
            query = (gtable.deleted != True) & query
            groups = db(query).select(gtable.id, gtable.uuid)
            group_ids = [g.id for g in groups]
            missing = [u for u in uuids if u not in [g.uuid for g in groups]]
            for m in missing:
                group_id = self.s3_create_role(m, uid=m)
                if group_id:
                    group_ids.append(group_id)
        if not group_ids:
            return False

        if receiver is not None:
            if not isinstance(receiver, (list, tuple)):
                receiver = [receiver]
            query = (dtable.deleted != True) & \
                    (dtable.group_id.belongs(group_ids)) & \
                    (dtable.role_id == rtable.id) & \
                    (rtable.deleted != True) & \
                    (atable.role_id == rtable.id) & \
                    (atable.deleted != True) & \
                    (atable.pe_id.belongs(receiver))
            rows = db(query).select(atable.pe_id)
            assigned = [row.pe_id for row in rows]
            receivers = [r for r in receiver if r not in assigned]
        else:
            receivers = None

        if role_type is None:
            role_type = 9 # Other

        roles = []
        if role is None:
            if receivers is None:
                return False
            for pe_id in receivers:
                role_name = "__DELEGATION__%s__%s__" % (entity, pe_id)
                query = (rtable.role == role_name)
                role = db(query).select(limitby=(0, 1)).first()
                if role is not None:
                    if role.deleted:
                        role.update_record(deleted=False,
                                           role_type=0)
                    role_id = role.id
                else:
                    role_id = s3db.pr_add_affiliation(entity, pe_id,
                                                      role=role_name,
                                                      role_type=0)
                if role_id:
                    roles.append(role_id)
        else:
            query = (rtable.deleted != True) & \
                    (rtable.pe_id == entity) & \
                    (rtable.role == role)
            row = db(query).select(rtable.id, limitby=(0, 1)).first()
            if row is None:
                role_id = rtable.insert(pe_id = entity,
                                        role = role,
                                        role_type = role_type)
            else:
                role_id = row.id
            if role_id:
                if receivers is not None:
                    for pe_id in receivers:
                        atable.insert(role_id=role_id,
                                      pe_id=pe_id)
                        pr_rebuild_path(pe_id, clear=True)
                roles.append(role_id)

        for role_id in roles:
            for group_id in group_ids:
                dtable.insert(role_id=role_id, group_id=group_id)

        # Update roles for current user if required
        self.s3_set_roles()

        return True

    # -------------------------------------------------------------------------
    def s3_remove_delegation(self,
                             group_id,
                             entity,
                             receiver=None,
                             role=None):
        """
            Remove a delegation.

            @param group_id: the auth_group ID or UID (or a list of either)
            @param entity: the delegating entity
            @param receiver: the receiving entity
            @param role: the affiliation role

            @note: if receiver is specified, only 1:1 delegations (to role_type 0)
                   will be removed, but not 1:N delegations => to remove for 1:N
                   you must specify the role instead of the receiver
            @note: if both receiver and role are None, all delegations with this
                   group_id will be removed for the entity
        """

        if not self.permission.delegations:
            return False

        db = current.db
        s3db = current.s3db
        dtable = s3db.table("pr_delegation")
        rtable = s3db.table("pr_role")
        atable = s3db.table("pr_affiliation")
        if dtable is None or \
           rtable is None or \
           atable is None:
            return False
        if not group_id or not entity or not receiver and not role:
            return False

        # Find the group IDs
        gtable = self.settings.table_group
        query = None
        uuids = None
        if isinstance(group_id, (list, tuple)):
            if isinstance(group_id[0], str):
                uuids = group_id
                query = (gtable.uuid.belongs(group_id))
            else:
                group_ids = group_id
        elif isinstance(group_id, str) and not group_id.isdigit():
            uuids = [group_id]
            query = (gtable.uuid == group_id)
        else:
            group_ids = [group_id]
        if query is not None:
            query = (gtable.deleted != True) & query
            groups = db(query).select(gtable.id, gtable.uuid)
            group_ids = [g.id for g in groups]
        if not group_ids:
            return False

        # Get all delegations
        query = (dtable.deleted != True) & \
                (dtable.group_id.belongs(group_ids)) & \
                (dtable.role_id == rtable.id) & \
                (rtable.pe_id == entity) & \
                (atable.role_id == rtable.id)
        if receiver:
            if not isinstance(receiver, (list, tuple)):
                receiver = [receiver]
            query &= (atable.pe_id.belongs(receiver))
        elif role:
            query &= (rtable.role == role)
        rows = db(query).select(dtable.id,
                                dtable.group_id,
                                rtable.id,
                                rtable.role_type)

        # Remove properly
        rmv = Storage()
        for row in rows:
            if not receiver or row[rtable.role_type] == 0:
                deleted_fk = {"role_id": row[rtable.id],
                              "group_id": row[dtable.group_id]}
                rmv[row[dtable.id]] = json.dumps(deleted_fk)
        for record_id in rmv:
            query = (dtable.id == record_id)
            data = {"role_id": None,
                    "group_id": None,
                    "deleted_fk": rmv[record_id]}
            db(query).update(**data)

        # Maybe update the current user's delegations?
        if len(rmv):
            self.s3_set_roles()
        return True

    # -------------------------------------------------------------------------
    def s3_get_delegations(self, entity, role_type=0, by_role=False):
        """
            Lookup delegations for an entity, ordered either by
            receiver (by_role=False) or by affiliation role (by_role=True)

            @param entity: the delegating entity (pe_id)
            @param role_type: limit the lookup to this affiliation role type,
                              (can use 0 to lookup 1:1 delegations)
            @param by_role: group by affiliation roles

            @returns: a Storage {<receiver>: [group_ids]}, or
                      a Storage {<rolename>: {entities:[pe_ids], groups:[group_ids]}}
        """

        if not entity or not self.permission.delegations:
            return None
        s3db = current.s3db
        dtable = s3db.pr_delegation
        rtable = s3db.pr_role
        atable = s3db.pr_affiliation
        if None in (dtable, rtable, atable):
            return None

        query = (rtable.deleted != True) & \
                (dtable.deleted != True) & \
                (atable.deleted != True) & \
                (rtable.pe_id == entity) & \
                (dtable.role_id == rtable.id) & \
                (atable.role_id == rtable.id)
        if role_type is not None:
            query &= (rtable.role_type == role_type)
        rows = current.db(query).select(atable.pe_id,
                                        rtable.role,
                                        dtable.group_id)
        delegations = Storage()
        for row in rows:
            receiver = row[atable.pe_id]
            role = row[rtable.role]
            group_id = row[dtable.group_id]
            if by_role:
                if role not in delegations:
                    delegations[role] = Storage(entities=[], groups=[])
                delegation = delegations[role]
                if receiver not in delegation.entities:
                    delegation.entities.append(receiver)
                if group_id not in delegation.groups:
                    delegation.groups.append(group_id)
            else:
                if receiver not in delegations:
                    delegations[receiver] = [group_id]
                else:
                    delegations[receiver].append(group_id)
        return delegations

    # -------------------------------------------------------------------------
    # ACL management
    # -------------------------------------------------------------------------
    def s3_update_acls(self, role, *acls):
        """ Wrapper for permission.update_acl to allow batch updating """

        for acl in acls:
            self.permission.update_acl(role, **acl)

    # -------------------------------------------------------------------------
    # User Identity
    # -------------------------------------------------------------------------
    def s3_get_user_id(self, person_id=None, pe_id=None):
        """
            Get the user_id for a person_id

            @param person_id: the pr_person record ID
            @param pe_id: the person entity ID, alternatively
        """

        if isinstance(person_id, basestring) and not person_id.isdigit():
            utable = self.settings.table_user
            query = (utable.email == person_id)
            user = current.db(query).select(utable.id,
                                            limitby=(0, 1)).first()
            if user:
                return user.id
        else:
            s3db = current.s3db
            ltable = s3db.pr_person_user
            if not ltable:
                return None
            if person_id:
                ptable = s3db.pr_person
                if not ptable:
                    return None
                query = (ptable.id == person_id) & \
                        (ptable.pe_id == ltable.pe_id)
            else:
                query = (ltable.pe_id == pe_id)
            link = current.db(query).select(ltable.user_id,
                                            limitby=(0, 1)).first()
            if link:
                return link.user_id
        return None

    # -------------------------------------------------------------------------
    def s3_user_pe_id(self, user_id):
        """
            Get the person pe_id for a user ID

            @param user_id: the user ID
        """

        table = current.s3db.pr_person_user
        row = current.db(table.user_id == user_id).select(table.pe_id,
                                                          limitby=(0, 1)).first()
        if row:
            return row.pe_id
        return None

    # -------------------------------------------------------------------------
    def s3_logged_in_person(self):
        """
            Get the person record ID for the current logged-in user
        """

        if self.s3_logged_in():
            ptable = current.s3db.pr_person
            try:
                query = (ptable.pe_id == self.user.pe_id)
            except AttributeError:
                # Prepop
                pass
            else:
                record = current.db(query).select(ptable.id,
                                                  limitby=(0, 1)).first()
                if record:
                    return record.id
        return None

    # -------------------------------------------------------------------------
    def s3_logged_in_human_resource(self):
        """
            Get the first HR record ID for the current logged-in user
        """

        if self.s3_logged_in():
            s3db = current.s3db
            ptable = s3db.pr_person
            htable = s3db.hrm_human_resource

            try:
                query = (htable.person_id == ptable.id) & \
                        (ptable.pe_id == self.user.pe_id)
            except AttributeError:
                # Prepop
                pass
            else:
                record = current.db(query).select(htable.id,
                                                  orderby =~htable.modified_on,
                                                  limitby=(0, 1)).first()
                if record:
                    return record.id
        return None

    # -------------------------------------------------------------------------
    # Core Authorization Methods
    # -------------------------------------------------------------------------
    def s3_has_permission(self, method, table, record_id=None, c=None, f=None):
        """
            S3 framework function to define whether a user can access a record
            in manner "method". Designed to be called from the RESTlike
            controller.

            @param method: the access method as string, one of
                           "create", "read", "update", "delete"
            @param table: the table or tablename
            @param record_id: the record ID (if any)
            @param c: the controller name (overrides current.request)
            @param f: the function name (overrides current.request)
        """

        if self.override:
            return True

        sr = self.get_system_roles()

        if not hasattr(table, "_tablename"):
            s3db = current.s3db
            table = s3db[table]

        policy = current.deployment_settings.get_security_policy()

        # Simple policy
        if policy == 1:
            # Anonymous users can Read.
            if method == "read":
                authorised = True
            else:
                # Authentication required for Create/Update/Delete.
                authorised = self.s3_logged_in()

        # Editor policy
        elif policy == 2:
            # Anonymous users can Read.
            if method == "read":
                authorised = True
            elif method == "create":
                # Authentication required for Create.
                authorised = self.s3_logged_in()
            elif record_id == 0 and method == "update":
                # Authenticated users can update at least some records
                authorised = self.s3_logged_in()
            else:
                # Editor role required for Update/Delete.
                authorised = self.s3_has_role(sr.EDITOR)
                if not authorised and self.user and "owned_by_user" in table:
                    # Creator of Record is allowed to Edit
                    query = (table.id == record_id)
                    record = current.db(query).select(table.owned_by_user,
                                                      limitby=(0, 1)).first()
                    if record and self.user.id == record.owned_by_user:
                        authorised = True

        # Use S3Permission ACLs
        elif policy in (3, 4, 5, 6, 7, 8):
            authorised = self.permission.has_permission(method,
                                                        c = c,
                                                        f = f,
                                                        t = table,
                                                        record = record_id)

        # Web2py default policy
        else:
            if self.s3_logged_in():
                # Administrators are always authorised
                if self.s3_has_role(sr.ADMIN):
                    authorised = True
                else:
                    # Require records in auth_permission to specify access
                    # (default Web2Py-style)
                    authorised = self.has_permission(method, table, record_id)
            else:
                # No access for anonymous
                authorised = False

        return authorised

    # -------------------------------------------------------------------------
    def s3_accessible_query(self, method, table, c=None, f=None):
        """
            Returns a query with all accessible records for the currently
            logged-in user

            @param method: the access method as string, one of:
                           "create", "read", "update" or "delete"
            @param table: the table or table name
            @param c: the controller name (overrides current.request)
            @param f: the function name (overrides current.request)

            @note: This method does not work on GAE because it uses JOIN and IN
        """

        if self.override:
            return table.id > 0

        sr = self.get_system_roles()

        if not hasattr(table, "_tablename"):
            s3db = current.s3db
            table = s3db[table]

        policy = current.deployment_settings.get_security_policy()

        if policy == 1:
            # "simple" security policy: show all records
            return table.id > 0
        elif policy == 2:
            # "editor" security policy: show all records
            return table.id > 0
        elif policy in (3, 4, 5, 6, 7, 8):
            # ACLs: use S3Permission method
            query = self.permission.accessible_query(method, table, c=c, f=f)
            return query

        # "Full" security policy
        if self.s3_has_role(sr.ADMIN):
            # Administrators can see all data
            return table.id > 0

        # If there is access to the entire table then show all records
        try:
            user_id = self.user.id
        except:
            user_id = 0
        if self.has_permission(method, table, 0, user_id):
            return table.id > 0
        # Filter Records to show only those to which the user has access
        current.session.warning = current.T("Only showing accessible records!")
        membership = self.settings.table_membership
        permission = self.settings.table_permission
        query = (membership.user_id == user_id) & \
                (membership.group_id == permission.group_id) & \
                (permission.name == method) & \
                (permission.table_name == table)
        return table.id.belongs(current.db(query)._select(permission.record_id))

    # -------------------------------------------------------------------------
    # S3 Variants of web2py Authorization Methods
    # -------------------------------------------------------------------------
    def s3_has_membership(self, group_id=None, user_id=None, role=None):
        """
            Checks if user is member of group_id or role

            Extends Web2Py's requires_membership() to add new functionality:
                - Custom Flash style
                - Uses s3_has_role()
        """

        # Allow override
        if self.override:
            return True

        group_id = group_id or self.id_group(role)
        try:
            group_id = int(group_id)
        except:
            group_id = self.id_group(group_id) # interpret group_id as a role

        if self.s3_has_role(group_id):
            r = True
        else:
            r = False

        log = self.messages.has_membership_log
        if log:
            if not user_id and self.user:
                user_id = self.user.id
            self.log_event(log % dict(user_id=user_id,
                                      group_id=group_id, check=r))
        return r

    # Override original method
    has_membership = s3_has_membership

    # -------------------------------------------------------------------------
    def s3_requires_membership(self, role):
        """
            Decorator that prevents access to action if not logged in or
            if user logged in is not a member of group_id. If role is
            provided instead of group_id then the group_id is calculated.

            Extends Web2Py's requires_membership() to add new functionality:
                - Custom Flash style
                - Uses s3_has_role()
                - Administrators (id=1) are deemed to have all roles
        """

        def decorator(action):

            def f(*a, **b):
                if self.override:
                    return action(*a, **b)

                if not self.s3_logged_in():
                    import urllib
                    request = current.request
                    next = URL(args=request.args, vars=request.get_vars)
                    redirect("%s?_next=%s" % (self.settings.login_url,
                                              urllib.quote(next)))

                system_roles = self.get_system_roles()
                ADMIN = system_roles.ADMIN
                if not self.s3_has_role(role) and not self.s3_has_role(ADMIN):
                    current.session.error = self.messages.access_denied
                    next = self.settings.on_failed_authorization
                    redirect(next)

                return action(*a, **b)

            f.__doc__ = action.__doc__

            return f

        return decorator

    # Override original method
    requires_membership = s3_requires_membership

    # -------------------------------------------------------------------------
    # Record Ownership
    # -------------------------------------------------------------------------
    def s3_make_session_owner(self, table, record_id):
        """
            Makes the current session owner of a record

            @param table: the table or table name
            @param record_id: the record ID
        """

        if hasattr(table, "_tablename"):
            table = table._tablename
        if not self.user:
            session = current.session
            if "owned_records" not in session:
                session.owned_records = Storage()
            records = session.owned_records.get(table, [])
            record_id = str(record_id)
            if record_id not in records:
                records.append(record_id)
            session.owned_records[table] = records
        return

    # -------------------------------------------------------------------------
    def s3_session_owns(self, table, record_id):
        """
            Checks whether the current session owns a record

            @param table: the table or table name
            @param record_id: the record ID
        """

        session = current.session
        if "owned_records" not in session:
            return False
        if hasattr(table, "_tablename"):
            table = table._tablename
        if record_id and not self.user:
            try:
                records = session.owned_records.get(table, [])
            except:
                records = []
            if str(record_id) in records:
                return True
        return False

    # -------------------------------------------------------------------------
    def s3_clear_session_ownership(self, table=None, record_id=None):
        """
            Removes session ownership for a record

            @param table: the table or table name (default: all tables)
            @param record_id: the record ID (default: all records)
        """

        session = current.session
        if "owned_records" not in session:
            return
        if table is not None:
            if hasattr(table, "_tablename"):
                table = table._tablename
            if table in session.owned_records:
                records = session.owned_records[table]
                if record_id is not None:
                    if str(record_id) in records:
                        records.remove(str(record_id))
                else:
                    del session.owned_records[table]
        else:
            session.owned_records = Storage()
        return

    # -------------------------------------------------------------------------
    def s3_update_record_owner(self, table, record, **fields):
        """
            Update the ownership for a record

            @param table: the table
            @param record: the record or record ID
            @param fields: dict of {ownership_field:value}
        """

        # Ownership fields
        OUSR = "owned_by_user"
        OGRP = "owned_by_group"
        REALM = "realm_entity"

        ownership_fields = (OUSR, OGRP, REALM)

        pkey = table._id.name
        if isinstance(record, (Row, dict)) and pkey in record:
            record_id = record[pkey]
        else:
            record_id = record
        data = Storage()
        for key in fields:
            if key in ownership_fields:
                data[key] = fields[key]
        if data:
            return current.db(table._id == record_id).update(**data)
        else:
            return None

    # -------------------------------------------------------------------------
    def s3_set_record_owner(self,
                            table,
                            record,
                            force_update = False,
                            **fields):
        """
            Update the record owner, to be called from CRUD and Importer

            @param table: the table (or table name)
            @param record: the record (or record ID)
            @keyword owned_by_user: the auth_user ID of the owner user
            @keyword owned_by_group: the auth_group ID of the owner group
            @keyword realm_entity: the pe_id of the realm entity, or a tuple
                                   (instance_type, instance_id) to lookup the
                                   pe_id from
        """

        s3db = current.s3db

        # Ownership fields
        OUSR = "owned_by_user"
        OGRP = "owned_by_group"
        REALM = "realm_entity"

        ownership_fields = (OUSR, OGRP, REALM)

        # Entity reference fields
        EID = "pe_id"
        OID = "organisation_id"
        SID = "site_id"
        GID = "group_id"
        PID = "person_id"
        entity_fields = (EID, OID, SID, GID, PID)

        # Find the table
        if hasattr(table, "_tablename"):
            tablename = table._tablename
        else:
            tablename = table
            table = s3db.table(tablename)
        if not table:
            return

        # Get the record ID
        pkey = table._id.name
        if isinstance(record, (Row, dict)):
            if pkey not in record:
                return
            else:
                record_id = record[pkey]
        else:
            record_id = record
            record = Storage()

        # Find the available fields
        fields_in_table = [f for f in ownership_fields if f in table.fields]
        if not fields_in_table:
            return
        fields_in_table += [f for f in entity_fields if f in table.fields]

        # Get all available fields for the record
        fields_missing = [f for f in fields_in_table if f not in record]
        if fields_missing:
            fields_to_load = [table._id] + [table[f] for f in fields_in_table]
            query = (table._id == record_id)
            row = current.db(query).select(limitby=(0, 1),
                                           *fields_to_load).first()
        else:
            row = record
        if not row:
            return

        # Prepare the udpate
        data = Storage()

        # Find owned_by_user
        if OUSR in fields_in_table:
            pi = ("pr_person",
                  "pr_identity",
                  "pr_education",
                  "pr_contact",
                  "pr_address",
                  "pr_contact_emergency",
                  "pr_physical_description",
                  "pr_group_membership",
                  "pr_image",
                  "hrm_training")
            if OUSR in fields:
                data[OUSR] = fields[OUSR]
            elif not row[OUSR] or tablename in pi:
                user_id = None
                # Records in PI tables should be owned by the person
                # they refer to (if that person has a user account)
                if tablename == "pr_person":
                    user_id = self.s3_get_user_id(person_id = row[table._id])
                elif PID in row and tablename in pi:
                    user_id = self.s3_get_user_id(person_id = row[PID])
                elif EID in row and tablename in pi:
                    user_id = self.s3_get_user_id(pe_id = row[EID])
                if not user_id and self.s3_logged_in() and self.user:
                    # Fallback to current user
                    user_id = self.user.id
                if user_id:
                    data[OUSR] = user_id

        # Find owned_by_group
        if OGRP in fields_in_table:
            # Check for type-specific handler to find the owner group
            handler = s3db.get_config(tablename, "owner_group")
            if handler:
                if callable(handler):
                    data[OGRP] = handler(table, row)
                else:
                    data[OGRP] = handler
            # Otherwise, only set if explicitly specified
            elif OGRP in fields:
                data[OGRP] = fields[OGRP]

        # Find realm entity
        if REALM in fields_in_table:
            if REALM in row and row[REALM] and not force_update:
                pass
            else:
                if REALM in fields:
                    entity = fields[REALM]
                else:
                    entity = 0
                realm_entity = self.get_realm_entity(table, row,
                                                     entity=entity)
                data[REALM] = realm_entity

        self.s3_update_record_owner(table, row, **data)
        return

    # -------------------------------------------------------------------------
    def set_realm_entity(self, table, records, entity=0, force_update=False):
        """
            Update the realm entity for records.

            @param table: the table (or tablename)
            @param records: - a single record
                            - a single record ID
                            - a list of records, or a Rows object
                            - a list of record IDs
                            - a query to find records in table
            @param entity: - an entity ID
                           - a tuple (table, instance_id)
                           - 0 for default lookup
        """

        db = current.db
        s3db = current.s3db

        REALM = "realm_entity"

        EID = "pe_id"
        OID = "organisation_id"
        SID = "site_id"
        GID = "group_id"
        entity_fields = (EID, OID, SID, GID)

        # Find the table
        if hasattr(table, "_tablename"):
            tablename = table._tablename
        else:
            tablename = table
            table = s3db.table(tablename)
        if not table or REALM not in table.fields:
            return

        # Find the available fields
        fields_in_table = [table._id.name, REALM] + \
                          [f for f in entity_fields if f in table.fields]
        fields_to_load = [table[f] for f in fields_in_table]

        # Realm entity specified by call?
        realm_entity = entity
        if isinstance(realm_entity, tuple):
            realm_entity = s3db.pr_get_pe_id(realm_entity)
            if not realm_entity:
                return

        if isinstance(records, Query):
            query = records
        else:
            query = None

        # Bulk update?
        if realm_entity != 0 and force_update and query is not None:
            db(query).update(**{REALM:realm_entity})
            return

        # Find the records
        if query is not None:
            if not force_update:
                query &= (table[REALM] == None)
            records = db(query).select(*fields_to_load)
        elif not isinstance(records, (list, Rows)):
            records = [records]
        if not records:
            return

        # Update record by record
        for record in records:

            if not isinstance(record, (Row,Storage)):
                record_id = record
                row = Storage()
            else:
                row = record
                if table._id.name not in record:
                    continue
                record_id = row[table._id.name]
            q = (table._id == record_id)

            # Do we need to reload the record?
            fields_missing = [f for f in fields_in_table if f not in row]
            if fields_missing:
                row = db(q).select(*fields_to_load, limitby = (0, 1)).first()
                if not row:
                    continue

            # Do we need to update the record at all?
            if row[REALM] and not force_update:
                continue

            realm_entity = self.get_realm_entity(table, row,
                                                 entity=realm_entity)

            db(q).update(**{REALM:realm_entity})

        return

    # -------------------------------------------------------------------------
    def get_realm_entity(self, table, record, entity=0):
        """
            Lookup the realm entity for a record

            @param table: the table
            @param record: the record (as Row or dict)
            @param entity: the entity (pe_id)
        """

        s3db = current.s3db

        REALM = "realm_entity"

        EID = "pe_id"
        OID = "organisation_id"
        SID = "site_id"
        GID = "group_id"

        otablename = "org_organisation"
        stablename = "org_site"
        gtablename = "pr_group"

        if REALM not in table:
            return None

        # Entity specified by call?
        realm_entity = entity
        if isinstance(entity, tuple):
            realm_entity = s3db.pr_get_pe_id(entity)

        # Fall back to deployment-global method to determine the realm entity
        if realm_entity == 0:
            handler = current.deployment_settings.get_auth_realm_entity()
            if callable(handler):
                realm_entity = handler(table, record)
            else:
                realm_entity = 0

        # Fall back to table-specific method
        if realm_entity == 0:
            handler = s3db.get_config(table, "realm_entity")
            if callable(handler):
                realm_entity = handler(table, record)

        # Fall back to standard lookup cascade
        if realm_entity == 0:
            get_pe_id = s3db.pr_get_pe_id
            if EID in record and \
               table._tablename not in ("pr_person", "dvi_body"):
                realm_entity = record[EID]
            elif OID in record:
                realm_entity = get_pe_id(otablename, record[OID])
            elif SID in record:
                realm_entity = get_pe_id(stablename, record[SID])
            elif GID in record:
                realm_entity = get_pe_id(gtablename, record[GID])
            else:
                realm_entity = None

        return realm_entity

    # -------------------------------------------------------------------------
    def set_component_realm_entity(self, table, record, entity=0, 
                                   force_update=True,
                                   update_components = []):
        """
            Update the realm entity for a record and it's components

            @param table: the table
            @param record: the record (as Row or dict)
            @param entity: the entity (pe_id)
        """
        db = current.db
        s3db = current.s3db
        
        if not entity:
            entity = self.get_realm_entity(table, record)
        
        #Find Record Components
        components = s3db.get_components(table)
        
        #Update Components
        for component in update_components:
            c = components[component]
            if not c:
                continue
            
            # @ToDo: Replace with: 
            #join = c.get_join()
            #query = join & (table._id == record.id)
            #But this requires a resource
            if c.linktable:
                rows =  db( ( c.linktable[c.lkey] == record.id ) & \
                            ( c.linktable[c.rkey] == c.table[c.fkey] )
                          ).select(c.table.id)
            else:
                rows = ( c.table[c.fkey] == record.id )
            
            self.set_realm_entity(c.table, rows, entity, force_update=force_update)
            
            #@ToDo: Check if we need to update component Super Links

        #Update Super Links
        s3db.update_super(table, record)

    # -------------------------------------------------------------------------
    def permitted_facilities(self,
                             table=None,
                             error_msg=None,
                             redirect_on_error=True,
                             facility_type=None):
        """
            If there are no facilities that the user has permission for,
            prevents create & update of records in table & gives a
            warning if the user tries to.

            @param table: the table or table name
            @param error_msg: error message
            @param redirect_on_error: whether to redirect on error
            @param facility_type: restrict to this particular type of
                                  facilities (a tablename)
        """

        T = current.T
        ERROR = T("You do not have permission for any facility to perform this action.")
        HINT = T("Create a new facility or ensure that you have permissions for an existing facility.")

        if not error_msg:
            error_msg = ERROR

        s3db = current.s3db
        site_ids = []
        if facility_type is None:
            site_types = self.org_site_types
        else:
            if facility_type not in self.org_site_types:
                return
            site_types = [s3db[facility_type]]
        for site_type in site_types:
            try:
                ftable = s3db[site_type]
                if not "site_id" in ftable.fields:
                    continue
                query = self.s3_accessible_query("update", ftable)
                if "deleted" in ftable:
                    query &= (ftable.deleted != True)
                rows = current.db(query).select(ftable.site_id)
                site_ids += [row.site_id for row in rows]
            except:
                # Module disabled
                pass

        if site_ids:
            return site_ids

        args = current.request.args
        if "update" in args or "create" in args:
            if redirect_on_error:
                # Trying to create or update
                # If they do no have permission to any facilities
                current.session.error = "%s %s" % (error_msg, HINT)
                redirect(URL(c="default", f="index"))
        elif table is not None:
            if hasattr(table, "_tablename"):
                tablename = table._tablename
            else:
                tablename = table
            s3db.configure(tablename, insertable = False)

        return []

    # -------------------------------------------------------------------------
    def permitted_organisations(self,
                                table=None,
                                error_msg=None,
                                redirect_on_error=True):
        """
            If there are no organisations that the user has update
            permission for, prevents create & update of a record in
            table & gives an warning if the user tries to.

            @param table: the table or table name
            @param error_msg: error message
            @param redirect_on_error: whether to redirect on error
        """

        T = current.T
        ERROR = T("You do not have permission for any organization to perform this action.")
        HINT = T("Create a new organization or ensure that you have permissions for an existing organization.")

        if not error_msg:
            error_msg = ERROR

        s3db = current.s3db
        org_table = s3db.org_organisation
        query = self.s3_accessible_query("update", org_table)
        query &= (org_table.deleted == False)
        rows = current.db(query).select(org_table.id)
        if rows:
            return [org.id for org in rows]
        request = current.request
        if "update" in request.args or "create" in request.args:
            if redirect_on_error:
                current.session.error = error_msg + " " + HINT
                redirect(URL(c="default", f="index"))
        elif table is not None:
            if hasattr(table, "_tablename"):
                tablename = table._tablename
            else:
                tablename = table
            s3db.configure(tablename, insertable = False)

        return []

    # -------------------------------------------------------------------------
    def root_org(self):
        """
            Return the current user's root organisation or None
        """

        if not self.user:
            return None
        org_id = self.user.organisation_id
        if not org_id:
            return None
        return current.cache.ram(
                    # Common key for all users of this org
                    "root_org_%s" % org_id,
                    lambda: current.s3db.org_root_organisation(organisation_id=org_id)[0],
                    time_expire=120
                )

    # -------------------------------------------------------------------------
    def add_org_role_manager_method(self, r):
        """
            Adds the Org. Role Manager method to a resource
            @param r: Resource to add the mehthod to  
        """
        if r.id and self.user is not None:
            sr = self.get_system_roles()
            realms = self.user.realms or Storage()
            if sr.ADMIN in realms or \
               sr.ORG_ADMIN in realms and \
               (realms[sr.ORG_ADMIN] is None or \
                r.record.pe_id in realms[sr.ORG_ADMIN]):
                current.s3db.set_method(r.prefix, r.name,
                                        method="roles",
                                        action=S3OrgRoleManager())

# =============================================================================
class S3Permission(object):
    """ S3 Class to handle permissions """

    TABLENAME = "s3_permission"

    CREATE = 0x0001
    READ = 0x0002
    UPDATE = 0x0004
    DELETE = 0x0008
    REVIEW = 0x0010
    APPROVE = 0x0020

    ALL = CREATE | READ | UPDATE | DELETE | REVIEW | APPROVE
    NONE = 0x0000 # must be 0!

    PERMISSION_OPTS = OrderedDict([
        #(NONE, "NONE"),
        [CREATE, "CREATE"],
        [READ, "READ"],
        [UPDATE, "UPDATE"],
        [DELETE, "DELETE"],
        [REVIEW, "REVIEW"],
        [APPROVE, "APPROVE"]])

    # Method string <-> required permission
    METHODS = Storage({
        "create": CREATE,
        "read": READ,
        "update": UPDATE,
        "delete": DELETE,

        "search": READ,
        "report": READ,
        "map": READ,

        "import": CREATE,

        "review": REVIEW,
        "approve": APPROVE,
        "reject": APPROVE,
    })

    # Lambda expressions for ACL handling
    required_acl = lambda self, methods: \
                          reduce(lambda a, b: a | b,
                                 [self.METHODS[m]
                                  for m in methods if m in self.METHODS],
                                 self.NONE)
    most_permissive = lambda self, acl: \
                             reduce(lambda x, y: (x[0]|y[0], x[1]|y[1]),
                                    acl, (self.NONE, self.NONE))
    most_restrictive = lambda self, acl: \
                              reduce(lambda x, y: (x[0]&y[0], x[1]&y[1]),
                                     acl, (self.ALL, self.ALL))

    # -------------------------------------------------------------------------
    def __init__(self, auth, tablename=None):
        """
            Constructor, invoked by AuthS3.__init__

            @param auth: the AuthS3 instance
            @param tablename: the name for the permissions table
        """

        db = current.db

        # Instantiated once per request, but before Auth tables
        # are defined and authentication is checked, thus no use
        # to check permissions in the constructor

        # Store auth reference in self because current.auth is not
        # available at this point yet, but needed in define_table.
        self.auth = auth

        self.error = S3PermissionError

        settings = current.deployment_settings

        # Policy: which level of granularity do we want?
        self.policy = settings.get_security_policy()
        # ACLs to control access per controller:
        self.use_cacls = self.policy in (3, 4, 5, 6, 7 ,8)
        # ACLs to control access per function within controllers:
        self.use_facls = self.policy in (4, 5, 6, 7, 8)
        # ACLs to control access per table:
        self.use_tacls = self.policy in (5, 6, 7, 8)
        # Authorization takes realm entity into account:
        self.entity_realm = self.policy in (6, 7, 8)
        # Permissions shared along the hierarchy of entities:
        self.entity_hierarchy = self.policy in (7, 8)
        # Permission sets can be delegated:
        self.delegations = self.policy == 8

        # Permissions table
        self.tablename = tablename or self.TABLENAME
        if self.tablename in db:
            self.table = db[self.tablename]
        else:
            self.table = None

        # Error messages
        T = current.T
        self.INSUFFICIENT_PRIVILEGES = T("Insufficient Privileges")
        self.AUTHENTICATION_REQUIRED = T("Authentication Required")

        # Request information
        request = current.request
        self.controller = request.controller
        self.function = request.function

        # Request format
        # @todo: move this into s3utils.py:
        self.format = request.extension
        if "format" in request.get_vars:
            ext = request.get_vars.format
            if isinstance(ext, list):
                ext = ext[-1]
            self.format = ext.lower() or self.format
        else:
            ext = [a for a in request.args if "." in a]
            if ext:
                self.format = ext[-1].rsplit(".", 1)[1].lower()

        if request.function == "ticket" and \
           request.controller == "admin":
            # Error tickets need an override
            self.format = "html"

        # Page permission cache
        self.page_acls = Storage()
        self.table_acls = Storage()

        # Pages which never require permission:
        # Make sure that any data access via these pages uses
        # accessible_query explicitly!
        self.unrestricted_pages = ("default/index",
                                   "default/user",
                                   "default/contact",
                                   "default/about")

        # Default landing pages
        _next = URL(args=request.args, vars=request.vars)
        self.homepage = URL(c="default", f="index")
        self.loginpage = URL(c="default", f="user", args="login",
                             vars=dict(_next=_next))

    # -------------------------------------------------------------------------
    def define_table(self, migrate=True, fake_migrate=False):
        """
            Define permissions table, invoked by AuthS3.define_tables()
        """

        db = current.db

        table_group = self.auth.settings.table_group
        if table_group is None:
            table_group = "integer" # fallback (doesn't work with requires)

        if not self.table:
            self.table = db.define_table(self.tablename,
                            Field("group_id", table_group),
                            Field("controller", length=64),
                            Field("function", length=512),
                            Field("tablename", length=512),
                            Field("record", "integer"),
                            Field("oacl", "integer", default=self.ALL),
                            Field("uacl", "integer", default=self.READ),
                            # apply this ACL only to records owned
                            # by this entity
                            Field("entity", "integer"),
                            # apply this ACL to all record regardless
                            # of the realm entity
                            Field("unrestricted", "boolean",
                                  default=False),
                            migrate=migrate,
                            fake_migrate=fake_migrate,
                            *(s3_uid()+s3_timestamp()+s3_deletion_status()))

    # -------------------------------------------------------------------------
    # ACL Management
    # -------------------------------------------------------------------------
    def update_acl(self, group,
                   c=None,
                   f=None,
                   t=None,
                   record=None,
                   oacl=None,
                   uacl=None,
                   entity=None,
                   delete=False):
        """
            Update an ACL

            @param group: the ID or UID of the auth_group this ACL applies to
            @param c: the controller
            @param f: the function
            @param t: the tablename
            @param record: the record (as ID or Row with ID)
            @param oacl: the ACL for the owners of the specified record(s)
            @param uacl: the ACL for all other users
            @param entity: restrict this ACL to the records owned by this
                           entity (pe_id), specify "any" for any entity
            @param delete: delete the ACL instead of updating it
        """

        ANY = "any"

        unrestricted = entity == ANY
        if unrestricted:
            entity = None

        table = self.table
        if not table:
            # ACLs not relevant to this security policy
            return None

        if "permissions" in current.response.s3:
            del current.response.s3["permissions"]

        if c is None and f is None and t is None:
            return None
        if t is not None:
            c = f = None
        else:
            record = None

        if uacl is None:
            uacl = self.NONE
        if oacl is None:
            oacl = uacl

        success = False
        if group:
            group_id = None
            acl = dict(group_id=group_id,
                       deleted=False,
                       controller=c,
                       function=f,
                       tablename=t,
                       record=record,
                       oacl=oacl,
                       uacl=uacl,
                       unrestricted=unrestricted,
                       entity=entity)

            if isinstance(group, basestring) and not group.isdigit():
                gtable = self.auth.settings.table_group
                query = (gtable.uuid == group) & \
                        (table.group_id == gtable.id)
            else:
                query = (table.group_id == group)
                group_id = group

            query &= ((table.controller == c) & \
                      (table.function == f) & \
                      (table.tablename == t) & \
                      (table.record == record) & \
                      (table.unrestricted == unrestricted) & \
                      (table.entity == entity))
            record = current.db(query).select(table.id,
                                              table.group_id,
                                              limitby=(0, 1)).first()
            if record:
                if delete:
                    acl = dict(
                        group_id = None,
                        deleted = True,
                        deleted_fk = '{"group_id": %d}' % record.group_id
                    )
                else:
                    acl["group_id"] = record.group_id
                record.update_record(**acl)
                success = record.id
            elif group_id:
                acl["group_id"] = group_id
                success = table.insert(**acl)

        return success

    # -------------------------------------------------------------------------
    def delete_acl(self, group,
                   c=None,
                   f=None,
                   t=None,
                   record=None,
                   entity=None):
        """
            Delete an ACL
            @param group: the ID or UID of the auth_group this ACL applies to
            @param c: the controller
            @param f: the function
            @param t: the tablename
            @param record: the record (as ID or Row with ID)
            @param entity: restrict this ACL to the records owned by this
                           entity (pe_id), specify "any" for any entity
        """

        return self.update_acl(group,
                               c=c,
                               f=f,
                               t=t,
                               record=record,
                               entity=entity,
                               delete=True)

    # -------------------------------------------------------------------------
    # Record Ownership
    # -------------------------------------------------------------------------
    def get_owners(self, table, record):
        """
            Get the entity/group/user owning a record

            @param table: the table
            @param record: the record ID (or the Row, if already loaded)

            @note: if passing a Row, it must contain all available ownership
                   fields (id, owned_by_user, owned_by_group, realm_entity),
                   otherwise the record will be re-loaded by this function.

            @returns: tuple of (realm_entity, owner_group, owner_user)
        """

        realm_entity = None
        owner_group = None
        owner_user = None

        record_id = None

        DEFAULT = (None, None, None)

        # Load the table, if necessary
        if table and not hasattr(table, "_tablename"):
            table = current.s3db.table(table)
        if not table:
            return DEFAULT

        # Check which ownership fields the table defines
        ownership_fields = ("realm_entity",
                            "owned_by_group",
                            "owned_by_user")
        fields = [f for f in ownership_fields if f in table.fields]
        if not fields:
            # Ownership is not defined for this table
            return DEFAULT

        if isinstance(record, Row):
            # Check if all necessary fields are present
            missing = [f for f in fields if f not in record]
            if missing:
                # Have to reload the record :(
                if table._id.name in record:
                    record_id = record[table._id.name]
                record = None
        else:
            # Record ID given, must load the record anyway
            record_id = record
            record = None

        if not record and record_id:
            # Get the record
            fs = [table[f] for f in fields] + [table.id]
            query = (table._id == record_id)
            record = current.db(query).select(limitby=(0, 1), *fs).first()
        if not record:
            # Record does not exist
            return DEFAULT

        if "realm_entity" in record:
            realm_entity = record["realm_entity"]
        if "owned_by_group" in record:
            owner_group = record["owned_by_group"]
        if "owned_by_user" in record:
            owner_user = record["owned_by_user"]
        return (realm_entity, owner_group, owner_user)

    # -------------------------------------------------------------------------
    def is_owner(self, table, record, owners=None, strict=False):
        """
            Check whether the current user owns the record

            @param table: the table or tablename
            @param record: the record ID (or the Row if already loaded)
            @param owners: override the actual record owners by a tuple
                           (realm_entity, owner_group, owner_user)

            @returns: True if the current user owns the record, else False
        """

        user_id = None
        sr = self.auth.get_system_roles()

        if self.auth.user is not None:
            user_id = self.auth.user.id

        session = current.session
        roles = [sr.ANONYMOUS]
        if session.s3 is not None:
            roles = session.s3.roles or roles

        if sr.ADMIN in roles:
            # Admin owns all records
            return True
        elif owners is not None:
            realm_entity, owner_group, owner_user = owners
        elif record:
            realm_entity, owner_group, owner_user = \
                    self.get_owners(table, record)
        else:
            # All users own no records
            return True

        # Session ownership?
        if not user_id:
            if isinstance(record, (Row, dict)):
                record_id = record[table._id.name]
            else:
                record_id = record
            if self.auth.s3_session_owns(table, record_id):
                # Session owns record
                return True
            else:
                return False

        # Individual record ownership
        if owner_user and owner_user == user_id:
            return True

        # Public record?
        if not any((realm_entity, owner_group, owner_user)) and not strict:
            return True
        elif strict:
            return False

        # OrgAuth: apply only group memberships within the realm
        if self.entity_realm and realm_entity:
            realms = self.auth.user.realms
            roles = [sr.ANONYMOUS]
            append = roles.append
            for r in realms:
                realm = realms[r]
                if realm is None or realm_entity in realm:
                    append(r)

        # Ownership based on user role
        if owner_group and owner_group in roles:
            return True
        else:
            return False

    # -------------------------------------------------------------------------
    def owner_query(self, table, user, use_realm=True, no_realm=[]):
        """
            Returns a query to select the records in table owned by user

            @param table: the table
            @param user: the current auth.user (None for not authenticated)
            @param use_realm: use realms
            @param no_realm: don't include these entities in role realms
            @returns: a web2py Query instance, or None if no query
                      can be constructed
        """

        OUSR = "owned_by_user"
        OGRP = "owned_by_group"
        OENT = "realm_entity"

        query = None
        if user is None:
            # Session ownership?
            if hasattr(table, "_tablename"):
                tablename = table._tablename
            else:
                tablename = table
            session = current.session
            if "owned_records" in session and \
               tablename in session.owned_records:
                query = (table._id.belongs(session.owned_records[tablename]))
        else:
            use_realm = use_realm and \
                        OENT in table.fields and self.entity_realm

            # Individual owner query
            if OUSR in table.fields:
                user_id = user.id
                query = (table[OUSR] == user_id)

            # Public record query
            public = None
            if OUSR in table.fields:
                public = (table[OUSR] == None)
            if OGRP in table.fields:
                q = (table[OGRP] == None)
                if public:
                    public &= q
                else:
                    public = q
            if use_realm:
                q = (table[OENT] == None)
                if public:
                    public &= q
                else:
                    public = q

            if query is not None and public is not None:
                query |= public

            # Group ownerships
            if OGRP in table.fields:
                any_entity = []
                g = None
                for group_id in user.realms:
                    realm = user.realms[group_id]
                    if realm is None or not use_realm:
                        any_entity.append(group_id)
                        continue
                    realm = [e for e in realm if e not in no_realm]
                    if realm:
                        q = (table[OGRP] == group_id) & (table[OENT].belongs(realm))
                        if g is None:
                            g = q
                        else:
                            g |= q
                if any_entity:
                    q = (table[OGRP].belongs(any_entity))
                    if g is None:
                        g = q
                    else:
                        g |= q
                if g is not None:
                    if query is None:
                        query = g
                    else:
                        query |= g

        return query

    # -------------------------------------------------------------------------
    def realm_query(self, table, entities):
        """
            Returns a query to select the records owned by one of the
            entities.

            @param table: the table
            @param entities: list of entities
            @returns: a web2py Query instance, or None if no query
                      can be constructed
        """

        ANY = "ANY"
        OENT = "realm_entity"

        if ANY in entities:
            return None
        elif not entities:
            return None
        elif OENT in table.fields:
            public = (table[OENT] == None)
            if len(entities) == 1:
                return (table[OENT] == entities[0]) | public
            else:
                return (table[OENT].belongs(entities)) | public
        return None

    # -------------------------------------------------------------------------
    # Record approval
    # -------------------------------------------------------------------------
    def approved(self, table, record, approved=True):
        """
            Check whether a record has been approved or not

            @param table: the table
            @param record: the record or record ID
            @param approved: True = check if approved,
                             False = check if unapproved
        """

        if "approved_by" not in table.fields or \
           not self.requires_approval(table):
            return approved

        if isinstance(record, (Row, dict)):
            if "approved_by" not in record:
                record_id = record[table._id]
                record = None
        else:
            record_id = record
            record = None

        if record is None and record_id:
            record = current.db(table._id == record_id).select(table.approved_by,
                                                               limitby=(0, 1)
                                                               ).first()
            if not record:
                return False

        if approved and record["approved_by"] is not None:
            return True
        elif not approved and record["approved_by"] is None:
            return True
        else:
            return False

    # -------------------------------------------------------------------------
    def unapproved(self, table, record):
        """
            Check whether a record has not been approved yet

            @param table: the table
            @param record: the record or record ID
        """

        return self.approved(table, record, approved=False)

    # -------------------------------------------------------------------------
    @classmethod
    def requires_approval(cls, table):
        """
            Check whether record approval is required for a table

            @param table: the table (or tablename)
        """

        settings = current.deployment_settings

        if settings.get_auth_record_approval():
            tables = settings.get_auth_record_approval_required_for()
            if tables is not None:
                table = table._tablename if type(table) is Table else table
                if table in tables:
                    return True
                else:
                    return False
            elif current.s3db.get_config(table, "requires_approval"):
                return True
            else:
                return False
        else:
            return False

    # -------------------------------------------------------------------------
    @classmethod
    def set_default_approver(cls, table):
        """
            Set the default approver for new records in table

            @param table: the table
        """

        auth = current.auth
        APPROVER = "approved_by"

        if APPROVER in table:
            approver = table[APPROVER]
            if auth.override:
                approver.default = 0
            elif auth.s3_logged_in() and \
                 auth.s3_has_permission("approve", table):
                approver.default = auth.user.id
            else:
                approver.default = None
        return

    # -------------------------------------------------------------------------
    # Authorization
    # -------------------------------------------------------------------------
    def has_permission(self, method, c=None, f=None, t=None, record=None):
        """
            Check permission to access a record with method

            @param method: the access method (string)
            @param c: the controller name (falls back to current request)
            @param f: the function name (falls back to current request)
            @param t: the table or tablename
            @param record: the record or record ID (None for any record)
        """

        # Multiple methods?
        if isinstance(method, (list, tuple)):
            query = None
            for m in method:
                if self.has_permission(m, c=c, f=f, t=t, record=record):
                    return True
            return False
        else:
            method = [method]

        if record == 0:
            record = None
        _debug("\nhas_permission('%s', c=%s, f=%s, t=%s, record=%s)" % \
               ("|".join(method),
                c or current.request.controller,
                f or current.request.function,
                t, record))

        # Auth override, system roles and login
        auth = self.auth
        if self.auth.override:
            _debug("==> auth.override")
            _debug("*** GRANTED ***")
            return True
        sr = auth.get_system_roles()
        logged_in = auth.s3_logged_in()

        # Required ACL
        racl = self.required_acl(method)
        _debug("==> required ACL: %04X" % racl)

        # Get realms and delegations
        if not logged_in:
            realms = Storage({sr.ANONYMOUS:None})
            delegations = Storage()
        else:
            realms = auth.user.realms
            delegations = auth.user.delegations

        # Administrators have all permissions
        if sr.ADMIN in realms:
            _debug("==> user is ADMIN")
            _debug("*** GRANTED ***")
            return True

        if not self.use_cacls:
            _debug("==> simple authorization")
            # Fall back to simple authorization
            if logged_in:
                _debug("*** GRANTED ***")
                return True
            else:
                if self.page_restricted(c=c, f=f):
                    permitted = racl == self.READ
                else:
                    _debug("==> unrestricted page")
                    permitted = True
                if permitted:
                    _debug("*** GRANTED ***")
                else:
                    _debug("*** DENIED ***")
                return permitted

        # Do we need to check the owner role (i.e. table+record given)?
        if t is not None and record is not None:
            owners = self.get_owners(t, record)
            is_owner = self.is_owner(t, record, owners=owners)
            entity = owners[0]
        else:
            owners = []
            is_owner = True
            entity = None

        # Fall back to current request
        c = c or self.controller
        f = f or self.function

        response = current.response
        key = "%s/%s/%s/%s/%s" % (method, c, f, t, record)
        if "permissions" not in response.s3:
            response.s3.permissions = Storage()
        if key in response.s3.permissions:
            permitted = response.s3.permissions[key]
            if permitted is None:
                pass
            elif permitted:
                _debug("*** GRANTED (cached) ***")
            else:
                _debug("*** DENIED (cached) ***")
            return response.s3.permissions[key]

        # Get the applicable ACLs
        acls = self.applicable_acls(racl,
                                    realms=realms,
                                    delegations=delegations,
                                    c=c,
                                    f=f,
                                    t=t,
                                    entity=entity)

        permitted = None
        if acls is None:
            _debug("==> no ACLs defined for this case")
            permitted = True
        elif not acls:
            _debug("==> no applicable ACLs")
            permitted = False
        else:
            if entity:
                if entity in acls:
                    uacl, oacl = acls[entity]
                elif "ANY" in acls:
                    uacl, oacl = acls["ANY"]
                else:
                    _debug("==> Owner entity outside realm")
                    permitted = False
            else:
                uacl, oacl = self.most_permissive(acls.values())

            _debug("==> uacl: %04X, oacl: %04X" % (uacl, oacl))

            if permitted is None:
                if uacl & racl == racl:
                    permitted = True
                elif oacl & racl == racl:
                    if is_owner and record:
                        _debug("==> User owns the record")
                    elif record:
                        _debug("==> User does not own the record")
                    permitted = is_owner
                else:
                    permitted = False

        if permitted is None:
            raise self.error("Cannot determine permission.")

        elif permitted and \
             t is not None and record is not None and \
             self.requires_approval(t):

            # Approval possible for this table?
            if not hasattr(t, "_tablename"):
                table = current.s3db.table(t)
                if not table:
                    raise AttributeError("undefined table %s" % tablename)
            else:
                table = t
            if "approved_by" in table.fields:

                approval_methods = ("approve", "review", "reject")
                access_approved = not all([m in approval_methods for m in method])
                access_unapproved = any([m in method for m in approval_methods])

                if access_unapproved:
                    if not access_approved:
                        permitted = self.unapproved(table, record)
                        if not permitted:
                            _debug("==> Record already approved")
                else:
                    permitted = self.approved(table, record) or \
                                self.is_owner(table, record, owners, strict=True)
                    if not permitted:
                        _debug("==> Record not approved")
                        _debug("==> is owner: %s" % is_owner)
            else:
                # Approval not possible for this table => no change
                pass

        if permitted:
            _debug("*** GRANTED ***")
        else:
            _debug("*** DENIED ***")

        response.s3.permissions[key] = permitted
        return permitted

    # -------------------------------------------------------------------------
    def accessible_query(self, method, table, c=None, f=None, deny=True):
        """
            Returns a query to select the accessible records for method
            in table.

            @param method: the method as string or a list of methods (AND)
            @param table: the database table or table name
            @param c: controller name (falls back to current request)
            @param f: function name (falls back to current request)
        """

        # Get the table
        if not hasattr(table, "_tablename"):
            tablename = table
            error = AttributeError("undefined table %s" % tablename)
            table = current.s3db.table(tablename,
                                       db_only = True,
                                       default = error)

        if not isinstance(method, (list, tuple)):
            method = [method]

        _debug("\naccessible_query(%s, '%s')" % (table, ",".join(method)))

        # Defaults
        ALL_RECORDS = (table._id > 0)
        NO_RECORDS = (table._id == 0) if deny else None

        # Record approval required?
        if self.requires_approval(table) and \
           "approved_by" in table.fields:
            requires_approval = True
            APPROVED = (table.approved_by != None)
            UNAPPROVED = (table.approved_by == None)
        else:
            requires_approval = False
            APPROVED = ALL_RECORDS
            UNAPPROVED = NO_RECORDS

        # Approval method?
        approval_methods = ("review", "approve", "reject")
        unapproved = any([m in method for m in approval_methods])
        approved = not all([m in approval_methods for m in method])

        # What does ALL RECORDS mean?
        ALL_RECORDS = ALL_RECORDS if approved and unapproved \
                                  else UNAPPROVED if unapproved \
                                  else APPROVED

        # Auth override, system roles and login
        auth = self.auth
        if auth.override:
            _debug("==> auth.override")
            _debug("*** ALL RECORDS ***")
            return ALL_RECORDS

        sr = auth.get_system_roles()
        logged_in = auth.s3_logged_in()

        # Get realms and delegations
        user = auth.user
        if not logged_in:
            realms = Storage({sr.ANONYMOUS:None})
            delegations = Storage()
        else:
            realms = user.realms
            delegations = user.delegations

        # Don't filter out unapproved records owned by the user
        if requires_approval and not unapproved and \
           "owned_by_user" in table.fields:
            user_id = user.id if user is not None else None
            ALL_RECORDS = ((table.approved_by != None) | \
                           (table.owned_by_user == user_id))

        # Administrators have all permissions
        if sr.ADMIN in realms:
            _debug("==> user is ADMIN")
            _debug("*** ALL RECORDS ***")
            return ALL_RECORDS

        # Multiple methods?
        if len(method) > 1:
            query = None
            for m in method:
                q = self.accessible_query(m, table, c=c, f=f, deny=False)
                if q is not None:
                    if query is None:
                        query = q
                    else:
                        query |= q
            if query is None:
                query = NO_RECORDS
            return query

        # Required ACL
        racl = self.required_acl(method)
        _debug("==> required permissions: %04X" % racl)

        # Use ACLs?
        if not self.use_cacls:
            _debug("==> simple authorization")
            # Fall back to simple authorization
            if logged_in:
                _debug("*** ALL RECORDS ***")
                return ALL_RECORDS
            else:
                permitted = racl == self.READ
                if permitted:
                    _debug("*** ALL RECORDS ***")
                    return ALL_RECORDS
                else:
                    _debug("*** ACCESS DENIED ***")
                    return NO_RECORDS

        # Fall back to current request
        c = c or self.controller
        f = f or self.function

        # Get the applicable ACLs
        acls = self.applicable_acls(racl,
                                    realms=realms,
                                    delegations=delegations,
                                    c=c,
                                    f=f,
                                    t=table)

        if acls is None:
            _debug("==> no ACLs defined for this case")
            _debug("*** ALL RECORDS ***")
            return ALL_RECORDS
        elif not acls:
            _debug("==> no applicable ACLs")
            _debug("*** ACCESS DENIED ***")
            return NO_RECORDS

        oacls = []
        uacls = []
        for entity in acls:
            acl = acls[entity]
            if acl[0] & racl == racl:
                uacls.append(entity)
            elif acl[1] & racl == racl and entity not in uacls:
                oacls.append(entity)

        query = None
        no_realm = []
        check_owner_acls = True

        OENT = "realm_entity"

        if "ANY" in uacls:
            _debug("==> permitted for any records")
            query = ALL_RECORDS
            check_owner_acls = False

        elif uacls:
            query = self.realm_query(table, uacls)
            if query is None:
                _debug("==> permitted for any records")
                query = ALL_RECORDS
                check_owner_acls = False
            else:
                _debug("==> permitted for records owned by entities %s" % str(uacls))
                no_realm = uacls

        if check_owner_acls:

            use_realm = "ANY" not in oacls
            owner_query = self.owner_query(table, user, use_realm=use_realm, no_realm=no_realm)

            if owner_query is not None:
                _debug("==> permitted for owned records (limit to realms=%s)" % use_realm)
                if query is not None:
                    query |= owner_query
                else:
                    query = owner_query
            elif use_realm:
                _debug("==> permitted for any records owned by entities %s" % str(uacls+oacls))
                query = self.realm_query(table, uacls+oacls)

            if query is not None and requires_approval:
                base_filter = None if approved and unapproved else \
                              UNAPPROVED if unapproved else APPROVED
                if base_filter is not None:
                    query = base_filter & query

        # Fallback
        if query is None:
            query = NO_RECORDS

        _debug("*** Accessible Query ***")
        _debug(str(query))
        return query

    # -------------------------------------------------------------------------
    def accessible_url(self,
                       c=None,
                       f=None,
                       p=None,
                       t=None,
                       a=None,
                       args=[],
                       vars={},
                       anchor="",
                       extension=None,
                       env=None):
        """
            Return a URL only if accessible by the user, otherwise False

            @param c: the controller
            @param f: the function
            @param p: the permission (defaults to READ)
            @param t: the tablename (defaults to <c>_<f>)
            @param a: the application name
            @param args: the URL arguments
            @param vars: the URL variables
            @param anchor: the anchor (#) of the URL
            @param extension: the request format extension
            @param env: the environment
        """

        if c != "static":
            # Hide disabled modules
            settings = current.deployment_settings
            if not settings.has_module(c):
                return False

        if t is None:
            t = "%s_%s" % (c, f)
            table = current.s3db.table(t)
            if not table:
                t = None
        if not p:
            p = "read"

        permitted = self.has_permission(p, c=c, f=f, t=t)
        if permitted:
            return URL(a=a,
                       c=c,
                       f=f,
                       args=args,
                       vars=vars,
                       anchor=anchor,
                       extension=extension,
                       env=env)
        else:
            return False

    # -------------------------------------------------------------------------
    def fail(self):
        """ Action upon insufficient permissions """

        if self.format == "html":
            # HTML interactive request => flash message + redirect
            if self.auth.s3_logged_in():
                current.session.error = self.INSUFFICIENT_PRIVILEGES
                redirect(self.homepage)
            else:
                current.session.error = self.AUTHENTICATION_REQUIRED
                redirect(self.loginpage)
        else:
            # non-HTML request => raise proper HTTP error
            if self.auth.s3_logged_in():
                raise HTTP(403, body=self.INSUFFICIENT_PRIVILEGES)
            else:
                raise HTTP(401, body=self.AUTHENTICATION_REQUIRED)

    # -------------------------------------------------------------------------
    # ACL Lookup
    # -------------------------------------------------------------------------
    def applicable_acls(self, racl,
                        realms=None,
                        delegations=None,
                        c=None,
                        f=None,
                        t=None,
                        entity=[]):
        """
            Find all applicable ACLs for the specified situation for
            the specified realms and delegations

            @param racl: the required ACL
            @param realms: the realms
            @param delegations: the delegations
            @param c: the controller name, falls back to current request
            @param f: the function name, falls back to current request
            @param t: the tablename
            @param entity: the realm entity

            @returns: None for no ACLs defined (allow),
                      [] for no ACLs applicable (deny),
                      or list of applicable ACLs
        """

        db = current.db
        table = self.table

        gtable = self.auth.settings.table_group

        if not self.use_cacls:
            # We do not use ACLs at all (allow all)
            return None
        else:
            acls = Storage()

        c = c or self.controller
        f = f or self.function
        if self.page_restricted(c=c, f=f):
            page_restricted = True
        else:
            page_restricted = False

        # Get all roles
        if realms:
            roles = realms.keys()
            if delegations:
                roles += [d for d in delegations if d not in roles]
        else:
            # No roles available (deny all)
            return acls

        # Base query
        query = (table.deleted != True) & \
                (table.group_id.belongs(roles))

        # Page ACLs
        if page_restricted:
            q = (table.function == None)
            if f and self.use_facls:
                q = (q | (table.function == f))
            q &= (table.controller == c)
        else:
            q = None

        # Table ACLs
        table_restricted = False
        if t and self.use_tacls:
            tq = (table.controller == None) & \
                 (table.function == None) & \
                 (table.tablename == t)
            if q:
                q = q | tq
            else:
                q = tq
            any_acl = db((table.deleted != True) & tq).select(limitby=(0, 1))
            table_restricted = len(any_acl) > 0

        # Retrieve the ACLs
        if q:
            query &= q
            query &= (table.group_id == gtable.id)
            rows = db(query).select(gtable.id, table.ALL)
        else:
            rows = []

        # Cascade ACLs
        ANY = "ANY"

        ALL = (self.ALL, self.ALL)
        NONE = (self.NONE, self.NONE)

        atn = table._tablename
        gtn = gtable._tablename

        use_facls = self.use_facls
        def rule_type(r):
            if rule.controller is not None:
                if rule.function is None:
                    return "c"
                elif use_facls:
                    return "f"
            elif rule.tablename is not None:
                return "t"
            return None

        most_permissive = lambda x, y: (x[0] | y[0], x[1] | y[1])
        most_restrictive = lambda x, y: (x[0] & y[0], x[1] & y[1])

        # Realms
        delegation_rows = []
        append_delegation = delegation_rows.append
        for row in rows:

            # Get the assigning entities
            group_id = row[gtn].id
            if group_id in delegations:
                append_delegation(row)
            if group_id not in realms:
                continue
            elif self.entity_realm:
                entities = realms[group_id]
            else:
                entities = None

            # Get the rule type
            rule = row[atn]
            rtype = rule_type(rule)
            if rtype is None:
                continue

            # Resolve the realm
            if rule.unrestricted:
                entities = [ANY]
            elif entities is None:
                if rule.entity is not None:
                    entities = [rule.entity]
                else:
                    entities = [ANY]

            # Merge the ACL
            acl = (rule["uacl"], rule["oacl"])
            for e in entities:
                if e not in acls:
                    acls[e] = Storage({rtype:acl})
                elif rtype in acls[e]:
                    acls[e][rtype] = most_permissive(acls[e][rtype], acl)
                else:
                    acls[e][rtype] = acl

        if ANY in acls:
            default = Storage(acls[ANY])
        else:
            default = None

        # Delegations
        if self.delegations:
            for row in delegation_rows:

                # Get the rule type
                rule = row[atn]
                rtype = rule_type(rule)
                if rtype is None:
                    continue

                # Get the delegation realms
                group_id = row[gtn].id
                if group_id not in delegations:
                    continue
                else:
                    drealms = delegations[group_id]

                acl = (rule["uacl"], rule["oacl"])

                # Resolve the delegation realms
                # @todo: optimize
                for receiver in drealms:
                    drealm = drealms[receiver]

                    # Skip irrelevant delegations
                    if entity:
                        if entity not in drealm:
                            continue
                        else:
                            drealm = [entity]

                    # What ACLs do we have for the receiver?
                    if receiver in acls:
                        dacls = Storage(acls[receiver])
                    elif default is not None:
                        dacls = default
                    else:
                        continue

                    # Filter the delegated ACLs
                    if rtype in dacls:
                        dacls[rtype] = most_restrictive(dacls[rtype], acl)
                    else:
                        dacls[rtype] = acl

                    # Add/extend the new realms (e=entity, t=rule type)
                    # @todo: optimize
                    for e in drealm:
                        if e in acls:
                            for t in ("c", "f", "t"):
                                if t in acls[e]:
                                    if t in dacls:
                                        dacls[t] = most_restrictive(dacls[t], acls[e][t])
                                    else:
                                        dacls[t] = acls[e][t]
                        acls[e] = dacls

        acl = acls[ANY] or Storage()

        # Default page ACL
        if "c" in acl:
            if "f" in acl:
                default_page_acl = acl["f"]
            else:
                default_page_acl = acl["c"]
        elif page_restricted:
            default_page_acl = NONE
        else:
            default_page_acl = ALL

        # Default table ACL
        if "t" in acl:
            default_table_acl = acl["t"]
        elif table_restricted:
            default_table_acl = default_page_acl
        else:
            default_table_acl = ALL

        # Fall back to default page acl
        if not acls and not (t and self.use_tacls):
            acls[ANY] = Storage(c=default_page_acl)


        # Order by precedence
        result = Storage()
        for e in acls:
            # Skip irrelevant ACLs
            if entity and e != entity and e != ANY:
                continue

            acl = acls[e]

            # Get the page ACL
            if "f" in acl:
                page_acl = acl["f"]
            elif "c" in acl:
                page_acl = acl["c"]
            elif page_restricted:
                page_acl = NONE
            else:
                page_acl = ALL
            page_acl = most_permissive(default_page_acl, page_acl)

            # Get the table ACL
            if "t" in acl:
                table_acl = acl["t"]
            elif table_restricted:
                table_acl = page_acl
            else:
                table_acl = ALL
            table_acl = most_permissive(default_table_acl, table_acl)

            # Merge
            acl = most_restrictive(page_acl, table_acl)

            # Include ACL if relevant
            if acl[0] & racl == racl or acl[1] & racl == racl:
                result[e] = acl

        #for pe in result:
            #print "ACL for PE %s: %04X %04X" % (pe, result[pe][0], result[pe][1])

        return result

    # -------------------------------------------------------------------------
    # Utilities
    # -------------------------------------------------------------------------
    def page_restricted(self, c=None, f=None):
        """
            Checks whether a page is restricted (=whether ACLs
            are to be applied)

            @param c: controller name
            @param f: function name
        """

        modules = current.deployment_settings.modules

        page = "%s/%s" % (c, f)
        if page in self.unrestricted_pages:
            return False
        elif c not in modules or \
             c in modules and not modules[c].restricted:
            return False
        return True

    # -------------------------------------------------------------------------
    def hidden_modules(self):
        """ List of modules to hide from the main menu """

        hidden_modules = []
        if self.use_cacls:
            sr = self.auth.get_system_roles()
            modules = current.deployment_settings.modules
            restricted_modules = [m for m in modules
                                    if modules[m].restricted]
            roles = []
            if current.session.s3 is not None:
                roles = current.session.s3.roles or []
            if sr.ADMIN in roles or sr.EDITOR in roles:
                return []
            if not roles:
                hidden_modules = restricted_modules
            else:
                t = self.table
                query = (t.deleted != True) & \
                        (t.controller.belongs(restricted_modules)) & \
                        (t.tablename == None)
                if roles:
                    query = query & (t.group_id.belongs(roles))
                else:
                    query = query & (t.group_id == None)
                rows = current.db(query).select()
                acls = dict()
                for acl in rows:
                    if acl.controller not in acls:
                        acls[acl.controller] = self.NONE
                    acls[acl.controller] |= acl.oacl | acl.uacl
                hidden_modules = [m for m in restricted_modules
                                    if m not in acls or not acls[m]]
        return hidden_modules

    # -------------------------------------------------------------------------
    def ownership_required(self, method, table, c=None, f=None):
        """
            Checks whether ownership can be required to access records in
            this table (this may not apply to every record in this table).

            @param method: the method as string or a list of methods (AND)
            @param table: the database table or table name
            @param c: controller name (falls back to current request)
            @param f: function name (falls back to current request)
        """

        if not self.use_cacls:
            if self.policy in (1, 2):
                return False
            else:
                return True

        if not hasattr(table, "_tablename"):
            tablename = table
            table = current.s3db.table(tablename)
            if not table:
                raise AttributeError("undefined table %s" % tablename)

        # If the table doesn't have any ownership fields, then no
        if "owned_by_user" not in table.fields and \
           "owned_by_group" not in table.fields and \
           "realm_entity" not in table.fields:
            return False

        if not isinstance(method, (list, tuple)):
            method = [method]

        # Auth override, system roles and login
        auth = self.auth
        if self.auth.override or not self.use_cacls:
            return False
        sr = auth.get_system_roles()
        logged_in = auth.s3_logged_in()

        # Required ACL
        racl = self.required_acl(method)

        # Get realms and delegations
        user = auth.user
        if not logged_in:
            realms = Storage({sr.ANONYMOUS:None})
            delegations = Storage()
        else:
            realms = user.realms
            delegations = user.delegations

        # Admin always owns all records
        if sr.ADMIN in realms:
            return False

        # Fall back to current request
        c = c or self.controller
        f = f or self.function

        # Get the applicable ACLs
        acls = self.applicable_acls(racl,
                                    realms=realms,
                                    delegations=delegations,
                                    c=c,
                                    f=f,
                                    t=table)
        acls = [entity for entity in acls if acls[entity][0] & racl == racl]

        # If we have a UACL and it is not limited to any realm, then no
        if "ANY" in acls or acls and "realm_entity" not in table.fields:
            return False

        # In all other cases: yes
        return True

    # -------------------------------------------------------------------------
    def forget(self, table=None, record_id=None):
        """
            Remove any cached permissions for a record. This can be
            necessary in methods which change the status of the record
            (e.g. approval).

            @param table: the table
            @param record_id: the record ID
        """

        if table is None:
            current.response.s3.permissions = Storage()
            return
        try:
            permissions = current.response.s3.permissions
        except:
            return
        if not permissions:
            return

        if hasattr(table, "_tablename"):
            tablename = table._tablename
        else:
            tablename = table

        for key in list(permissions.keys()):
            r = key.split("/")
            if len(r) > 1 and r[-2] == tablename:
                if record_id is None or \
                   record_id is not None and r[-1] == str(record_id):
                    del permissions[key]
        return

# =============================================================================
class S3Audit(object):
    """ S3 Audit Trail Writer Class """

    def __init__(self,
                 tablename="s3_audit",
                 migrate=True,
                 fake_migrate=False):
        """
            Constructor

            @param tablename: the name of the audit table
            @param migrate: migration setting

            @note: this defines the audit table
        """

        db = current.db
        if tablename in db:
            self.table = db[tablename]
        else:
            self.table = None
        if not self.table:
            self.table = db.define_table(tablename,
                            Field("timestmp", "datetime"),
                            Field("person", "integer"),
                            Field("operation"),
                            Field("tablename"),
                            Field("record", "integer"),
                            Field("representation"),
                            Field("old_value", "text"),
                            Field("new_value", "text"),
                            migrate=migrate,
                            fake_migrate=fake_migrate)
        session = current.session
        self.auth = session.auth
        if session.auth and session.auth.user:
            self.user = session.auth.user.id
        else:
            self.user = None

        self.diff = None

    # -------------------------------------------------------------------------
    def __call__(self, operation, prefix, name,
                 form=None,
                 record=None,
                 representation="unknown"):
        """
            Audit

            @param operation: Operation to log, one of
                "create", "update", "read", "list" or "delete"
            @param prefix: the module prefix of the resource
            @param name: the name of the resource (without prefix)
            @param form: the form
            @param record: the record ID
            @param representation: the representation format
        """

        settings = current.deployment_settings

        audit_read = settings.get_security_audit_read()
        audit_write = settings.get_security_audit_write()

        if not audit_read and not audit_write:
            return True

        #import sys
        #print >> sys.stderr, "Audit %s: %s_%s record=%s representation=%s" % \
                             #(operation, prefix, name, record, representation)

        now = datetime.datetime.utcnow()
        db = current.db
        table = self.table
        tablename = "%s_%s" % (prefix, name)

        if record:
            if isinstance(record, Row):
                record = record.get("id", None)
                if not record:
                    return True
            try:
                record = int(record)
            except ValueError:
                record = None
        elif form:
            try:
                record = form.vars["id"]
            except:
                try:
                    record = form["id"]
                except:
                    record = None
            if record:
                try:
                    record = int(record)
                except ValueError:
                    record = None
        else:
            record = None

        if operation in ("list", "read"):
            if audit_read:
                table.insert(timestmp = now,
                             person = self.user,
                             operation = operation,
                             tablename = tablename,
                             record = record,
                             representation = representation)

        elif operation in ("create", "update"):
            if audit_write:
                if form:
                    record = form.vars.id
                    new_value = ["%s:%s" % (var, str(form.vars[var]))
                                 for var in form.vars]
                else:
                    new_value = []
                table.insert(timestmp = now,
                             person = self.user,
                             operation = operation,
                             tablename = tablename,
                             record = record,
                             representation = representation,
                             new_value = new_value)
                self.diff = None

        elif operation == "delete":
            if audit_write:
                query = db[tablename].id == record
                row = db(query).select(limitby=(0, 1)).first()
                old_value = []
                if row:
                    old_value = ["%s:%s" % (field, row[field])
                                 for field in row]
                table.insert(timestmp = now,
                             person = self.user,
                             operation = operation,
                             tablename = tablename,
                             record = record,
                             representation = representation,
                             old_value = old_value)
                self.diff = None

        return True

# =============================================================================
class S3RoleManager(S3Method):
    """ REST Method to manage ACLs (Role Manager UI for administrators) """

    # Controllers to hide from the permissions matrix
    HIDE_CONTROLLER = ("admin", "default")

    # Roles to hide from the permissions matrix
    # @todo: deprecate
    HIDE_ROLES = []

    # Undeletable roles
    # @todo: deprecate
    PROTECTED_ROLES = (1, 2, 3, 4, 5)

    controllers = Storage()

    # -------------------------------------------------------------------------
    def apply_method(self, r, **attr):
        """
            Apply role manager
        """

        method = self.method
        manager = current.manager

        if method == "list":
            output = self._list(r, **attr)
        elif method in ("read", "create", "update"):
            output = self._edit(r, **attr)
        elif method == "delete":
            output = self._delete(r, **attr)
        elif method == "roles" and r.name == "user":
            output = self._roles(r, **attr)
        elif method == "users":
            output = self._users(r, **attr)
        else:
            r.error(405, manager.ERROR.BAD_METHOD)

        if r.http == "GET" and method not in ("create", "update", "delete"):
            current.session.s3.cancel = r.url()
        return output

    # -------------------------------------------------------------------------
    def _list(self, r, **attr):
        """
            List roles/permissions
        """

        if r.id:
            return self._edit(r, **attr)

        output = dict()

        if r.interactive:

            T = current.T
            db = current.db
            response = current.response
            resource = self.resource
            manager = current.manager
            auth = manager.auth
            options = auth.permission.PERMISSION_OPTS
            NONE = auth.permission.NONE
            vars = self.request.get_vars
            table = self.table

            # Show permission matrix?
            show_matrix = vars.get("matrix", False) and True

            # Title and subtitle
            output.update(title = T("List of Roles"))

            # System roles
            query = ((table.deleted != True) & \
                     (table.system == True))
            rows = db(query).select(table.id)
            system_roles = [row.id for row in rows]

            # Protected roles
            query = ((table.deleted != True) & \
                     (table.protected == True))
            rows = db(query).select(table.id)
            protected_roles = [row.id for row in rows]

            # Filter out hidden roles
            resource.add_filter((~(table.id.belongs(self.HIDE_ROLES))) &
                                (table.hidden != True))
            resource.load()

            # Get active controllers
            controllers = [c for c in self.controllers.keys()
                             if c not in self.HIDE_CONTROLLER]

            # ACLs
            acl_table = auth.permission.table
            query = resource.get_query()
            query = query & \
                    (acl_table.group_id == self.table.id) & \
                    (acl_table.deleted != True)
            records = db(query).select(acl_table.ALL)

            any = "ANY"
            acls = Storage({any: Storage()})
            for acl in records:
                c = acl.controller
                f = acl.function
                if not f:
                    f = any
                role_id = acl.group_id
                if f not in acls:
                    acls[f] = Storage()
                if c not in acls[f]:
                    acls[f][c] = Storage()
                acls[f][c][str(role_id)] = Storage(oacl = acl.oacl,
                                                   uacl = acl.uacl)
            for c in controllers:
                if c not in acls[any]:
                    acls[any][c] = Storage()
                if any not in acls[any][c]:
                    acls[any][c][any] = Storage(oacl = NONE,
                                                uacl = NONE)

            # Table header
            columns = []
            headers = [TH("ID"), TH(T("Role"))]
            if show_matrix:
                for c in controllers:
                    if c in acls[any]:
                        headers.append(TH(self.controllers[c].name_nice))
                        columns.append((c, any))
                    for f in acls:
                        if f != any and c in acls[f]:
                            headers.append(TH(self.controllers[c].name_nice,
                                              BR(), f))
                            columns.append((c, f))
            else:
                headers += [TH(T("Description"))]
            thead = THEAD(TR(headers))

            # Table body
            trows = []
            i = 1
            for role in resource:

                role_id = role.id
                role_name = role.role
                role_desc = role.description

                edit_btn = A(T("Edit"),
                             _href=URL(c="admin", f="role",
                                       args=[role_id], vars=vars),
                             _class="action-btn")

                users_btn = A(T("Users"),
                              _href=URL(c="admin", f="role",
                                        args=[role_id, "users"]),
                              _class="action-btn")

                if role.protected:
                    tdata = [TD(edit_btn,
                                XML("&nbsp;"),
                                users_btn),
                                TD(role_name)]
                else:
                    delete_btn = A(T("Delete"),
                                _href=URL(c="admin", f="role",
                                          args=[role_id, "delete"],
                                          vars=vars),
                                _class="delete-btn")
                    tdata = [TD(edit_btn,
                                XML("&nbsp;"),
                                users_btn,
                                XML("&nbsp;"),
                                delete_btn),
                             TD(role_name)]

                if show_matrix:
                    # Display the permission matrix
                    for c, f in columns:
                        if f in acls and c in acls[f] and \
                           str(role_id) in acls[f][c]:
                            oacl = acls[f][c][str(role_id)].oacl
                            uacl = acls[f][c][str(role_id)].uacl
                        else:
                            oacl = acls[any][c][any].oacl
                            uacl = acls[any][c][any].oacl

                        oaclstr = ""
                        uaclstr = ""
                        for o in options:
                            if o == NONE and oacl == NONE:
                                oaclstr = "%s%s" % (oaclstr, options[o][0])
                            elif oacl and oacl & o:
                                oaclstr = "%s%s" % (oaclstr, options[o][0])
                            else:
                                oaclstr = "%s-" % oaclstr
                            if o == NONE and uacl == NONE:
                                uaclstr = "%s%s" % (uaclstr, options[o][0])
                            elif uacl and uacl & o:
                                uaclstr = "%s%s" % (uaclstr, options[o][0])
                            else:
                                uaclstr = "%s-" % uaclstr

                        values = "%s (%s)" % (uaclstr, oaclstr)
                        tdata += [TD(values, _nowrap="nowrap")]
                else:
                    # Display role descriptions
                    tdata += [TD(role_desc)]

                _class = i % 2 and "even" or "odd"
                trows.append(TR(tdata, _class=_class))
            tbody = TBODY(trows)

            # Aggregate list
            items = TABLE(thead, tbody, _id="list", _class="dataTable display")
            output.update(items=items, sortby=[[1, "asc"]])

            # Add-button
            add_btn = A(T("Add Role"), _href=URL(c="admin", f="role",
                                                 args=["create"]),
                                                 _class="action-btn")
            output.update(add_btn=add_btn)

            response.view = "admin/role_list.html"
            s3 = response.s3
            s3.actions = []
            s3.no_sspag = True

        elif r.representation == "xls":
            # Not implemented yet
            r.error(501, manager.ERROR.BAD_FORMAT)

        else:
            r.error(501, manager.ERROR.BAD_FORMAT)

        return output

    # -------------------------------------------------------------------------
    def _edit(self, r, **attr):
        """
            Create/update role
        """

        output = dict()

        request = self.request
        session = current.session
        manager = current.manager
        db = current.db
        T = current.T

        crud_settings = manager.s3.crud

        CACL = T("Application Permissions")
        FACL = T("Function Permissions")
        TACL = T("Table Permissions")

        CANCEL = T("Cancel")

        auth = manager.auth
        permission = auth.permission
        acl_table = permission.table
        NONE = permission.NONE

        if r.interactive:

            # Get the current record (if any)
            if r.record:
                output.update(title=T("Edit Role"))
                role_id = r.record.id
                role_name = r.record.role
                role_desc = r.record.description
            else:
                output.update(title=T("New Role"))
                role_id = None
                role_name = None
                role_desc = None

            # Form helpers ----------------------------------------------------
            mandatory = lambda l: DIV(l, XML("&nbsp;"),
                                      SPAN("*", _class="req"))
            from s3validators import IS_ACL
            acl_table.oacl.requires = IS_ACL(permission.PERMISSION_OPTS)
            acl_table.uacl.requires = IS_ACL(permission.PERMISSION_OPTS)
            from s3widgets import S3ACLWidget
            acl_widget = lambda f, n, v: \
                            S3ACLWidget.widget(acl_table[f], v, _id=n, _name=n,
                                               _class="acl-widget")
            formstyle = crud_settings.formstyle


            using_default = SPAN(T("using default"), _class="using-default")
            delete_acl = lambda _id: _id is not None and \
                                     A(T("Delete"),
                                       _href = URL(c="admin", f="acl",
                                                   args=[_id, "delete"],
                                                   vars=dict(_next=r.url())),
                                       _class = "delete-btn") or using_default
            new_acl = SPAN(T("new ACL"), _class="new-acl")

            # Role form -------------------------------------------------------
            form_rows = formstyle("role_name",
                                  mandatory("%s:" % T("Role Name")),
                                  INPUT(value=role_name,
                                        _name="role_name",
                                        _type="text",
                                        requires=IS_NOT_IN_DB(db,
                                            "auth_group.role",
                                            allowed_override=[role_name])),
                                  "") + \
                        formstyle("role_desc",
                                  "%s:" % T("Description"),
                                  TEXTAREA(value=role_desc,
                                           _name="role_desc",
                                           _rows="4"),
                                  "")
            key_row = DIV(T("* Required Fields"), _class="red")
            role_form = DIV(TABLE(form_rows), key_row, _id="role-form")

            # Prepare ACL forms -----------------------------------------------
            any = "ANY"
            controllers = [c for c in self.controllers.keys()
                             if c not in self.HIDE_CONTROLLER]
            ptables = []
            query = (acl_table.deleted != True) & \
                    (acl_table.group_id == role_id)
            records = db(query).select()

            acl_forms = []

            # Relevant ACLs
            acls = Storage()
            for acl in records:
                if acl.controller in controllers:
                    if acl.controller not in acls:
                        acls[acl.controller] = Storage()
                    if not acl.function:
                        f = any
                    else:
                        if permission.use_facls:
                            f = acl.function
                        else:
                            continue
                    acls[acl.controller][f] = acl

            # Controller ACL table --------------------------------------------

            # Table header
            thead = THEAD(TR(TH(T("Application")),
                             TH(T("All Records")),
                             TH(T("Owned Records")),
                             TH()))

            # Rows for existing ACLs
            form_rows = []
            i = 0
            for c in controllers:
                default = Storage(id = None,
                                  controller = c,
                                  function = any,
                                  tablename = None,
                                  uacl = NONE,
                                  oacl = NONE)
                if c in acls:
                    acl_list = acls[c]
                    if any not in acl_list:
                        acl_list[any] = default
                else:
                    acl_list = Storage(ANY=default)
                acl = acl_list[any]
                _class = i % 2 and "even" or "odd"
                i += 1
                uacl = NONE
                oacl = NONE
                if acl.oacl is not None:
                    oacl = acl.oacl
                if acl.uacl is not None:
                    uacl = acl.uacl
                _id = acl.id
                delete_btn = delete_acl(_id)
                n = "%s_%s_ANY_ANY" % (_id, c)
                uacl = acl_widget("uacl", "acl_u_%s" % n, uacl)
                oacl = acl_widget("oacl", "acl_o_%s" % n, oacl)
                cn = self.controllers[c].name_nice
                form_rows.append(TR(TD(cn),
                                    TD(uacl),
                                    TD(oacl),
                                    TD(delete_btn),
                                    _class=_class))

            # Tabs
            tabs = [SPAN(A(CACL), _class="tab_here")]
            if permission.use_facls:
                _class = permission.use_tacls and \
                         "tab_other" or "tab_last"
                tabs.append(SPAN(A(FACL, _class="facl-tab"), _class=_class))
            if permission.use_tacls:
                tabs.append(SPAN(A(TACL, _class="tacl-tab"),
                                 _class="tab_last"))

            acl_forms.append(DIV(DIV(tabs, _class="tabs"),
                                     TABLE(thead, TBODY(form_rows)),
                                     _id="controller-acls"))

            # Function ACL table ----------------------------------------------
            if permission.use_facls:

                # Table header
                thead = THEAD(TR(TH(T("Application")),
                                 TH(T("Function")),
                                 TH(T("All Records")),
                                 TH(T("Owned Records")),
                                 TH()))

                # Rows for existing ACLs
                form_rows = []
                i = 0
                for c in controllers:
                    if c in acls:
                        acl_list = acls[c]
                    else:
                        continue
                    keys = acl_list.keys()
                    keys.sort()
                    for f in keys:
                        if f == any:
                            continue
                        acl = acl_list[f]
                        _class = i % 2 and "even" or "odd"
                        i += 1
                        uacl = NONE
                        oacl = NONE
                        if acl.oacl is not None:
                            oacl = acl.oacl
                        if acl.uacl is not None:
                            uacl = acl.uacl
                        _id = acl.id
                        delete_btn = delete_acl(_id)
                        n = "%s_%s_%s_ANY" % (_id, c, f)
                        uacl = acl_widget("uacl", "acl_u_%s" % n, uacl)
                        oacl = acl_widget("oacl", "acl_o_%s" % n, oacl)
                        cn = self.controllers[c].name_nice
                        form_rows.append(TR(TD(cn),
                                            TD(f),
                                            TD(uacl),
                                            TD(oacl),
                                            TD(delete_btn),
                                            _class=_class))

                # Row to enter a new controller ACL
                _class = i % 2 and "even" or "odd"
                c_opts = [OPTION("", _value=None, _selected="selected")] + \
                         [OPTION(self.controllers[c].name_nice,
                                 _value=c) for c in controllers]
                c_select = SELECT(_name="new_controller", *c_opts)

                form_rows.append(TR(
                    TD(c_select),
                    TD(INPUT(_type="text", _name="new_function")),
                    TD(acl_widget("uacl", "new_c_uacl", NONE)),
                    TD(acl_widget("oacl", "new_c_oacl", NONE)),
                    TD(new_acl), _class=_class))

                # Tabs to change to the other view
                tabs = [SPAN(A(CACL, _class="cacl-tab"),
                             _class="tab_other"),
                        SPAN(A(FACL), _class="tab_here")]
                if permission.use_tacls:
                    tabs.append(SPAN(A(TACL, _class="tacl-tab"),
                                     _class="tab_last"))

                acl_forms.append(DIV(DIV(tabs, _class="tabs"),
                                         TABLE(thead, TBODY(form_rows)),
                                         _id="function-acls"))

            # Table ACL table -------------------------------------------------

            if permission.use_tacls:
                query = (acl_table.deleted != True) & \
                        (acl_table.tablename != None)
                tacls = db(query).select(acl_table.tablename, distinct=True)
                if tacls:
                    ptables = [acl.tablename for acl in tacls]
                # Relevant ACLs
                acls = dict([(acl.tablename, acl) for acl in records
                                                if acl.tablename in ptables])

                # Table header
                thead = THEAD(TR(TH(T("Tablename")),
                                 TH(T("All Records")),
                                 TH(T("Owned Records")),
                                 TH()))

                # Rows for existing table ACLs
                form_rows = []
                i = 0
                for t in ptables:
                    _class = i % 2 and "even" or "odd"
                    i += 1
                    uacl = NONE
                    oacl = NONE
                    _id = None
                    if t in acls:
                        acl = acls[t]
                        if acl.uacl is not None:
                            uacl = acl.uacl
                        if acl.oacl is not None:
                            oacl = acl.oacl
                        _id = acl.id
                    delete_btn = delete_acl(_id)
                    n = "%s_ANY_ANY_%s" % (_id, t)
                    uacl = acl_widget("uacl", "acl_u_%s" % n, uacl)
                    oacl = acl_widget("oacl", "acl_o_%s" % n, oacl)
                    form_rows.append(TR(TD(t),
                                        TD(uacl),
                                        TD(oacl),
                                        TD(delete_btn),
                                        _class=_class))

                # Row to enter a new table ACL
                _class = i % 2 and "even" or "odd"
                # @todo: find a better way to provide a selection of tables
                #all_tables = [t._tablename for t in current.db]
                form_rows.append(TR(
                    TD(INPUT(_type="text", _name="new_table")),
                            # @todo: doesn't work with conditional models
                            #requires=IS_EMPTY_OR(IS_IN_SET(all_tables,
                                                           #zero=None,
                                        #error_message=T("Undefined Table"))))),
                    TD(acl_widget("uacl", "new_t_uacl", NONE)),
                    TD(acl_widget("oacl", "new_t_oacl", NONE)),
                    TD(new_acl), _class=_class))

                # Tabs
                tabs = [SPAN(A(CACL, _class="cacl-tab"),
                             _class="tab_other")]
                if permission.use_facls:
                    tabs.append(SPAN(A(FACL, _class="facl-tab"),
                                     _class="tab_other"))
                tabs.append(SPAN(A(TACL), _class="tab_here"))
                acl_forms.append(DIV(DIV(tabs, _class="tabs"),
                                     TABLE(thead, TBODY(form_rows)),
                                     _id="table-acls"))

            # Aggregate ACL Form ----------------------------------------------
            acl_form = DIV(acl_forms, _id="table-container")

            # Action row
            if session.s3.cancel:
                cancel = session.s3.cancel
            else:
                cancel = URL(c="admin", f="role",
                             vars=request.get_vars)
            action_row = DIV(INPUT(_type="submit", _value=T("Save")),
                             A(CANCEL, _href=cancel, _class="action-lnk"),
                             _id="action-row")

            # Complete form
            form = FORM(role_form, acl_form, action_row)

            # Append role_id
            if role_id:
                form.append(INPUT(_type="hidden",
                                  _name="role_id",
                                  value=role_id))

            # Process the form ------------------------------------------------
            if form.accepts(request.post_vars, session):
                vars = form.vars

                # Update the role
                role = Storage(role=vars.role_name, description=vars.role_desc)
                if r.record:
                    r.record.update_record(**role)
                    role_id = form.vars.role_id
                    session.confirmation = '%s "%s" %s' % (T("Role"),
                                                           role.role,
                                                           T("updated"))
                else:
                    role.uuid = uuid4()
                    role_id = self.table.insert(**role)
                    session.confirmation = '%s "%s" %s' % (T("Role"),
                                                           role.role,
                                                           T("created"))

                if role_id:
                    # Collect the ACLs
                    acls = Storage()
                    for v in vars:
                        if v[:4] == "acl_":
                            acl_type, name = v[4:].split("_", 1)
                            n = name.split("_", 3)
                            i, c, f, t = map(lambda item: \
                                             item != any and item or None, n)
                            if i.isdigit():
                                i = int(i)
                            else:
                                i = None
                            name = "%s_%s_%s" % (c, f, t)
                            if name not in acls:
                                acls[name] = Storage()
                            acls[name].update({"id": i,
                                               "group_id": role_id,
                                               "controller": c,
                                               "function": f,
                                               "tablename": t,
                                               "%sacl" % acl_type: vars[v]})
                    for v in ("new_controller", "new_table"):
                        if v in vars and vars[v]:
                            c = v == "new_controller" and \
                                     vars.new_controller or None
                            f = v == "new_controller" and \
                                     vars.new_function or None
                            t = v == "new_table" and vars.new_table or None
                            name = "%s_%s_%s" % (c, f, t)
                            x = v == "new_table" and "t" or "c"
                            uacl = vars["new_%s_uacl" % x]
                            oacl = vars["new_%s_oacl" % x]
                            if name not in acls:
                                acls[name] = Storage()
                            acls[name].update(group_id=role_id,
                                              controller=c,
                                              function=f,
                                              tablename=t,
                                              oacl=oacl,
                                              uacl=uacl)

                    # Save the ACLs
                    for acl in acls.values():
                        _id = acl.pop("id", None)
                        if _id:
                            query = (acl_table.deleted != True) & \
                                    (acl_table.id == _id)
                            db(query).update(**acl)
                        elif acl.oacl or acl.uacl:
                            _id = acl_table.insert(**acl)

                redirect(URL(f="role", vars=request.get_vars))

            output.update(form=form)
            if form.errors:
                if "new_table" in form.errors:
                    output.update(acl="table")
                elif "new_controller" in form.errors:
                    output.update(acl="function")
            current.response.view = "admin/role_edit.html"

        else:
            r.error(501, manager.BAD_FORMAT)

        return output

    # -------------------------------------------------------------------------
    def _delete(self, r, **attr):
        """
            Delete role
        """

        session = current.session
        manager = current.manager
        request = self.request
        T = current.T

        auth = manager.auth

        if r.interactive:

            if r.record:
                role = r.record
                role_id = role.id
                role_name = role.role

                if role_id in self.PROTECTED_ROLES or \
                   role.protected or role.system:
                    session.error = '%s "%s" %s' % (T("Role"),
                                                    role_name,
                                                    T("cannot be deleted."))
                    redirect(URL(c="admin", f="role",
                                 vars=request.get_vars))
                else:
                    db = current.db
                    # Delete all ACLs for this role:
                    acl_table = auth.permission.table
                    query = (acl_table.deleted != True) & \
                            (acl_table.group_id == role_id)
                    db(query).update(deleted=True)
                    # Remove all memberships:
                    membership_table = db.auth_membership
                    query = (membership_table.deleted != True) & \
                            (membership_table.group_id == role_id)
                    db(query).update(deleted=True)
                    # Update roles in session:
                    session.s3.roles = [role
                                        for role in session.s3.roles
                                        if role != role_id]
                    # Remove role:
                    query = (self.table.deleted != True) & \
                            (self.table.id == role_id)
                    db(query).update(role=None,
                                     deleted=True)
                    # Confirmation:
                    session.confirmation = '%s "%s" %s' % (T("Role"),
                                                           role_name,
                                                           T("deleted"))
            else:
                session.error = T("No role to delete")
        else:
            r.error(501, manager.BAD_FORMAT)

        redirect(URL(c="admin", f="role", vars=request.get_vars))

    # -------------------------------------------------------------------------
    def _roles(self, r, **attr):

        T = current.T
        db = current.db
        auth = current.auth

        request = current.request
        session = current.session

        if auth.settings.username:
            username = "username"
        else:
            username = "email"

        output = dict()

        # Unrestrictable roles
        sr = auth.get_system_roles()
        unrestrictable = [sr.ADMIN, sr.ANONYMOUS, sr.AUTHENTICATED]

        if r.record:
            user = r.record
            user_id = r.id
            user_name = user[username]

            use_realms = auth.permission.entity_realm
            unassignable = [sr.ANONYMOUS, sr.AUTHENTICATED]
            if user_id == auth.user.id:
                # Users cannot remove their own ADMIN permission
                unassignable.append(sr.ADMIN)

            if r.representation == "html":

                arrow = TD(IMG(_src="/%s/static/img/arrow-turn.png" % request.application),
                           _style="text-align:center; vertical-align:middle; width:48px;")

                # Get current memberships
                mtable = auth.settings.table_membership
                gtable = auth.settings.table_group
                query = (mtable.deleted != True) & \
                        (mtable.user_id == user_id) & \
                        (gtable.deleted != True) & \
                        (mtable.group_id == gtable.id)
                rows = db(query).select(mtable.id,
                                        mtable.pe_id,
                                        gtable.id,
                                        gtable.role)
                entities = [row[mtable.pe_id] for row in rows]
                entity_repr = self._entity_represent(entities)
                assigned = [row[gtable.id] for row in rows]

                # Page Title
                title = "%s: %s" % (T("Roles of User"), user_name)

                # Remove-Form -------------------------------------------------

                # Subtitle
                rmvtitle = T("Roles currently assigned")
                trow = TR(TH(), TH("Role"))
                if use_realms:
                    trow.append(TH(T("For Entity")))
                thead = THEAD(trow)

                # Rows
                if rows:
                    i = 0
                    trows = []
                    remove = False
                    for row in rows:
                        group_id = row[gtable.id]
                        _class = i % 2 and "even" or "odd"
                        i += 1
                        trow = TR(_class=_class)

                        # Row selector
                        if group_id in unassignable:
                            trow.append(TD())
                        else:
                            trow.append(TD(INPUT(_type="checkbox",
                                                _name="d_%s" % row[mtable.id],
                                                _class="remove_item")))
                            remove = True

                        # Role
                        name = row[gtable.role]
                        trow.append(TD(name))

                        # Entity
                        if use_realms:
                            if row[gtable.id] in unrestrictable:
                                pe_id = 0
                            else:
                                pe_id = row[mtable.pe_id]
                            pe_repr = entity_repr[pe_id] or T("unknown")
                            trow.append(TD(pe_repr))
                        trows.append(trow)

                    # Remove button
                    if remove:
                        submit_row = TR(arrow,
                                        TD(INPUT(_id="submit_delete_button",
                                                _type="submit",
                                                _value=T("Remove"))))
                        if use_realms:
                            submit_row.append(TD())
                        trows.append(submit_row)

                    # Assemble form
                    tbody = TBODY(trows)
                    rmvform = FORM(DIV(TABLE(thead, tbody,
                                            _class="dataTable display"),
                                    _id="table-container"))
                else:
                    rmvform = FORM(DIV(T("No roles currently assigned to this user.")))

                # Process Remove-Form
                if rmvform.accepts(request.post_vars, session,
                                   formname="rmv_user_%s_roles" % user_id):
                    removed = 0
                    for opt in rmvform.vars:
                        if rmvform.vars[opt] == "on" and opt.startswith("d_"):
                            membership_id = opt[2:]
                            query = mtable.id == membership_id
                            row = db(query).select(mtable.user_id,
                                                   mtable.group_id,
                                                   mtable.pe_id,
                                                   limitby=(0, 1)).first()
                            if row:
                                if use_realms:
                                    pe_id = row.pe_id
                                else:
                                    pe_id = []
                                auth.s3_retract_role(row.user_id,
                                                     row.group_id,
                                                     for_pe=pe_id)
                                removed += 1
                    if removed:
                        session.confirmation = T("%s Roles of the user removed" % removed)
                        redirect(r.url())

                # Add form ----------------------------------------------------

                # Subtitle
                addtitle = T("Assign another Role")
                if use_realms:
                    help_txt = "(%s)" % T("Default Realm = All Entities the User is a Staff Member of")
                else:
                    help_txt = ""

                trow = TR(TH("Role", _colspan="2"))
                if use_realms:
                    trow.append(TH(T("For Entity")))
                thead = THEAD(trow)

                # Roles selector
                gtable = auth.settings.table_group
                query = (gtable.deleted != True) & \
                        (~(gtable.id.belongs(unassignable)))
                rows = db(query).select(gtable.id, gtable.role)
                select_grp = SELECT(OPTION(_value=None, _selected="selected"),
                                    _name="group_id")
                options = [(row.role, row.id)
                           for row in rows
                            if row.id not in unrestrictable or \
                               row.id not in assigned]
                options.sort()
                [select_grp.append(OPTION(role, _value=gid))
                 for role, gid in options]

                # Entity Selector
                if use_realms:
                    select_ent = self._entity_select()

                # Add button
                submit_btn = INPUT(_id="submit_add_button",
                                   _type="submit",
                                   _value=T("Add"))

                # Assemble form
                trow = TR(TD(select_grp, _colspan="2"), _class="odd")
                srow = TR(arrow, TD(submit_btn))
                if use_realms:
                    trow.append(TD(select_ent))
                    srow.append(TD())
                addform = FORM(DIV(TABLE(thead, TBODY(trow, srow),
                                         _class="dataTable display")))

                # Process Add-Form
                if addform.accepts(request.post_vars, session,
                                   formname="add_user_%s_roles" % user_id):
                    try:
                        group_id = int(addform.vars.group_id)
                    except ValueError:
                        group_id = None
                    pe_id = addform.vars.pe_id
                    if pe_id == "__NONE__" or not use_realms:
                        pe_id = None
                    if group_id in unrestrictable:
                        pe_id = 0
                    if group_id:
                        auth.s3_assign_role(user_id, group_id, for_pe=pe_id)
                        session.confirmation = T("Role assigned to User")
                        redirect(r.url())

                # Action links
                list_btn = A(T("Back to Users List"),
                             _href=URL(c="admin", f="user"),
                             _class="action-btn")
                add_btn = A(T("Create New Role"),
                            _href=URL(c="admin", f="role",
                                      args="create"),
                            _class="action-lnk")

                output = dict(title=title,
                              rmvtitle=rmvtitle,
                              rmvform=rmvform,
                              addtitle=addtitle,
                              help_txt=help_txt,
                              addform=addform,
                              list_btn=list_btn,
                              add_btn=add_btn)

                current.response.view = "admin/membership_manage.html"
            else:
                r.error(501, manager.BAD_FORMAT)

        else:
            r.error(404, self.resource.ERROR.BAD_RECORD)

        return output

    # -------------------------------------------------------------------------
    def _users(self, r, **attr):

        T = current.T
        db = current.db
        auth = current.auth

        request = current.request
        session = current.session

        if auth.settings.username:
            username = "username"
        else:
            username = "email"

        output = dict()

        # Unrestrictable roles
        sr = auth.get_system_roles()
        unrestrictable = [sr.ADMIN, sr.ANONYMOUS, sr.AUTHENTICATED]

        if r.record:
            group = r.record
            group_id = r.id
            group_role = group.role

            use_realms = auth.permission.entity_realm and \
                         group_id not in unrestrictable
            assignable = group_id not in [sr.ANONYMOUS, sr.AUTHENTICATED]

            if r.representation == "html":

                arrow = TD(IMG(_src="/%s/static/img/arrow-turn.png" % request.application),
                           _style="text-align:center; vertical-align:middle; width:48px;")

                # Get current memberships
                mtable = auth.settings.table_membership
                utable = auth.settings.table_user
                query = (mtable.deleted != True) & \
                        (mtable.group_id == group_id) & \
                        (utable.deleted != True) & \
                        (mtable.user_id == utable.id)
                if not use_realms:
                    query &= ((mtable.pe_id == None) | (mtable.pe_id == 0))
                rows = db(query).select(mtable.id,
                                        mtable.pe_id,
                                        utable.id,
                                        utable.first_name,
                                        utable.last_name,
                                        utable[username])
                entities = [row[mtable.pe_id] for row in rows]
                if use_realms:
                    entity_repr = self._entity_represent(entities)
                else:
                    entity_repr = Storage()
                assigned = [row[utable.id] for row in rows]

                # Page title
                title = "%s: %s" % (T("User with Role"), group_role)

                # Remove-Form -------------------------------------------------
                rmvtitle = T("Users with this Role")

                if assigned:

                    # Table Header
                    trow = TR()
                    if assignable:
                        trow.append(TH())
                    trow.append(TH(T("Name")))
                    trow.append(TH(T("Username")))
                    if use_realms:
                        trow.append(TH(T("For Entity")))
                    thead = THEAD(trow)

                    # Rows
                    i = 0
                    trows = []
                    remove = False
                    for row in rows:
                        _class = i % 2 and "even" or "odd"
                        i += 1
                        trow = TR(_class=_class)

                        # User cannot remove themselves from the ADMIN role
                        if row[utable.id] == auth.user.id and \
                           group_id == sr.ADMIN:
                            removable = False
                        else:
                            removable = True

                        # Row selector
                        if assignable and removable:
                            remove = True
                            trow.append(TD(INPUT(_type="checkbox",
                                                 _name="d_%s" % row[mtable.id],
                                                 _class="remove_item")))
                        else:
                            trow.append(TD())
                        # Name
                        name = "%s %s" % (row[utable.first_name],
                                          row[utable.last_name])
                        trow.append(TD(name))

                        # Username
                        uname = row[utable[username]]
                        trow.append(TD(uname))

                        # Entity
                        if use_realms:
                            pe_id = row[mtable.pe_id]
                            pe_repr = entity_repr[pe_id] or T("unknown")
                            trow.append(TD(pe_repr))

                        trows.append(trow)

                    # Remove button
                    if assignable and remove:
                        submit_row = TR(arrow,
                                        TD(INPUT(_id="submit_delete_button",
                                                _type="submit",
                                                _value=T("Remove"))),
                                        TD())
                        if use_realms:
                            submit_row.append(TD())
                        trows.append(submit_row)

                    # Assemble form
                    tbody = TBODY(trows)
                    rmvform = FORM(DIV(TABLE(thead, tbody,
                                             _class="dataTable display")))
                else:
                    rmvform = FORM(DIV(T("No users with this role at the moment.")))

                # Process Remove-Form
                if rmvform.accepts(request.post_vars, session,
                                   formname="rmv_role_%s_users" % group_id):
                    removed = 0
                    for opt in rmvform.vars:
                        if rmvform.vars[opt] == "on" and opt.startswith("d_"):
                            membership_id = opt[2:]
                            query = mtable.id == membership_id
                            row = db(query).select(mtable.user_id,
                                                   mtable.group_id,
                                                   mtable.pe_id,
                                                   limitby=(0, 1)).first()
                            if row:
                                auth.s3_retract_role(row.user_id,
                                                     row.group_id,
                                                     for_pe=row.pe_id)
                                removed += 1
                    if removed:
                        session.confirmation = T("%s Users removed from Role" % removed)
                        redirect(r.url())

                # Add-Form ----------------------------------------------------

                # Subtitle and help text
                addtitle = T("Assign Role to a User")
                if use_realms and assignable:
                    help_txt = "(%s)" % T("Default Realm = All Entities the User is a Staff Member of")
                else:
                    help_txt = ""

                # Form header
                trow = TR(TH(T("User"), _colspan="2"))
                if use_realms:
                    trow.append(TH(T("For Entity")))
                thead = THEAD(trow)

                # User selector
                utable = auth.settings.table_user
                query = (utable.deleted != True)
                if group_id in unrestrictable and assigned:
                    query &= (~(utable.id.belongs(assigned)))
                rows = db(query).select(utable.id,
                                        utable.first_name,
                                        utable.last_name,
                                        utable[username])
                if rows and assignable:
                    select_usr = SELECT(OPTION("",
                                            _value=None,
                                            _selected="selected"),
                                        _name="user_id")
                    options = [("%s (%s %s)" % (row[username],
                                                row.first_name,
                                                row.last_name),
                                row.id) for row in rows]
                    options.sort()
                    [select_usr.append(OPTION(name, _value=uid)) for name, uid in options]

                    # Entity selector
                    if use_realms:
                        select_ent = self._entity_select()

                    # Add button
                    submit_btn = INPUT(_id="submit_add_button",
                                       _type="submit",
                                       _value=T("Add"))



                    # Assemble form
                    trow = TR(TD(select_usr, _colspan="2"), _class="odd")
                    srow = TR(arrow,
                              TD(submit_btn))
                    if use_realms:
                        trow.append(TD(self._entity_select()))
                        srow.append(TD())
                    addform = FORM(DIV(TABLE(thead, TBODY(trow, srow),
                                             _class="dataTable display")))
                elif not assignable:
                    addform = FORM(DIV(T("This role can not be assigned to users.")))
                else:
                    addform = FORM(DIV(T("No further users can be assigned.")))

                # Process Add-form
                if addform.accepts(request.post_vars, session,
                                   formname="add_role_%s_users" % group_id):
                    pe_id = addform.vars.pe_id
                    if pe_id == "__NONE__":
                        pe_id = None
                    if group_id in unrestrictable:
                        pe_id = 0
                    user_id = addform.vars.user_id
                    if user_id:
                        auth.s3_assign_role(user_id, group_id, for_pe=pe_id)
                        session.confirmation = T("User added to Role")
                        redirect(r.url())

                # Action links
                list_btn = A(T("Back to Roles List"),
                             _href=URL(c="admin", f="role"),
                             _class="action-btn")
                if group_id != sr.ADMIN:
                    edit_btn = A(T("Edit Permissions for %s" % group_role),
                                 _href=URL(c="admin", f="role",
                                           args=[group_id]),
                                 _class="action-lnk")
                else:
                    edit_btn = ""
                add_btn = A(T("Create New User"),
                            _href=URL(c="admin", f="user",
                                      args="create"),
                            _class="action-lnk")

                # Assemble output
                output = dict(title=title,
                              rmvtitle=rmvtitle,
                              rmvform=rmvform,
                              addtitle=addtitle,
                              help_txt=help_txt,
                              addform=addform,
                              list_btn=list_btn,
                              edit_btn=edit_btn,
                              add_btn=add_btn)
                current.response.view = "admin/membership_manage.html"
            else:
                r.error(501, manager.BAD_FORMAT)
        else:
            r.error(404, self.resource.ERROR.BAD_RECORD)

        return output

    # -------------------------------------------------------------------------
    def _entity_select(self):
        """ Get a SELECT of person entities for realm assignment """

        T = current.T
        s3db = current.s3db

        select = SELECT(
                    OPTGROUP(
                        OPTION(T("Default Realm"), _value="__NONE__", _selected="selected"),
                        OPTION(T("All Entities"), _value=0),
                        _label=T("Multiple")),
                    _name="pe_id")

        table = s3db.table("pr_pentity")
        if table is None:
            return select
        instance_type_nice = table.instance_type.represent

        types = ("org_organisation", "org_office", "inv_warehouse", "pr_group")
        entities = s3db.pr_get_entities(types=types, group=True)

        for instance_type in types:
            if instance_type in entities:
                optgroup = OPTGROUP(_label=instance_type_nice(instance_type))
                items = [(n, i) for i, n in entities[instance_type].items()]
                items.sort()
                for name, pe_id in items:
                    optgroup.append(OPTION(name, _value=pe_id))
                select.append(optgroup)

        return select

    # -------------------------------------------------------------------------
    def _entity_represent(self, entities):
        """
            Get a representation dict for a list of pe_ids

            @param entities: the pe_ids of the entities
        """
        T = current.T

        pe_ids = [e for e in entities if e is not None and e != 0]
        if pe_ids:
            representation = current.s3db.pr_get_entities(pe_ids=pe_ids)
        else:
            representation = Storage()
        representation[None] = T("Default Realm")
        representation[0] = T("All Entities")
        return representation

# =============================================================================
class S3GroupedOptionsWidget(OptionsWidget):
    """
        A custom Field widget to create a SELECT element with grouped options.
    """

    @classmethod
    def widget(cls, field, value, options, **attributes):
        """
            Generates a SELECT tag, with OPTIONs grouped by OPTGROUPs

            @param field: the field needing the widget
            @param value: value
            @param options: list
            @param options: a list of tuples, each either (label, value) or (label, {options})
            @param attributes: any other attributes to be applied

            @returns: SELECT object
        """

        default = dict(value=value)
        attr = cls._attributes(field, default, **attributes)
        select_items = []

        for option in options:
            if isinstance(option[1], dict):
                items = [(v, k) for k, v in option[1].items()]
                if not items:
                    continue
                items.sort()
                opts = [OPTION(v, _value=k) for v, k in items]
                select_items.append(OPTGROUP(*opts, _label=option[0]))
            else:
                select_items.append(OPTION(option[1], _label=option[0]))

        return SELECT(select_items, **attr)

# =============================================================================
class S3EntityRoleManager(S3Method):

    def __init__(self, *args, **kwargs):

        super(S3EntityRoleManager, self).__init__(*args, **kwargs)

        # Set the default view
        current.response.view = "admin/manage_roles.html"

        # Dictionary of pentities this admin can manage
        self.realm = self.get_realm()

        # The list of user accounts linked to pentities in this realm
        self.realm_users = current.s3db.pr_realm_users(self.realm)

        # Create the dictionary of roles
        self.roles = {}

        self.modules = self.get_modules()
        self.acls = self.get_access_levels()

        for module_uid, module_label in self.modules.items():
            for acl_uid, acl_label in self.acls.items():
                role_uid = "%s_%s" % (module_uid, acl_uid)

                self.roles[role_uid] = {
                    "module": {
                        "uid": module_uid,
                        "label": module_label
                    },
                    "acl": {
                        "uid": acl_uid,
                        "label": acl_label
                    }
                }

    # -------------------------------------------------------------------------
    def apply_method(self, r, **attr):
        """
        """

        if self.method == "roles" and \
           r.name in ("organisation", "office", "person", "warehouse"):
            context = self.get_context_data(r, **attr)
        else:
            r.error(405, current.manager.ERROR.BAD_METHOD)
        return context

    # -------------------------------------------------------------------------
    def get_context_data(self, r, **attr):
        """
            @todo: description?

            @return: dictionary for the view

            {
                # All the possible roles
                "roles": {
                    "staff_reader": {
                        "module": {
                            "uid": "staff",
                            "label": "Staff"
                        },
                        ...
                    },
                    ...
                },

                # The roles currently assigned to users for entit(y/ies)
                "assigned_roles": {
                    "1": [
                        "staff_reader",
                        "project_editor",
                        ...
                    ],
                    ...
                },

                "pagination_list": [
                    (
                        "User One",
                        "1"
                    ),
                    ...
                ],

                # The object (user/entity) we are assigning roles for
                "foreign_object": {
                    "id": "1",
                    "name": "User One"
                }
                or
                "foreign_object": {
                    "id": "70",
                    "name": "Organisation Seventy"
                }
            }
        """

        T = current.T

        # organisation or office entity
        self.entity = self.get_entity()

        # user account to assigned roles to
        self.user = self.get_user()

        # roles already assigned to a user or users
        self.assigned_roles = self.get_assigned_roles()

        # the foreign object is the one selected in the role form
        # for a person this is the entity
        # for an entity (organisation or office) this is a user
        self.foreign_object = self.get_foreign_object()

        form = self.get_form()

        # if we are editing roles, set those assigned roles as initial values
        # for the form
        form.vars.update(self.get_form_vars())

        if form.accepts(r.post_vars, current.session):
            before = self.assigned_roles[self.foreign_object["id"]] if self.foreign_object else []
            after = ["%s_%s" % (mod_uid, acl_uid) for mod_uid, acl_uid
                                                  in form.vars.items()
                                                  if mod_uid in self.modules.keys()
                                                  and acl_uid in self.acls.keys()]

            # either both values will have been specified or one will
            # be supplied by the form (for roles on new objects)
            user_id = self.user["id"] if self.user else form.vars.foreign_object
            entity_id = self.entity["id"] if self.entity else form.vars.foreign_object

            self.update_roles(user_id, entity_id, before, after)
            current.session.confirmation = T("Roles updated")
            redirect(r.url(vars={}))

        context = {"roles": self.roles,
                   "foreign_object": self.foreign_object,
                   "form": form,
                   "title": T("Roles")}

        if not self.foreign_object:
            # how many assigned roles to show per page
            pagination_size = int(r.get_vars.get("page_size", 4))
            # what page of assigned roles to view
            pagination_offset = int(r.get_vars.get("page_offset", 0))
            # the number of pages of assigned roles
            import math
            pagination_pages = int(math.ceil(len(self.assigned_roles) / float(pagination_size)))
            # the list of objects to show on this page sorted by name
            pagination_list = [(self.objects[id], id) for id in self.assigned_roles]
            pagination_list = sorted(pagination_list)[pagination_offset * pagination_size:pagination_offset * pagination_size + pagination_size]

            context.update({"assigned_roles": self.assigned_roles,
                            "pagination_size": pagination_size,
                            "pagination_offset": pagination_offset,
                            "pagination_list": pagination_list,
                            "pagination_pages": pagination_pages})

        return context

    # -------------------------------------------------------------------------
    def get_realm(self):
        """
            Returns the realm (list of pe_ids) that this user can manage
            or raises a permission error if the user is not logged in

            @todo: avoid multiple lookups in current.auth
        """
        auth = current.auth

        system_roles = auth.get_system_roles()
        ORG_ADMIN = system_roles.ORG_ADMIN
        ADMIN = system_roles.ADMIN

        if auth.user:
            realms = auth.user.realms
        else:
            # User is not logged in
            auth.permission.fail()

        # Get the realm from the current realms
        if ADMIN in realms:
            return realms[ADMIN]
        elif ORG_ADMIN in realms:
            return realms[ORG_ADMIN]
        else:
            # raise an error here - user is not permitted
            # to access the role matrix
            auth.permission.fail()

    # -------------------------------------------------------------------------
    def get_modules(self):
        """
            This returns an OrderedDict of modules with their uid as the key,
            e.g., {hrm: "Human Resources",}

            @return: OrderedDict
        """
        return current.deployment_settings.get_auth_role_modules()

    # -------------------------------------------------------------------------
    def get_access_levels(self):
        """
            This returns an OrderedDict of access levels and their uid as
            the key, e.g., {reader: "Reader",}

            @return: OrderedDict
        """
        return current.deployment_settings.get_auth_access_levels()

    # -------------------------------------------------------------------------
    def get_assigned_roles(self, entity_id=None, user_id=None):
        """
            If an entity ID is provided, the dict will be the users
            with roles assigned to that entity. The key will be the user IDs.

            If a user ID is provided, the dict will be the entities the
            user has roles for. The key will be the entity pe_ids.

            If both an entity and user ID is provided, the dict will be
            the roles assigned to that user for that entity. The key will be
            the user ID.

            @type entity_id: int
            @param entity_id: the pe_id of the entity
            @type user_id: int
            @param user_id: id of the user account

            @return: dict
            {
                1: [
                    "staff_reader",
                    "project_reader",
                    ...
                ]
                2: [
                    ...
                ],
                ...
            }
        """
        if not entity_id and not user_id:
            raise RuntimeError("Not enough arguments")

        mtable = current.auth.settings.table_membership
        gtable = current.auth.settings.table_group
        utable = current.auth.settings.table_user

        query = (mtable.deleted != True) & \
                (gtable.deleted != True) & \
                (gtable.id == mtable.group_id) & \
                (utable.deleted != True) & \
                (utable.id == mtable.user_id)

        if user_id:
            field = mtable.pe_id
            query &= (mtable.user_id == user_id) & \
                     (mtable.pe_id != None)

        if entity_id:
            field = utable.id
            query &= (mtable.pe_id == entity_id)

        rows = current.db(query).select(utable.id,
                                        gtable.uuid,
                                        mtable.pe_id)

        assigned_roles = OrderedDict()
        roles = self.roles
        for row in rows:
            object_id = row[field]
            role_uid = row[gtable.uuid]

            if role_uid in roles:
                if object_id not in assigned_roles:
                    assigned_roles[object_id] = []
                assigned_roles[object_id].append(role_uid)

        return assigned_roles

    # -------------------------------------------------------------------------
    def get_form(self):
        """
            Contructs the role form

            @return: SQLFORM
        """
        fields = self.get_form_fields()
        form = SQLFORM.factory(*fields,
                               table_name="roles",
                               _id="role-form",
                               _action="",
                               _method="POST")
        return form

    # -------------------------------------------------------------------------
    def get_form_fields(self):
        """
            @todo: description?

            @return: list of Fields
        """
        fields = []
        requires = IS_NULL_OR(IS_IN_SET(self.acls.keys(),
                                        labels=self.acls.values()))
        for module_uid, module_label in self.modules.items():
            field = Field(module_uid,
                          label=module_label,
                          requires=requires)
            fields.append(field)
        return fields

    # -------------------------------------------------------------------------
    def get_form_vars(self):
        """
            Get the roles currently assigned for a user/entity and put it
            into a Storage object for the form

            @return: Storage() to pre-populate the role form
        """
        form_vars = Storage()

        fo = self.foreign_object
        roles = self.roles
        if fo and fo["id"] in self.assigned_roles:
            for role in self.assigned_roles[fo["id"]]:
                mod_uid = roles[role]["module"]["uid"]
                acl_uid = roles[role]["acl"]["uid"]
                form_vars[mod_uid] = acl_uid

        return form_vars

    # -------------------------------------------------------------------------
    def update_roles(self, user_id, entity_id, before, after):
        """
            Update the users roles on entity based on the selected roles
            in before and after

            @param user_id: id (pk) of the user account to modify
            @param entity_id: id of the pentity to modify roles for
            @param before: list of role_uids (current values for the user)
            @param after: list of role_uids (new values from the admin)
        """
        auth = current.auth
        assign_role = auth.s3_assign_role
        retract_role = auth.s3_retract_role

        for role_uid in before:
            # If role_uid is not in after,
            # the access level has changed.
            if role_uid not in after:
                retract_role(user_id, role_uid, entity_id)

        for role_uid in after:
            # If the role_uid is not in before,
            # the access level has changed
            if role_uid != "None" and role_uid not in before:
                assign_role(user_id, role_uid, entity_id)

# =============================================================================
class S3OrgRoleManager(S3EntityRoleManager):

    def __init__(self, *args, **kwargs):
        super(S3OrgRoleManager, self).__init__(*args, **kwargs)

        # dictionary {id: name, ...} of user accounts
        self.objects = current.s3db.pr_realm_users(None)

    # -------------------------------------------------------------------------
    def get_context_data(self, r, **attr):
        """
            Override to set the context from the perspective of an entity

            @return: dictionary for view
        """
        context = super(S3OrgRoleManager, self).get_context_data(r, **attr)
        context["foreign_object_label"] = current.T("Users")
        return context

    # -------------------------------------------------------------------------
    def get_entity(self):
        """
            We are on an entity (org/office) so we can fetch the entity
            details from the request record.

            @return: dictionary containing the ID and name of the entity
        """
        entity = dict(id=int(self.request.record.pe_id))
        entity["name"] = current.s3db.pr_get_entities(pe_ids=[entity["id"]],
                                                      types=["org_organisation", "org_office"])[entity["id"]]
        return entity

    # -------------------------------------------------------------------------
    def get_user(self):
        """
            The edit parameter

            @return: dictionary containing the ID and username/email of
                     the user account.
        """
        user = self.request.get_vars.get("edit", None)
        if user:
            user = dict(id=int(user), name=self.objects.get(int(user), None))
        return user

    # -------------------------------------------------------------------------
    def get_foreign_object(self):
        """
            We are on an entity so our target is a user account.

            @return: dictionary with ID and username/email of user account
        """
        return self.user

    # -------------------------------------------------------------------------
    def get_assigned_roles(self):
        """
            Override to get assigned roles for this entity

            @return: dictionary with user IDs as the keys.
        """
        assigned_roles = super(S3OrgRoleManager, self).get_assigned_roles
        return assigned_roles(entity_id=self.entity["id"])

    # -------------------------------------------------------------------------
    def get_form_fields(self):
        """
            Override the standard method so we can add the user-selection
            field to the list.

            @return: list of Fields
        """
        T = current.T

        fields = super(S3OrgRoleManager, self).get_form_fields()

        if not self.user:
            assigned_roles = self.assigned_roles
            realm_users = Storage([(k, v)
                                    for k, v in self.realm_users.items()
                                    if k not in assigned_roles])

            nonrealm_users = Storage([(k, v)
                                       for k, v in self.objects.items()
                                       if k not in assigned_roles and \
                                          k not in self.realm_users])

            options = [("", ""),
                       (T("Users in my Organisations"), realm_users),
                       (T("Other Users"), nonrealm_users)]

            object_field = Field("foreign_object",
                                 T("User"),
                                 requires=IS_IN_SET(self.objects),
                                 widget=lambda field, value:
                                     S3GroupedOptionsWidget.widget(field,
                                                                 value,
                                                                 options=options))
            fields.insert(0, object_field)
        return fields

# =============================================================================
class S3PersonRoleManager(S3EntityRoleManager):

    def __init__(self, *args, **kwargs):
        super(S3PersonRoleManager, self).__init__(*args, **kwargs)

        # dictionary {id: name, ...} of pentities
        self.objects = current.s3db.pr_get_entities(types=["org_organisation",
                                                           "org_office"])

    # -------------------------------------------------------------------------
    def get_context_data(self, r, **attr):
        """
            Override to set the context from the perspective of a person

            @return: dictionary for view
        """
        context = super(S3PersonRoleManager, self).get_context_data(r, **attr)
        context["foreign_object_label"] = current.T("Organisations and Offices")
        return context

    # -------------------------------------------------------------------------
    def get_entity(self):
        """
            An entity needs to be specified with the "edit" query string
            parameter.

            @return: dictionary with pe_id and name of the org/office.
        """
        entity = self.request.get_vars.get("edit", None)
        if entity:
            entity = dict(id=int(entity), name=self.objects.get(int(entity), None))
        return entity

    # -------------------------------------------------------------------------
    def get_user(self):
        """
            We are on a person account so we need to find the associated user
            account.

            @return: dictionary with ID and username/email of the user account
        """
        utable = current.auth.settings.table_user
        ptable = current.s3db.pr_person_user

        pe_id = int(self.request.record.pe_id)

        if current.auth.settings.username:
            username = utable.username
        else:
            username = utable.email

        query = (ptable.pe_id == pe_id) & (ptable.user_id == utable.id)
        record = current.db(query).select(utable.id,
                                          username,
                                          limitby=(0, 1)).first()

        return dict(id=record.id, name=record[username]) if record else None

    # -------------------------------------------------------------------------
    def get_foreign_object(self):
        """
            We are on a user/person so we want to target an entity (org/office)
        """
        return self.entity

    # -------------------------------------------------------------------------
    def get_assigned_roles(self):
        """
            @todo: description?

            @return: dictionary of assigned roles with entity pe_id as the keys
        """
        user_id = current.auth.user.id
        return super(S3PersonRoleManager, self).get_assigned_roles(user_id=user_id)

    # -------------------------------------------------------------------------
    def get_form_fields(self):
        """
            Return a list of fields, including a field for selecting
            an organisation or office.

            @return: list of Fields
        """
        s3db = current.s3db
        fields = super(S3PersonRoleManager, self).get_form_fields()

        if not self.entity:
            options = s3db.pr_get_entities(pe_ids=self.realm,
                                           types=["org_organisation",
                                                  "org_office"],
                                           group=True)

            nice_name = s3db.table("pr_pentity").instance_type.represent

            # filter out options that already have roles assigned
            filtered_options = []
            for entity_type, entities in options.items():
                entities = Storage([(entity_id, entity_name)
                                    for entity_id, entity_name
                                        in entities.items()
                                    if entity_id not in self.assigned_roles])
                filtered_options.append((nice_name(entity_type), entities))

            object_field = Field("foreign_object",
                                 current.T("Entity"),
                                 requires=IS_IN_SET(self.objects),
                                 widget=lambda field, value:
                                     S3GroupedOptionsWidget.widget(field,
                                                                   value,
                                                                   options=filtered_options))
            fields.insert(0, object_field)

        return fields

# END =========================================================================<|MERGE_RESOLUTION|>--- conflicted
+++ resolved
@@ -889,7 +889,6 @@
             if len(users) == 1:
                 # 1st user to register doesn't need verification/approval
                 self.s3_approve_user(form.vars)
-
                 current.session.confirmation = self.messages.registration_successful
 
                 # 1st user gets Admin rights
@@ -949,6 +948,33 @@
             redirect(next)
 
         return form
+
+    # -------------------------------------------------------------------------
+    def add_membership(self, group_id=None, user_id=None, role=None,
+                       entity=None):
+        """
+            gives user_id membership of group_id or role
+            if user is None than user_id is that of current logged in user
+            S3: extended to support Entities
+        """
+
+        group_id = group_id or self.id_group(role)
+        try:
+            group_id = int(group_id)
+        except:
+            group_id = self.id_group(group_id) # interpret group_id as a role
+        if not user_id and self.user:
+            user_id = self.user.id
+        membership = self.table_membership()
+        record = membership(user_id=user_id, group_id=group_id, pe_id=entity)
+        if record:
+            return record.id
+        else:
+            id = membership.insert(group_id=group_id, user_id=user_id, pe_id=entity)
+        self.update_groups()
+        self.log_event(self.messages.add_membership_log,
+                       dict(user_id=user_id, group_id=group_id))
+        return id
 
     # -------------------------------------------------------------------------
     def verify_email(self,
@@ -1437,26 +1463,24 @@
         self.add_membership(authenticated, user_id)
 
         # Add User to required registration roles
-        entity_roles = deployment_settings.get_auth_registration_entity_roles()
+        entity_roles = deployment_settings.get_auth_registration_roles()
+        if entity_roles:
+            gtable = self.settings.table_group
+            mtable = self.settings.table_membership
         for entity in entity_roles.keys():
             roles = entity_roles[entity]
 
-            #Get User's Organisation or Site pe_id
+            # Get User's Organisation or Site pe_id
             if entity in ["organisation_id", "site_id"]:
                 tablename = "org_%s" % entity.split("_")[0]
-                entity = s3db.pr_get_pe_id(tablename,user[entity])
+                entity = s3db.pr_get_pe_id(tablename, user[entity])
                 if not entity:
                     continue
 
-            gtable = self.settings.table_group
-            mtable = self.settings.table_membership
             query = (gtable.uuid.belongs(roles))
             rows = db(query).select(gtable.id)
-
             for role in rows:
-                mtable.insert(user_id=user_id,
-                              group_id=role.id,
-                              pe_id = entity)
+                self.add_membership(role.id, user_id, entity=entity)
 
         if deployment_settings.has_module("delphi"):
             # Add user as a participant of the default problem group
@@ -1915,7 +1939,7 @@
             person_ids = person_id
         else:
             person_ids = [person_id]
-        query = (htable.person_id.belongs(person_ids) ) & \
+        query = (htable.person_id.belongs(person_ids)) & \
                 (htable.organisation_id == organisation_id) & \
                 (htable.site_id == site_id)
         row = db(query).select(htable.id, limitby=(0, 1)).first()
@@ -2012,10 +2036,6 @@
 
         results = self.settings.mailer.send(user["email"], subject=subject, message=message)
         if not results:
-<<<<<<< HEAD
-            #current.db.rollback()
-=======
->>>>>>> bf38ff80
             current.response.error = self.messages.unable_send_email
         return
 
@@ -3588,7 +3608,7 @@
         # Update record by record
         for record in records:
 
-            if not isinstance(record, (Row,Storage)):
+            if not isinstance(record, (Row, Storage)):
                 record_id = record
                 row = Storage()
             else:
@@ -3681,7 +3701,7 @@
     # -------------------------------------------------------------------------
     def set_component_realm_entity(self, table, record, entity=0, 
                                    force_update=True,
-                                   update_components = []):
+                                   update_components=[]):
         """
             Update the realm entity for a record and it's components
 
@@ -3689,37 +3709,38 @@
             @param record: the record (as Row or dict)
             @param entity: the entity (pe_id)
         """
-        db = current.db
+
         s3db = current.s3db
-        
+
         if not entity:
             entity = self.get_realm_entity(table, record)
-        
-        #Find Record Components
+
+        # Find Record Components
         components = s3db.get_components(table)
-        
-        #Update Components
+
+        # Update Components
         for component in update_components:
             c = components[component]
             if not c:
                 continue
-            
+
             # @ToDo: Replace with: 
             #join = c.get_join()
             #query = join & (table._id == record.id)
-            #But this requires a resource
+            # But this requires a resource
             if c.linktable:
-                rows =  db( ( c.linktable[c.lkey] == record.id ) & \
-                            ( c.linktable[c.rkey] == c.table[c.fkey] )
-                          ).select(c.table.id)
+                query = (c.linktable[c.lkey] == record.id) & \
+                        (c.linktable[c.rkey] == c.table[c.fkey])
+                rows =  current.db(query).select(c.table.id)
             else:
-                rows = ( c.table[c.fkey] == record.id )
-            
-            self.set_realm_entity(c.table, rows, entity, force_update=force_update)
-            
-            #@ToDo: Check if we need to update component Super Links
-
-        #Update Super Links
+                rows = (c.table[c.fkey] == record.id)
+
+            self.set_realm_entity(c.table, rows, entity,
+                                  force_update=force_update)
+
+            # @ToDo: Check if we need to update component Super Links
+
+        # Update Super Links
         s3db.update_super(table, record)
 
     # -------------------------------------------------------------------------
@@ -3855,6 +3876,7 @@
             Adds the Org. Role Manager method to a resource
             @param r: Resource to add the mehthod to  
         """
+
         if r.id and self.user is not None:
             sr = self.get_system_roles()
             realms = self.user.realms or Storage()
