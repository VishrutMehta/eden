--- conflicted
+++ resolved
@@ -426,11 +426,6 @@
             # Store the view
             view = response.view
 
-<<<<<<< HEAD
-            deployment_settings = current.deployment_settings
-
-=======
->>>>>>> 05fb796d
             _debug ("Running job %s %s (filename=%s transform=%s)" % (task[1], task[2], task[3], task[4]))
             prefix = task[1]
             name = task[2]
@@ -470,8 +465,6 @@
                 self.errorList.append(errorString % task[4])
                 return
 
-<<<<<<< HEAD
-=======
             extra_data = None
             if task[5]:
                 try:
@@ -480,17 +473,12 @@
                     extra_data = extradata
                 except:
                     pass
->>>>>>> 05fb796d
             try:
                 # @todo: add extra_data and file attachments
                 result = resource.import_xml(csv,
                                              format="csv",
-<<<<<<< HEAD
-                                             stylesheet=task[4])
-=======
                                              stylesheet=task[4],
                                              extra_data=extra_data)
->>>>>>> 05fb796d
             except SyntaxError, e:
                 self.errorList.append("WARNING: import error - %s" % e)
                 return
