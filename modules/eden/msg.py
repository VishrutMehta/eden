# -*- coding: utf-8 -*-

""" Sahana Eden Messaging Model

    @copyright: 2009-2012 (c) Sahana Software Foundation
    @license: MIT

    Permission is hereby granted, free of charge, to any person
    obtaining a copy of this software and associated documentation
    files (the "Software"), to deal in the Software without
    restriction, including without limitation the rights to use,
    copy, modify, merge, publish, distribute, sublicense, and/or sell
    copies of the Software, and to permit persons to whom the
    Software is furnished to do so, subject to the following
    conditions:

    The above copyright notice and this permission notice shall be
    included in all copies or substantial portions of the Software.

    THE SOFTWARE IS PROVIDED "AS IS", WITHOUT WARRANTY OF ANY KIND,
    EXPRESS OR IMPLIED, INCLUDING BUT NOT LIMITED TO THE WARRANTIES
    OF MERCHANTABILITY, FITNESS FOR A PARTICULAR PURPOSE AND
    NONINFRINGEMENT. IN NO EVENT SHALL THE AUTHORS OR COPYRIGHT
    HOLDERS BE LIABLE FOR ANY CLAIM, DAMAGES OR OTHER LIABILITY,
    WHETHER IN AN ACTION OF CONTRACT, TORT OR OTHERWISE, ARISING
    FROM, OUT OF OR IN CONNECTION WITH THE SOFTWARE OR THE USE OR
    OTHER DEALINGS IN THE SOFTWARE.
"""

__all__ = ["S3MessagingModel",
           "S3InboundEmailModel",
           "S3SMSModel",
           "S3SubscriptionModel",
           "S3TropoModel",
           "S3TwitterModel",
           "S3XFormsModel",
           "S3ParsingModel",
           ]

from gluon import *
from gluon.storage import Storage
from ..s3 import *

# =============================================================================
class S3MessagingModel(S3Model):
    """
        Messaging Framework
        - core models defined here
    """

    names = ["msg_log",
             "msg_limit",
             #"msg_tag",
             "msg_outbox",
             #"msg_channel",
             "msg_message_id",
             ]

    def model(self):

        T = current.T
        db = current.db

        UNKNOWN_OPT = current.messages.UNKNOWN_OPT

        configure = self.configure
        define_table = self.define_table
        super_link = self.super_link

        # Message priority
        msg_priority_opts = {
            3:T("High"),
            2:T("Medium"),
            1:T("Low")
        }

        mtable = self.msg_inbound_email_settings
        source_opts = []
        append = source_opts.append
        records = db(mtable.id > 0).select(mtable.username)
        for record in records:
            append(record.username)

        # ---------------------------------------------------------------------
        # Message Log - all Inbound & Outbound Messages
        # ---------------------------------------------------------------------
        tablename = "msg_log"
<<<<<<< HEAD
        table = define_table(tablename,
                             super_link("pe_id", "pr_pentity"),
                             Field("sender"),        # The name to go out incase of the email, if set used
                             Field("fromaddress"),   # From address if set changes sender to this
                             Field("recipient"),
                             Field("subject", length=78),
                             Field("message", "text"),
                             #Field("attachment", "upload", autodelete = True), #TODO
                             Field("verified", "boolean", default = False),
                             Field("verified_comments", "text"),
                             Field("actionable", "boolean", default = True),
                             Field("actioned", "boolean", default = False),
                             Field("actioned_comments", "text"),
                             Field("priority", "integer", default = 1,
                                   requires = IS_NULL_OR(IS_IN_SET(msg_priority_opts)),
                                   label = T("Priority")),
                             Field("inbound", "boolean", default = False,
                                   represent = lambda direction: \
                                       (direction and ["In"] or ["Out"])[0],
                                   label = T("Direction")),
                             Field("is_parsed", "boolean", default = False,
                                   represent = lambda status: \
                                       (status and ["Parsed"] or ["Not Parsed"])[0],
                                   label = T("Parsing Status")),
                             Field("reply", "text" ,
                                   label = T("Reply")),
                             Field("source_task_id",
                                   requires = IS_IN_SET(source_opts,
                                                        zero = None)),
                             *s3_meta_fields())

        configure(tablename,
                  list_fields=["id",
                               "inbound",
                               "pe_id",
                               "fromaddress",
                               "recipient",
                               "subject",
                               "message",
                               "verified",
                               #"verified_comments",
                               "actionable",
                               "actioned",
                               #"actioned_comments",
                               #"priority",
                               "is_parsed",
                               "reply",
                               "source_task_id"
                               ])
=======
        table = self.define_table(tablename,
                                  self.super_link("pe_id", "pr_pentity"),
                                  Field("sender"),        # The name to go out incase of the email, if set used
                                  Field("fromaddress"),   # From address if set changes sender to this
                                  Field("recipient"),
                                  Field("subject", length=78),
                                  Field("message", "text"),
                                  #Field("attachment", "upload", autodelete = True), #TODO
                                  Field("verified", "boolean", default = False),
                                  Field("verified_comments", "text"),
                                  Field("actionable", "boolean", default = True),
                                  Field("actioned", "boolean", default = False),
                                  Field("actioned_comments", "text"),
                                  Field("priority", "integer", default = 1,
                                        requires = IS_NULL_OR(IS_IN_SET(msg_priority_opts)),
                                        label = T("Priority")),
                                  Field("inbound", "boolean", default = False,
                                        represent = lambda direction: \
                                            (direction and ["In"] or ["Out"])[0],
                                        label = T("Direction")),
                                  Field("is_parsed", "boolean", default = False,
                                        represent = lambda status: \
                                            (status and ["Parsed"] or ["Not Parsed"])[0],
                                        label = T("Parsing Status")),
                                  Field("reply", "text" ,
                                        label = T("Reply")),
                                  Field("source_task_id",
                                        requires = IS_IN_SET(source_opts,
                                                             zero = None)),                                                                       
                                  *s3_meta_fields())

        self.configure(tablename,
                       list_fields=["id",
                                    "inbound",
                                    "pe_id",
                                    "sender",
                                    "fromaddress",
                                    "recipient",
                                    "subject",
                                    "message",
                                    "verified",
                                    #"verified_comments",
                                    "actionable",
                                    "actioned",
                                    #"actioned_comments",
                                    #"priority",
                                    "is_parsed",
                                    "reply",
                                    "source_task_id"
                                    ])
>>>>>>> 63ee8c3f

        # Components
        self.add_component("msg_outbox", msg_log="message_id")

        # Reusable Message ID
        message_id = S3ReusableField("message_id", table,
                                     requires = IS_NULL_OR(
                                                    IS_ONE_OF_EMPTY(db, "msg_log.id")),
                                     represent = self.message_represent,
                                     ondelete = "RESTRICT")

        # ---------------------------------------------------------------------
        # Message Limit
        #  Used to limit the number of emails sent from the system
        #  - works by simply recording an entry for the timestamp to be checked against
        # @ToDo: have separate limits for Email & SMS
        tablename = "msg_limit"
        table = define_table(tablename,
                             *s3_timestamp())

        # ---------------------------------------------------------------------
        # Message Tag - Used to tag a message to a resource
        # tablename = "msg_tag"
        # table = define_table(tablename,
                                  # message_id(),
                                  # Field("resource"),
                                  # Field("record_uuid", # null in this field implies subscription to the entire resource
                                        # type=s3uuid,
                                        # length=128),
                                  # *s3_meta_fields())

        # configure(tablename,
                       # list_fields=[ "id",
                                     # "message_id",
                                     # "record_uuid",
                                     # "resource",
                                    # ])

        # ---------------------------------------------------------------------
        # Outbound Messages
        # ---------------------------------------------------------------------
        # Show only the supported messaging methods
        msg_contact_method_opts = current.msg.MSG_CONTACT_OPTS

        # Valid message outbox statuses
        msg_status_type_opts = {
            1:T("Unsent"),
            2:T("Sent"),
            3:T("Draft"),
            4:T("Invalid")
            }

        opt_msg_status = S3ReusableField("status", "integer",
                                         notnull=True,
                                         requires = IS_IN_SET(msg_status_type_opts,
                                                              zero=None),
                                         default = 1,
                                         label = T("Status"),
                                         represent = lambda opt: \
                                            msg_status_type_opts.get(opt, UNKNOWN_OPT))

        # Outbox - needs to be separate to Log since a single message sent needs different outbox entries for each recipient
        tablename = "msg_outbox"
        table = define_table(tablename,
                             message_id(),
                             super_link("pe_id", "pr_pentity"), # Person/Group to send the message out to
                             Field("address"),   # If set used instead of picking up from pe_id
                             Field("pr_message_method", length=32,
                                   requires = IS_IN_SET(msg_contact_method_opts,
                                                        zero=None),
                                   default = "EMAIL",
                                   label = T("Contact Method"),
                                   represent = lambda opt: \
                                        msg_contact_method_opts.get(opt, UNKNOWN_OPT)),
                             opt_msg_status(),
                             Field("system_generated", "boolean", default = False),
                             Field("log"),
                             *s3_meta_fields())

        configure(tablename,
                  list_fields=["id",
                               "message_id",
                               "pe_id",
                               "status",
                               "log",
                               ])

        # ---------------------------------------------------------------------
        # Inbound Messages
        # ---------------------------------------------------------------------
        # Channel - For inbound messages this tells which channel the message came in from.
        tablename = "msg_channel"
        table = define_table(tablename,
                             message_id(),
                             Field("pr_message_method",
                                   length=32,
                                   requires = IS_IN_SET(msg_contact_method_opts,
                                                        zero=None),
                                   default = "EMAIL"),
                             Field("log"),
                             *s3_meta_fields())

        # ---------------------------------------------------------------------
        # Pass variables back to global scope (s3db.*)
        return Storage(
                msg_message_id=message_id,
            )

    # -------------------------------------------------------------------------
    @staticmethod
    def message_represent(id):
        """ Represent a Message in the Log """

        if not id:
            return current.messages.NONE

        db = current.db
        table = db.msg_log
        record = db(table.id == id).select(table.subject,
                                           table.message,
                                           limitby=(0, 1)).first()
        try:
            if record.subject:
                # EMail will use Subject
                return record.subject
        except:
            return current.messages.UNKNOWN_OPT

        # SMS/Tweet will use 1st 80 characters from body
        text = record.message
        if len(text) < 80:
            return text
        else:
            return "%s..." % text[:76]

# =============================================================================
class S3InboundEmailModel(S3Model):
    """
        Inbound Email

        Outbound Email is handled via deployment_settings
    """

    names = ["msg_inbound_email_settings",
             "msg_inbound_email_status",
             "msg_email_inbox",
             ]

    def model(self):

        T = current.T

        define_table = self.define_table

        # ---------------------------------------------------------------------
        tablename = "msg_inbound_email_settings"
        table = define_table(tablename,
                             Field("server"),
                             Field("protocol",
                                   requires = IS_IN_SET(["imap", "pop3"],
                                                        zero=None)),
                             Field("use_ssl", "boolean"),
                             Field("port", "integer"),
                             Field("username"),
                             Field("password"),
                             # Set true to delete messages from the remote
                             # inbox after fetching them.
                             Field("delete_from_server", "boolean"),
                             *s3_meta_fields())

        # ---------------------------------------------------------------------
        # Incoming Email
        tablename = "msg_email_inbox"
        table = define_table(tablename,
                             Field("sender", notnull=True,
                                   label = T("Sender"),
                                   requires = IS_EMAIL()),
                             Field("subject", length=78,    # RFC 2822
                                   label = T("Subject")),
                             Field("body", "text",
                                   label = T("Body")),
                             *s3_meta_fields())

        #table.sender.comment = SPAN("*", _class="req")
        VIEW_EMAIL_INBOX = T("View Email InBox")
        current.response.s3.crud_strings[tablename] = Storage(
            #title_create = T("Add Incoming Email"),
            title_display = T("Email Details"),
            title_list = VIEW_EMAIL_INBOX,
            #title_update = T("Edit Email"),
            title_search = T("Search Email InBox"),
            label_list_button = VIEW_EMAIL_INBOX,
            #label_create_button = T("Add Incoming Email"),
            #msg_record_created = T("Email added"),
            #msg_record_modified = T("Email updated"),
            msg_record_deleted = T("Email deleted"),
            msg_list_empty = T("No Emails currently in InBox"))

        # ---------------------------------------------------------------------
        # Status
        tablename = "msg_inbound_email_status"
        table = define_table(tablename,
                             Field("status"))

        # ---------------------------------------------------------------------
        return Storage()

# =============================================================================
class S3SMSModel(S3Model):
    """
        SMS: Short Message Service

        These can be sent through a number of different gateways
        - modem
        - api
        - smtp
        - tropo
    """

    names = ["msg_setting",
             "msg_modem_settings",
             "msg_api_settings",
             "msg_smtp_to_sms_settings",
            ]

    def model(self):

        #T = current.T

        define_table = self.define_table

        # ---------------------------------------------------------------------
        # Settings
        tablename = "msg_setting"
        table = define_table(tablename,
                             Field("outgoing_sms_handler",
                                   length=32,
                                   requires = IS_IN_SET(current.msg.GATEWAY_OPTS,
                                                        zero=None)),
                             # Moved to deployment_settings
                             #Field("default_country_code", "integer",
                             #      default=44),
                             *s3_meta_fields())

        # ---------------------------------------------------------------------
        tablename = "msg_modem_settings"
        table = define_table(tablename,
                             # Nametag to remember account - To be used later
                             #Field("account_name"),
                             Field("modem_port"),
                             Field("modem_baud", "integer", default = 115200),
                             Field("enabled", "boolean", default = True),
                             # To be used later
                             #Field("preference", "integer", default = 5),
                             *s3_meta_fields())

        # ---------------------------------------------------------------------
        tablename = "msg_api_settings"
        table = define_table(tablename,
                             Field("url",
                                   default = "https://api.clickatell.com/http/sendmsg"),
                             Field("parameters",
                                   default="user=yourusername&password=yourpassword&api_id=yourapiid"),
                             Field("message_variable", "string",
                                   default = "text"),
                             Field("to_variable", "string",
                                   default = "to"),
                             Field("enabled", "boolean",
                                   default = True),
                             # To be used later
                             #Field("preference", "integer", default = 5),
                             *s3_meta_fields())

        # ---------------------------------------------------------------------
        tablename = "msg_smtp_to_sms_settings"
        table = define_table(tablename,
                             # Nametag to remember account - To be used later
                             #Field("account_name"),
                             Field("address", length=64,
                                   requires=IS_NOT_EMPTY()),
                             Field("subject", length=64),
                             Field("enabled", "boolean",
                                   default = True),
                             # To be used later
                             #Field("preference", "integer", default = 5),
                             *s3_meta_fields())

        # ---------------------------------------------------------------------
        return Storage()

# =============================================================================
class S3SubscriptionModel(S3Model):
    """
        Handle Subscription
        - currently this is just for Saved Searches
    """

    names = ["msg_subscription"]

    def model(self):

        T = current.T
        auth = current.auth

        # @ToDo: Use msg.CONTACT_OPTS
        msg_subscription_mode_opts = {
                                        1:T("Email"),
                                        #2:T("SMS"),
                                        #3:T("Email and SMS")
                                    }
        # @ToDo: Move this to being a component of the Saved Search
        #        (so that each search can have it's own subscription options)
        # @ToDo: Make Conditional
        # @ToDo: CRUD Strings
        tablename = "msg_subscription"
        table = self.define_table(tablename,
                                  Field("user_id", "integer",
                                        default = auth.user_id,
                                        requires = IS_NOT_IN_DB(current.db,
                                                                "msg_subscription.user_id"),
                                        readable = False,
                                        writable = False
                                        ),
                                  Field("subscribe_mode", "integer",
                                        default = 1,
                                        represent = lambda opt: \
                                            msg_subscription_mode_opts.get(opt, None),
                                        readable = False,
                                        requires = IS_IN_SET(msg_subscription_mode_opts,
                                                             zero=None)
                                        ),
                                  Field("subscription_frequency",
                                        requires = IS_IN_SET(["daily",
                                                              "weekly",
                                                              "monthly"]),
                                        default = "daily",
                                        ),
                                  self.pr_person_id(label = T("Person"),
                                                    default = auth.s3_logged_in_person()),
                                  *s3_meta_fields())

        self.configure("msg_subscription",
                       list_fields=["subscribe_mode",
                                    "subscription_frequency"])

        # ---------------------------------------------------------------------
        return Storage()

# =============================================================================
class S3TropoModel(S3Model):
    """
        Tropo can be used to send & receive SMS, Twitter & XMPP

        https://www.tropo.com
    """

    names = ["msg_tropo_settings",
             "msg_tropo_scratch",
            ]

    def model(self):

        #T = current.T

        define_table = self.define_table

        # ---------------------------------------------------------------------
        tablename = "msg_tropo_settings"
        table = define_table(tablename,
                             Field("token_messaging"),
                             #Field("token_voice"),
                             *s3_meta_fields())

        # ---------------------------------------------------------------------
        # Tropo Scratch pad for outbound messaging
        tablename = "msg_tropo_scratch"
        table = define_table(tablename,
                             Field("row_id","integer"),
                             Field("message_id","integer"),
                             Field("recipient"),
                             Field("message"),
                             Field("network")
                             )

        # ---------------------------------------------------------------------
        return Storage()

# =============================================================================
class S3TwitterModel(S3Model):

    names = ["msg_twitter_settings",
             "msg_twitter_search",
             "msg_twitter_search_results"
            ]

    def model(self):

        #T = current.T
        db = current.db

        configure = self.configure
        define_table = self.define_table

        # ---------------------------------------------------------------------
        tablename = "msg_twitter_settings"
        table = define_table(tablename,
                             Field("pin"),
                             Field("oauth_key",
                                   readable = False, writable = False),
                             Field("oauth_secret",
                                   readable = False, writable = False),
                             Field("twitter_account", writable = False),
                             *s3_meta_fields())

        configure(tablename,
                  onvalidation=self.twitter_settings_onvalidation)

        # ---------------------------------------------------------------------
        # Twitter Search Queries
        tablename = "msg_twitter_search"
        table = define_table(tablename,
                             Field("search_query", length = 140),
                             *s3_meta_fields())

        # ---------------------------------------------------------------------
        tablename = "msg_twitter_search_results"
        table = define_table(tablename,
                             Field("tweet", length=140),
                             Field("posted_by"),
                             Field("posted_at"),
                             Field("twitter_search", db.msg_twitter_search),
                             *s3_meta_fields())

        #table.twitter_search.requires = IS_ONE_OF(db, "twitter_search.search_query")
        #table.twitter_search.represent = lambda id: db(db.msg_twitter_search.id == id).select(db.msg_twitter_search.search_query,
                                                                                              #limitby = (0, 1)).first().search_query

        #self.add_component(table, msg_twitter_search="twitter_search")

        configure(tablename,
                  list_fields=["id",
                               "tweet",
                               "posted_by",
                               "posted_at",
                               "twitter_search",
                               ])

        # ---------------------------------------------------------------------
        return Storage()

    # -------------------------------------------------------------------------
    @staticmethod
    def twitter_settings_onvalidation(form):
        """
            Complete oauth: take tokens from session + pin from form, and do the 2nd API call to Twitter
        """

        T = current.T
        session = current.session
        settings = current.deployment_settings
        s3 = session.s3
        vars = form.vars

        if vars.pin and s3.twitter_request_key and s3.twitter_request_secret:
            try:
                import tweepy
            except:
                raise HTTP(501, body=T("Can't import tweepy"))

            oauth = tweepy.OAuthHandler(settings.twitter.oauth_consumer_key,
                                        settings.twitter.oauth_consumer_secret)
            oauth.set_request_token(s3.twitter_request_key,
                                    s3.twitter_request_secret)
            try:
                oauth.get_access_token(vars.pin)
                vars.oauth_key = oauth.access_token.key
                vars.oauth_secret = oauth.access_token.secret
                twitter = tweepy.API(oauth)
                vars.twitter_account = twitter.me().screen_name
                vars.pin = "" # we won't need it anymore
                return
            except tweepy.TweepError:
                session.error = T("Settings were reset because authenticating with Twitter failed")
        # Either user asked to reset, or error - clear everything
        for k in ["oauth_key", "oauth_secret", "twitter_account"]:
            vars[k] = None
        for k in ["twitter_request_key", "twitter_request_secret"]:
            s3[k] = ""

# =============================================================================
class S3XFormsModel(S3Model):
    """
        XForms are used by the ODK Collect mobile client

        http://eden.sahanafoundation.org/wiki/BluePrint/Mobile#Android
    """

    names = ["msg_xforms_store"]

    def model(self):

        #T = current.T

        # ---------------------------------------------------------------------
        # SMS store for persistence and scratch pad for combining incoming xform chunks
        tablename = "msg_xforms_store"
        table = self.define_table(tablename,
                                  Field("sender", "string", length=20),
                                  Field("fileno", "integer"),
                                  Field("totalno", "integer"),
                                  Field("partno", "integer"),
                                  Field("message", "string", length=160)
                                )

        # ---------------------------------------------------------------------
        return Storage()

# =============================================================================
class S3ParsingModel(S3Model):
    """
        Message Parsing Model
    """

    names = ["msg_workflow"]

    def model(self):

        import inspect
<<<<<<< HEAD

=======
        import sys
>>>>>>> 63ee8c3f
        T = current.T
        settings = current.deployment_settings
        request = current.request
        
        parser = settings.get_msg_parser()
        application = request.application
        module_name = 'applications.%s.private.templates.%s.parser'% \
            (application, parser)
        __import__(module_name)
        mymodule = sys.modules[module_name]
        S3Parsing = mymodule.S3Parsing()
        
        mtable = self.msg_inbound_email_settings
        # source_opts contain the available message sources.
        source_opts = []
        records = current.db(mtable.deleted == False).select(mtable.username)
        for record in records:
            source_opts += [record.username]

        # Dynamic lookup of the parsing functions in S3Parsing class.
        parsers = inspect.getmembers(S3Parsing, predicate=inspect.isfunction)
        parse_opts = []
        for parser in parsers:
            parse_opts += [parser[0]]

        tablename = "msg_workflow"
        table = self.define_table(tablename,
                                  Field("source_task_id",
                                        label = T("Inbound Message Source"),
                                        requires = IS_IN_SET(source_opts,
                                                             zero = None),
                                        represent = lambda id: \
                                        self.source_represent(id, 
                                                              show_link=True)),
                                  Field("workflow_task_id",
                                        label = T("Workflow"),
                                        requires = IS_IN_SET(parse_opts,
                                                             zero=None)),
                                  *s3_meta_fields())

        return Storage()
    # -------------------------------------------------------------------------
    @staticmethod
    def source_represent(id, show_link = True):
        """ Represent a Message Source in the Workflow Table """
    
        s3db = current.s3db
        db = current.db
        
        stable = s3db.msg_inbound_email_settings
        wtable = s3db.msg_workflow
        source = db(wtable.source_task_id == id).select(wtable.source_task_id,
                                                        limitby = (0,1)).first()
        setting = db(stable.username == source.source_task_id).select(stable.id,
                                                        limitby = (0,1)).first()
        repr = source.source_task_id
        if setting:
            id = setting.id
            repr = A(repr, _href = URL(f="inbound_email_settings",
                            args=['update',id]))
            return repr
        else:
            return repr

# END =========================================================================<|MERGE_RESOLUTION|>--- conflicted
+++ resolved
@@ -85,7 +85,6 @@
         # Message Log - all Inbound & Outbound Messages
         # ---------------------------------------------------------------------
         tablename = "msg_log"
-<<<<<<< HEAD
         table = define_table(tablename,
                              super_link("pe_id", "pr_pentity"),
                              Field("sender"),        # The name to go out incase of the email, if set used
@@ -135,58 +134,6 @@
                                "reply",
                                "source_task_id"
                                ])
-=======
-        table = self.define_table(tablename,
-                                  self.super_link("pe_id", "pr_pentity"),
-                                  Field("sender"),        # The name to go out incase of the email, if set used
-                                  Field("fromaddress"),   # From address if set changes sender to this
-                                  Field("recipient"),
-                                  Field("subject", length=78),
-                                  Field("message", "text"),
-                                  #Field("attachment", "upload", autodelete = True), #TODO
-                                  Field("verified", "boolean", default = False),
-                                  Field("verified_comments", "text"),
-                                  Field("actionable", "boolean", default = True),
-                                  Field("actioned", "boolean", default = False),
-                                  Field("actioned_comments", "text"),
-                                  Field("priority", "integer", default = 1,
-                                        requires = IS_NULL_OR(IS_IN_SET(msg_priority_opts)),
-                                        label = T("Priority")),
-                                  Field("inbound", "boolean", default = False,
-                                        represent = lambda direction: \
-                                            (direction and ["In"] or ["Out"])[0],
-                                        label = T("Direction")),
-                                  Field("is_parsed", "boolean", default = False,
-                                        represent = lambda status: \
-                                            (status and ["Parsed"] or ["Not Parsed"])[0],
-                                        label = T("Parsing Status")),
-                                  Field("reply", "text" ,
-                                        label = T("Reply")),
-                                  Field("source_task_id",
-                                        requires = IS_IN_SET(source_opts,
-                                                             zero = None)),                                                                       
-                                  *s3_meta_fields())
-
-        self.configure(tablename,
-                       list_fields=["id",
-                                    "inbound",
-                                    "pe_id",
-                                    "sender",
-                                    "fromaddress",
-                                    "recipient",
-                                    "subject",
-                                    "message",
-                                    "verified",
-                                    #"verified_comments",
-                                    "actionable",
-                                    "actioned",
-                                    #"actioned_comments",
-                                    #"priority",
-                                    "is_parsed",
-                                    "reply",
-                                    "source_task_id"
-                                    ])
->>>>>>> 63ee8c3f
 
         # Components
         self.add_component("msg_outbox", msg_log="message_id")
@@ -715,29 +662,24 @@
     def model(self):
 
         import inspect
-<<<<<<< HEAD
-
-=======
         import sys
->>>>>>> 63ee8c3f
+
         T = current.T
-        settings = current.deployment_settings
-        request = current.request
         
-        parser = settings.get_msg_parser()
-        application = request.application
-        module_name = 'applications.%s.private.templates.%s.parser'% \
-            (application, parser)
+        parser = current.deployment_settings.get_msg_parser()
+        module_name = "applications.%s.private.templates.%s.parser" % \
+            (current.request.application, parser)
         __import__(module_name)
         mymodule = sys.modules[module_name]
         S3Parsing = mymodule.S3Parsing()
         
         mtable = self.msg_inbound_email_settings
-        # source_opts contain the available message sources.
+        # source_opts contains the available message sources.
         source_opts = []
+        append = source_opts.append
         records = current.db(mtable.deleted == False).select(mtable.username)
         for record in records:
-            source_opts += [record.username]
+            append(record.username)
 
         # Dynamic lookup of the parsing functions in S3Parsing class.
         parsers = inspect.getmembers(S3Parsing, predicate=inspect.isfunction)
@@ -750,6 +692,7 @@
                                   Field("source_task_id",
                                         label = T("Inbound Message Source"),
                                         requires = IS_IN_SET(source_opts,
+
                                                              zero = None),
                                         represent = lambda id: \
                                         self.source_represent(id, 
@@ -757,7 +700,8 @@
                                   Field("workflow_task_id",
                                         label = T("Workflow"),
                                         requires = IS_IN_SET(parse_opts,
-                                                             zero=None)),
+
+                                                             zero=None)), 
                                   *s3_meta_fields())
 
         return Storage()
@@ -766,11 +710,9 @@
     def source_represent(id, show_link = True):
         """ Represent a Message Source in the Workflow Table """
     
-        s3db = current.s3db
         db = current.db
-        
-        stable = s3db.msg_inbound_email_settings
-        wtable = s3db.msg_workflow
+        stable = db.msg_inbound_email_settings
+        wtable = db.msg_workflow
         source = db(wtable.source_task_id == id).select(wtable.source_task_id,
                                                         limitby = (0,1)).first()
         setting = db(stable.username == source.source_task_id).select(stable.id,
@@ -778,8 +720,8 @@
         repr = source.source_task_id
         if setting:
             id = setting.id
-            repr = A(repr, _href = URL(f="inbound_email_settings",
-                            args=['update',id]))
+            repr = A(repr, _href=URL(f="inbound_email_settings",
+                                     args=["update", id]))
             return repr
         else:
             return repr
