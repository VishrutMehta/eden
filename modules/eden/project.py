--- conflicted
+++ resolved
@@ -3825,12 +3825,7 @@
             append((T("Themes"), "theme_percentage"))
         if mode_3w:
             append((T("Communities"), "community"))
-<<<<<<< HEAD
             append((T("Beneficiaries"), "beneficiary"))
-        if mode_task:
-            append((T("Activities"), "activity"))
-=======
->>>>>>> bea8d7fd
         if settings.get_project_milestones():
             append((T("Milestones"), "milestone"))
         if mode_task:
