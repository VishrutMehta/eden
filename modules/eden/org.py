--- conflicted
+++ resolved
@@ -984,19 +984,20 @@
 
         # ---------------------------------------------------------------------
         site_id = self.super_link("site_id", "org_site",
-                                   #writable = True,
-                                   #readable = True,
-                                   label = T("Facility"),
-                                   default = auth.user.site_id if auth.is_logged_in() else None,
-                                   represent = lambda id: org_site_represent(id, show_link=True),
-                                   orderby = "org_site.name",
-                                   sort = True,
-                                   # Comment these to use a Dropdown & not an Autocomplete
-                                   widget = S3SiteAutocompleteWidget(),
-                                   comment = DIV(_class="tooltip",
+                                  #writable = True,
+                                  #readable = True,
+                                  label = T("Facility"),
+                                  default = auth.user.site_id if auth.is_logged_in() else None,
+                                  represent = lambda id: \
+                                    org_site_represent(id, show_link=True),
+                                  orderby = "org_site.name",
+                                  sort = True,
+                                  # Comment these to use a Dropdown & not an Autocomplete
+                                  widget = S3SiteAutocompleteWidget(),
+                                  comment = DIV(_class="tooltip",
                                                 _title="%s|%s" % (T("Facility"),
                                                                   T("Enter some characters to bring up a list of possible matches")))
-                                   )
+                                  )
 
         # Components
 
@@ -1008,7 +1009,6 @@
         add_component("hrm_human_resource_site",
                       org_site="site_id")
 
-
         # Documents
         add_component("doc_document",
                       org_site="site_id")
@@ -1034,8 +1034,8 @@
                       org_site="site_id")
 
         self.configure(tablename,
-                        onaccept = self.org_site_onaccept,
-                        )
+                       onaccept = self.org_site_onaccept,
+                       )
 
         # ---------------------------------------------------------------------
         # Pass variables back to global scope (s3db.*)
@@ -1239,8 +1239,8 @@
             msg_list_empty = T("No Facilities currently registered"))
 
         self.configure(tablename,
-                        super_entity="org_site"
-                        )
+                       super_entity="org_site"
+                       )
 
         # ---------------------------------------------------------------------
         # Pass variables back to global scope (s3db.*)
@@ -1531,23 +1531,23 @@
 
         # Offices as component of Organisations
         self.add_component(table,
-                            org_organisation="organisation_id")
+                           org_organisation="organisation_id")
 
         self.configure(tablename,
-                        super_entity=("pr_pentity", "org_site"),
-                        onvalidation=s3_address_onvalidation,
-                        deduplicate=self.org_office_deduplicate,
-                        list_fields=["id",
-                                     "name",
-                                     "organisation_id",   # Filtered in Component views
-                                     "type",
-                                     "L0",
-                                     "L1",
-                                     "L2",
-                                     "L3",
-                                     #"L4",
-                                     "phone1",
-                                     "email"
+                       super_entity=("pr_pentity", "org_site"),
+                       onvalidation=s3_address_onvalidation,
+                       deduplicate=self.org_office_deduplicate,
+                       list_fields=["id",
+                                    "name",
+                                    "organisation_id",   # Filtered in Component views
+                                    "type",
+                                    "L0",
+                                    "L1",
+                                    "L2",
+                                    "L3",
+                                    #"L4",
+                                    "phone1",
+                                    "email"
                                     ])
 
         # ---------------------------------------------------------------------
@@ -1772,13 +1772,18 @@
     if row:
         db = current.db
         s3db = current.s3db
+        table = s3db.org_site
         id = row.site_id
     elif id:
         db = current.db
         s3db = current.s3db
         table = s3db.org_site
-        row = db(table._id == id).select(table.instance_type,
-                                         limitby=(0, 1)).first()
+        if isinstance(id, Row):
+            row = id
+            id = row.site_id
+        else:
+            row = db(table._id == id).select(table.instance_type,
+                                             limitby=(0, 1)).first()
     else:
         return current.messages.NONE
 
@@ -1816,10 +1821,6 @@
         return current.messages.UNKNOWN_OPT
 
     if show_link:
-<<<<<<< HEAD
-=======
-        record_id = self.get_instance(stable, site_id)[2]
->>>>>>> 5ecbd7e4
         c, f = instance_type.split("_", 1)
         args = [r.id]
         if tab:
@@ -1965,8 +1966,8 @@
     def prep(r):
         if r.representation == "json":
             r.table.pe_id.readable = True
-            list_fields = self.get_config(r.tablename,
-                                                           "list_fields") or []
+            list_fields = s3db.get_config(r.tablename,
+                                          "list_fields") or []
             s3db.configure(r.tablename, list_fields = list_fields + ["pe_id"])
         elif r.interactive:
             r.table.country.default = current.gis.get_default_country("code")
@@ -1978,9 +1979,9 @@
                 realms = auth.user.realms or Storage()
                 if sr.ADMIN in realms or \
                    sr.ORG_ADMIN in realms and r.record.pe_id in realms[sr.ORG_ADMIN]:
-                    self.set_method(r.prefix, r.name,
-                                                     method="roles",
-                                                     action=S3OrgRoleManager())
+                    s3db.set_method(r.prefix, r.name,
+                                    method="roles",
+                                    action=S3OrgRoleManager())
 
             if not r.component and r.method not in ["read", "update", "delete"]:
                 # Filter out branches
@@ -2058,14 +2059,14 @@
                     comment=T("Search for office by text."),
                     field=["name", "comments", "email"]
                   ),
-                  #~ S3SearchOptionsWidget(
-                    #~ name="office_search_org",
-                    #~ label=T("Organization"),
-                    #~ comment=T("Search for office by organization."),
-                    #~ field="organisation_id",
-                    #~ represent = %(name)s,
-                    #~ cols = 3
-                  #~ ),
+                  # S3SearchOptionsWidget(
+                    # name="office_search_org",
+                    # label=T("Organization"),
+                    # comment=T("Search for office by organization."),
+                    # field="organisation_id",
+                    # represent = %(name)s,
+                    # cols = 3
+                  # ),
                   S3SearchOrgHierarchyWidget(
                     name="office_search_org",
                     label=T("Organization"),
@@ -2116,9 +2117,9 @@
                 realms = auth.user.realms or Storage()
                 if sr.ADMIN in realms or \
                    sr.ORG_ADMIN in realms and r.record.pe_id in realms[sr.ORG_ADMIN]:
-                    self.set_method(r.prefix, r.name,
-                                                     method="roles",
-                                                     action=S3OrgRoleManager())
+                    s3db.set_method(r.prefix, r.name,
+                                    method="roles",
+                                    action=S3OrgRoleManager())
 
             if settings.has_module("inv"):
                 # Don't include Warehouses in the type dropdown
