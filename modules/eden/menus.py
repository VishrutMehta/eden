--- conflicted
+++ resolved
@@ -819,11 +819,7 @@
         return M(c="hrm")(
                     M("Staff", f="staff",
                       check=[manager_mode])(
-<<<<<<< HEAD
-                        M("Add Staff", m="create"),
-=======
-                        M("New", m="create"),
->>>>>>> bea8d7fd
+                        M("New", m="create"),
                         M("List All"),
                         M("Search", m="search"),
                         M("Import", f="person", m="import",
@@ -831,39 +827,23 @@
                     ),
                     M("Teams", f="group",
                       check=manager_mode)(
-<<<<<<< HEAD
-                        M("Add Team", m="create"),
-=======
-                        M("New", m="create"),
->>>>>>> bea8d7fd
+                        M("New", m="create"),
                         M("List All"),
                     ),
                     M("Job Role Catalog", f="job_role",
                       check=manager_mode)(
-<<<<<<< HEAD
-                        M("Add Job Role", m="create"),
-=======
-                        M("New", m="create"),
->>>>>>> bea8d7fd
+                        M("New", m="create"),
                         M("List All"),
                     ),
                     M("Skill Catalog", f="skill",
                       check=manager_mode)(
-<<<<<<< HEAD
-                        M("Add Skill", m="create"),
-=======
-                        M("New", m="create"),
->>>>>>> bea8d7fd
+                        M("New", m="create"),
                         M("List All"),
                         #M("Skill Provisions", f="skill_provision"),
                     ),
                     M("Training Events", f="training_event",
                       check=manager_mode)(
-<<<<<<< HEAD
-                        M("Add Training Event", m="create"),
-=======
-                        M("New", m="create"),
->>>>>>> bea8d7fd
+                        M("New", m="create"),
                         M("List All"),
                         M("Search", m="search"),
                         M("Search Training Participants", f="training",
@@ -873,21 +853,13 @@
                     ),
                     M("Training Course Catalog", f="course",
                       check=manager_mode)(
-<<<<<<< HEAD
-                        M("Add Training Course", m="create"),
-=======
-                        M("New", m="create"),
->>>>>>> bea8d7fd
+                        M("New", m="create"),
                         M("List All"),
                         #M("Course Certificates", f="course_certificate"),
                     ),
                     M("Certificate Catalog", f="certificate",
                       check=manager_mode)(
-<<<<<<< HEAD
-                        M("Add Certificate", m="create"),
-=======
-                        M("New", m="create"),
->>>>>>> bea8d7fd
+                        M("New", m="create"),
                         M("List All"),
                         #M("Skill Equivalence", f="certificate_skill"),
                     ),
@@ -930,11 +902,7 @@
         return M(c="vol")(
                     M("Volunteers", f="volunteer",
                       check=[manager_mode])(
-<<<<<<< HEAD
-                        M("Add Volunteer", m="create"),
-=======
-                        M("New", m="create"),
->>>>>>> bea8d7fd
+                        M("New", m="create"),
                         M("List All"),
                         M("Search", m="search"),
                         M("Import", f="person", m="import",
@@ -942,39 +910,23 @@
                     ),
                     M("Teams", f="group",
                       check=manager_mode)(
-<<<<<<< HEAD
-                        M("Add Team", m="create"),
-=======
-                        M("New", m="create"),
->>>>>>> bea8d7fd
+                        M("New", m="create"),
                         M("List All"),
                     ),
                     M("Job Role Catalog", f="job_role",
                       check=manager_mode)(
-<<<<<<< HEAD
-                        M("Add Job Role", m="create"),
-=======
-                        M("New", m="create"),
->>>>>>> bea8d7fd
+                        M("New", m="create"),
                         M("List All"),
                     ),
                     M("Skill Catalog", f="skill",
                       check=manager_mode)(
-<<<<<<< HEAD
-                        M("Add Skill", m="create"),
-=======
-                        M("New", m="create"),
->>>>>>> bea8d7fd
+                        M("New", m="create"),
                         M("List All"),
                         #M("Skill Provisions", f="skill_provision"),
                     ),
                     M("Training Events", f="training_event",
                       check=manager_mode)(
-<<<<<<< HEAD
-                        M("Add Training Event", m="create"),
-=======
-                        M("New", m="create"),
->>>>>>> bea8d7fd
+                        M("New", m="create"),
                         M("List All"),
                         M("Search", m="search"),
                         M("Search Training Participants", f="training",
@@ -983,31 +935,19 @@
                     ),
                     M("Training Course Catalog", f="course",
                       check=manager_mode)(
-<<<<<<< HEAD
-                        M("Add Training Course", m="create"),
-=======
-                        M("New", m="create"),
->>>>>>> bea8d7fd
+                        M("New", m="create"),
                         M("List All"),
                         #M("Course Certificates", f="course_certificate"),
                     ),
                     M("Certificate Catalog", f="certificate",
                       check=manager_mode)(
-<<<<<<< HEAD
-                        M("Add Certificate", m="create"),
-=======
-                        M("New", m="create"),
->>>>>>> bea8d7fd
+                        M("New", m="create"),
                         M("List All"),
                         #M("Skill Equivalence", f="certificate_skill"),
                     ),
                     M("Programmes", f="programme",
                       check=[manager_mode, show_programmes])(
-<<<<<<< HEAD
-                        M("Add Programme", m="create"),
-=======
-                        M("New", m="create"),
->>>>>>> bea8d7fd
+                        M("New", m="create"),
                         M("List All"),
                         M("Import Hours", f="programme_hours", m="import"),
                     ),
@@ -1404,88 +1344,6 @@
 
         settings = current.deployment_settings
 
-<<<<<<< HEAD
-        project_menu = M(c="project")
-
-        if settings.get_project_mode_drr():
-            project_menu(
-                    M("Projects", f="project")(
-                        M("Add Project", m="create"),
-                        M("List All Projects"),
-                        M("Search", m="search"),
-                    ),
-                    M("Communities", f="community")(
-                        M("List All"),
-                        M("Search", m="search"),
-                        M("Search Community Contacts", f="community_contact",
-                          m="search"),
-                    ),
-                    M("Reports", f="report")(
-                        M("Who is doing What Where", f="community", m="report"),
-                        M("Beneficiaries", f="beneficiary", m="report"),
-                        M("Funding", f="organisation", args="report"),
-                    ),
-                    M("Import", f="index")(
-                        M("Import Projects", f="project",
-                          m="import", p="create"),
-                        M("Import Project Organizations", f="organisation",
-                          m="import", p="create"),
-                        M("Import Project Communities", f="community",
-                          m="import", p="create"),
-                    ),
-                    M("Activity Types", f="activity_type")(
-                        M("Add Activity Type", m="create"),
-                        M("List All"),
-                        #M("Search", m="search")
-                    ),
-                    M("Hazards", f="hazard")(
-                        M("Add Hazard", m="create"),
-                        M("List All"),
-                    ),
-                    M("Project Themes", f="theme")(
-                        M("Add Theme", m="create"),
-                        M("List All"),
-                    ),
-                    M("Beneficiary Types", f="beneficiary_type")(
-                        M("Add Beneficiary Type", m="create"),
-                        M("List All"),
-                    ),
-                )
-
-        elif settings.get_project_mode_3w():
-            project_menu(
-                    M("Projects", f="project")(
-                        M("Add Project", m="create"),
-                        M("List All"),
-                        M("Search", m="search"),
-                        M("Import", m="import", p="create"),
-                    ),
-                    M("Communities", f="community")(
-                        M("List All"),
-                        M("Search Communities", m="search"),
-                        M("Search Community Contacts", f="community_contact",
-                          m="search"),
-                    ),
-                    M("Reports", f="report")(
-                        M("Who is doing What Where", f="community", m="report"),
-                        M("Beneficiaries", f="beneficiary", m="report"),
-                        M("Funding", f="organisation", args="report"),
-                    ),
-                    M("Project Themes", f="theme")(
-                        M("Add New Theme", m="create"),
-                        M("List All"),
-                    ),
-                    M("Activity Types", f="activity_type")(
-                        M("Add New Activity Type", m="create"),
-                        M("List All"),
-                        #M("Search", m="search")
-                    ),
-                    M("Beneficiary Types", f="beneficiary_type")(
-                        M("Add New Beneficiary Types", m="create"),
-                        M("List All"),
-                    ),
-                )
-=======
         menu = M(c="project")
 
         if settings.get_project_mode_3w():
@@ -1545,7 +1403,6 @@
                         # M("List All"),
                      # )
                     # )
->>>>>>> bea8d7fd
 
         elif settings.get_project_mode_task():
             menu(
@@ -1561,58 +1418,6 @@
                  ),
                 )
             if auth.s3_has_role("STAFF"):
-<<<<<<< HEAD
-                project_menu(
-                        M("Projects", f="project")(
-                            M("Add Project", m="create"),
-                            M("List All"),
-                            M("Open Tasks for Project", vars={"tasks":1}),
-                        ),
-                        M("Tasks", f="task")(
-                            M("Add Task", m="create"),
-                            #M("List All Tasks"),
-                            M("Search", m="search"),
-                        ),
-                        M("Daily Work", f="time")(
-                            M("My Logged Hours", vars={"mine":1}),
-                            M("Last Week's Work", m="report",
-                              vars=Storage(rows="person_id",
-                                           cols="day",
-                                           fact="hours",
-                                           aggregate="sum",
-                                           week=1)),
-                            M("My Open Tasks", f="task", vars={"mine":1}),
-                        ),
-                        M("Admin", restrict=[ADMIN])(
-                            M("Activity Types", f="activity_type"),
-                            M("Import Tasks", f="task", m="import", p="create"),
-                        ),
-                        M("Reports", f="report")(
-                            M("Activity Report", f="activity", m="report",
-                              vars=Storage(rows="project_id",
-                                           cols="name",
-                                           fact="time_actual",
-                                           aggregate="sum")),
-                            M("Project Time Report", f="time", m="report",
-                              vars=Storage(rows="project",
-                                           cols="person_id",
-                                           fact="hours",
-                                           aggregate="sum")),
-                        ),
-                    )
-            else:
-                project_menu(
-                        M("Projects", f="project")(
-                            M("List All"),
-                            M("Open Tasks for Project", vars={"tasks":1}),
-                        ),
-                        M("Tasks", f="task")(
-                            M("Add Task", m="create"),
-                            M("List All"),
-                            M("Search", m="search"),
-                        ),
-
-=======
                 menu(
                      M("Daily Work", f="time")(
                         M("My Logged Hours", vars={"mine":1}),
@@ -1640,28 +1445,8 @@
                                        fact="hours",
                                        aggregate="sum")),
                      ),
->>>>>>> bea8d7fd
                     )
         else:
-<<<<<<< HEAD
-            project_menu(
-                    M("Projects", f="project")(
-                        M("Add Project", m="create"),
-                        M("List All Projects"),
-                        M("Search", m="search"),
-                        M("Import", m="import", p="create"),
-                    ),
-                    M("Activities", f="activity")(
-                        M("Add Activity", m="create"),
-                        M("List All Activities"),
-                        M("Search", m="search"),
-                        M("Import", m="import", p="create"),
-                    ),
-                    M("Project Themes", f="theme")(
-                        M("Add Theme", m="create"),
-                        M("List All Themes"),
-                    ),
-=======
             menu(
                  M("Projects", f="project")(
                     M("New", m="create"),
@@ -1669,7 +1454,6 @@
                     M("Search", m="search"),
                     M("Import", m="import", p="create"),
                  ),
->>>>>>> bea8d7fd
                 )
 
         return menu
