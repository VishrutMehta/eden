--- conflicted
+++ resolved
@@ -1,10 +1,3 @@
-<<<<<<< HEAD
-=======
-/* @override 
-	http://127.0.0.1:8001/eden/static/themes/DRMP/menu.css
-	http://127.0.0.1:8000/eden/static/themes/DRMP/menu.css */
-
->>>>>>> 1eb5e727
 @charset "UTF-8";
 
 /* Main Navigation (S3MainMenu or modules menu) */
@@ -63,10 +56,6 @@
 	font-size: 20px;
 }
 
-textarea#cms_post_body.text.input-xlarge {
-	height: 100px;
-}
-
 .navbar .nav > li > a  {
     border-left: 1px solid #313131
 }
@@ -98,8 +87,7 @@
     box-shadow: 0 3px 7px rgba(0, 0, 0, 0.5) inset;
 }
 
-
-/*--------- Dropdown menu styling ------------------*/
+/* Dropdown menu styling */
 
 ul.dropdown-menu {
 	padding: 12px;
@@ -111,22 +99,19 @@
 	border: 1px solid #b2b2b2;
 	border-top: none;
 	margin-top: -0.5px;
-	border-top-left-radius: 0px;
-	border-top-right-radius: 0px;
+	border-top-left-radius: 0;
+	border-top-right-radius: 0;
 	background-color: #e4e5e4;
 }
 
 .navbar .nav > li > .dropdown-menu:before {
 	display: none;
+}
 
-}
-	
 .navbar .nav > li > .dropdown-menu:after {
 	display: none;
-
 }
 
 ul.dropdown-menu li {
 	margin-top: 8px;
-	
 }